import logging
from typing import Any, Dict, List, Optional, Tuple

import sympy

import torch
from torch._inductor.codegen.rocm.ck_universal_gemm_template import CKGemmTemplate

from .. import config as inductor_config
from ..ir import ChoiceCaller, Layout, StorageBox, TensorBox
from ..lowering import add_layout_constraint, constrain_to_fx_strides, register_lowering
from ..select_algorithm import (
    autotune_select_algorithm,
    ExternKernelChoice,
    NoValidChoicesError,
    realize_inputs,
    TritonTemplate,
)
from ..utils import use_aten_gemm_kernels, use_ck_template, use_triton_template
from .mm_common import _is_static_problem, mm_args, mm_grid, scaled_mm_configs


log = logging.getLogger(__name__)
aten = torch.ops.aten


scaled_mm_template = TritonTemplate(
    name="scaled_mm",
    grid=mm_grid,
    source=r"""
{{def_kernel("A", "B", "A_inverse_scale", "B_inverse_scale")}}
    M = {{size("A", 0)}}
    N = {{size("B", 1)}}
    K = {{size("A", 1)}}
    if M * N == 0:
        # early exit due to zero-size input(s)
        return
    stride_am = {{stride("A", 0)}}
    stride_ak = {{stride("A", 1)}}
    stride_bk = {{stride("B", 0)}}
    stride_bn = {{stride("B", 1)}}

    # based on triton.ops.matmul
    pid = tl.program_id(0)
    grid_m = (M + BLOCK_M - 1) // BLOCK_M
    grid_n = (N + BLOCK_N - 1) // BLOCK_N

    # re-order program ID for better L2 performance
    width = GROUP_M * grid_n
    group_id = pid // width
    group_size = min(grid_m - group_id * GROUP_M, GROUP_M)
    pid_m = group_id * GROUP_M + (pid % group_size)
    pid_n = (pid % width) // (group_size)

    rm = pid_m * BLOCK_M + tl.arange(0, BLOCK_M)
    rn = pid_n * BLOCK_N + tl.arange(0, BLOCK_N)
    ram = tl.max_contiguous(tl.multiple_of(rm % M, BLOCK_M), BLOCK_M)
    rbn = tl.max_contiguous(tl.multiple_of(rn % N, BLOCK_N), BLOCK_N)
    rk = tl.arange(0, BLOCK_K)
    A = A + (ram[:, None] * stride_am + rk[None, :] * stride_ak)
    B = B + (rk[:, None] * stride_bk + rbn[None, :] * stride_bn)

    acc = tl.zeros((BLOCK_M, BLOCK_N), dtype=ACC_TYPE)
    for k in range(K, 0, -BLOCK_K):
        if EVEN_K:
            a = tl.load(A)
            b = tl.load(B)
        else:
            a = tl.load(A, mask=rk[None, :] < k, other=0.)
            b = tl.load(B, mask=rk[:, None] < k, other=0.)
        if B_PROLOGUE_CAST_TYPE is not None:
            b = b.to(B_PROLOGUE_CAST_TYPE)
        if USE_FAST_ACCUM:
            acc = tl.dot(a, b, acc, out_dtype=ACC_TYPE)
        else:
            acc += tl.dot(a, b, out_dtype=ACC_TYPE)
        A += BLOCK_K * stride_ak
        B += BLOCK_K * stride_bk

    if SCALING_ROWWISE:
        inv_a_scale_row = tl.load(A_inverse_scale + rm, mask=rm < M)
        inv_b_scale_row = tl.load(B_inverse_scale + rn, mask=rn < N)
        inv_scale_row = inv_a_scale_row[:, None] * inv_b_scale_row[None, :]
        acc *= inv_scale_row
    else:
        # for tensor-wise scaling, the scales are scalars
        inv_a_scale = tl.load(A_inverse_scale)
        inv_b_scale = tl.load(B_inverse_scale)
        inv_scale = inv_a_scale * inv_b_scale
        acc *= inv_scale

    # rematerialize rm and rn to save registers
    rm = pid_m * BLOCK_M + tl.arange(0, BLOCK_M)
    rn = pid_n * BLOCK_N + tl.arange(0, BLOCK_N)

    idx_m = rm[:, None]
    idx_n = rn[None, :]
    mask = (idx_m < M) & (idx_n < N)

    # inductor generates a suffix
    {{store_output(("idx_m", "idx_n"), "acc", "mask")}}
""",
)


# Inductor does not allow optional tensor input arguments currently (pass None as an
# input node to template choices), but since for _scaled_mm there is only one such arg
# (bias), work around by having a second template when bias is provided.
scaled_mm_bias_template = TritonTemplate(
    name="scaled_mm_bias",
    grid=mm_grid,
    source=r"""
{{def_kernel("A", "B", "A_inverse_scale", "B_inverse_scale", "bias_ptr")}}
    M = {{size("A", 0)}}
    N = {{size("B", 1)}}
    K = {{size("A", 1)}}
    if M * N == 0:
        # early exit due to zero-size input(s)
        return
    stride_am = {{stride("A", 0)}}
    stride_ak = {{stride("A", 1)}}
    stride_bk = {{stride("B", 0)}}
    stride_bn = {{stride("B", 1)}}

    # based on triton.ops.matmul
    pid = tl.program_id(0)
    grid_m = (M + BLOCK_M - 1) // BLOCK_M
    grid_n = (N + BLOCK_N - 1) // BLOCK_N

    # re-order program ID for better L2 performance
    width = GROUP_M * grid_n
    group_id = pid // width
    group_size = min(grid_m - group_id * GROUP_M, GROUP_M)
    pid_m = group_id * GROUP_M + (pid % group_size)
    pid_n = (pid % width) // (group_size)

    rm = pid_m * BLOCK_M + tl.arange(0, BLOCK_M)
    rn = pid_n * BLOCK_N + tl.arange(0, BLOCK_N)
    ram = tl.max_contiguous(tl.multiple_of(rm % M, BLOCK_M), BLOCK_M)
    rbn = tl.max_contiguous(tl.multiple_of(rn % N, BLOCK_N), BLOCK_N)
    rk = tl.arange(0, BLOCK_K)
    A = A + (ram[:, None] * stride_am + rk[None, :] * stride_ak)
    B = B + (rk[:, None] * stride_bk + rbn[None, :] * stride_bn)

    acc = tl.zeros((BLOCK_M, BLOCK_N), dtype=ACC_TYPE)
    for k in range(K, 0, -BLOCK_K):
        if EVEN_K:
            a = tl.load(A)
            b = tl.load(B)
        else:
            a = tl.load(A, mask=rk[None, :] < k, other=0.)
            b = tl.load(B, mask=rk[:, None] < k, other=0.)
        if B_PROLOGUE_CAST_TYPE is not None:
            b = b.to(B_PROLOGUE_CAST_TYPE)
        if USE_FAST_ACCUM:
            acc = tl.dot(a, b, acc, out_dtype=ACC_TYPE)
        else:
            acc += tl.dot(a, b, out_dtype=ACC_TYPE)
        A += BLOCK_K * stride_ak
        B += BLOCK_K * stride_bk

    if SCALING_ROWWISE:
        inv_a_scale_row = tl.load(A_inverse_scale + rm, mask=rm < M)
        inv_b_scale_row = tl.load(B_inverse_scale + rn, mask=rn < N)
        inv_scale_row = inv_a_scale_row[:, None] * inv_b_scale_row[None, :]
        acc *= inv_scale_row
    else:
        # for tensor-wise scaling, the scales are scalars
        inv_a_scale = tl.load(A_inverse_scale)
        inv_b_scale = tl.load(B_inverse_scale)
        inv_scale = inv_a_scale * inv_b_scale
        acc *= inv_scale

    # rematerialize rm and rn to save registers
    rm = pid_m * BLOCK_M + tl.arange(0, BLOCK_M)
    rn = pid_n * BLOCK_N + tl.arange(0, BLOCK_N)

    # bias
    bias = tl.load(bias_ptr + rn, mask=rn < N)
    acc += bias

    idx_m = rm[:, None]
    idx_n = rn[None, :]
    mask = (idx_m < M) & (idx_n < N)

    # inductor generates a suffix
    {{store_output(("idx_m", "idx_n"), "acc", "mask")}}
""",
)


aten__fp8_mm = ExternKernelChoice(
    torch._scaled_mm, "at::_scaled_mm_out", op_overload=aten._scaled_mm.out
)


def are_compatible_scales(size_a: List[int], size_b: List[int]) -> bool:
    # Same sized scales are compatable
    if len(size_a) == len(size_b):
        return True

    # Both need to be scalars or len(1) tensors
    if len(size_a) <= 1 and len(size_b) <= 1:
        return True

    return False


def scaled_mm_options(  # type: ignore[no-untyped-def]
    config,  # triton.Config
    sym_m: sympy.core.numbers.Integer,
    sym_n: sympy.core.numbers.Integer,
    sym_k: sympy.core.numbers.Integer,
    layout: Layout,
    scale_a: StorageBox,
    scale_b: StorageBox,
    use_fast_accum: bool,
    b_prologue_cast_type: Optional[str] = None,
) -> Dict[str, Any]:
    even_k_symbolic = (
        sympy.gcd(sym_k, config.kwargs["BLOCK_K"]) == config.kwargs["BLOCK_K"]
    )

    size_a, size_b = scale_a.get_size(), scale_b.get_size()
    assert are_compatible_scales(size_a, size_b), (
        "Expect scale_a and scale_b to be either both scalars (including single-element tensors) "
        f"or 1-dimensional tensors with the same size. Got scale_a: {len(size_a)} and scale_b: {len(size_b)}."
    )
    return dict(
        GROUP_M=8,
        EVEN_K=even_k_symbolic,
        ACC_TYPE="tl.float32",
        B_PROLOGUE_CAST_TYPE=b_prologue_cast_type,
        USE_FAST_ACCUM=use_fast_accum,
        num_stages=config.num_stages,
        num_warps=config.num_warps,
        # tensor-wise scaling if scalar scales
        SCALING_ROWWISE=len(scale_a.get_size()) == 2,
        **config.kwargs,
    )


add_layout_constraint(aten._scaled_mm.default, constrain_to_fx_strides)


@register_lowering(aten._scaled_mm.default, type_promotion_kind=None)  # type: ignore[misc]
def tuned_scaled_mm(
    mat_a: TensorBox,
    mat_b: TensorBox,
    scale_a: TensorBox,
    scale_b: TensorBox,
    bias: Optional[TensorBox] = None,
    scale_result: Optional[TensorBox] = None,
    out_dtype: Optional[torch.dtype] = None,
    use_fast_accum: bool = False,
    layout: Optional[Layout] = None,
) -> TensorBox:
    m, n, k, layout, mat_a, mat_b = mm_args(
        mat_a, mat_b, layout=layout, out_dtype=out_dtype
    )
    scale_a, scale_b = realize_inputs(scale_a, scale_b)

    input_nodes: Tuple[Any, ...]
    # workaround for Inductor not supporting optional tensor input arguments
    if bias is None:
        input_nodes = (mat_a, mat_b, scale_a, scale_b)
        triton_template = scaled_mm_template
    else:
        bias = realize_inputs(bias)
        input_nodes = (mat_a, mat_b, scale_a, scale_b, bias)
        triton_template = scaled_mm_bias_template

    aten_choice = aten__fp8_mm.bind(
        input_nodes, layout, out_dtype=out_dtype, use_fast_accum=use_fast_accum
    )

    choices: List[ChoiceCaller] = []
    if use_aten_gemm_kernels():
        choices.append(aten_choice)

<<<<<<< HEAD
    _static_shape, is_nonzero = _is_static_problem([mat_a, mat_b], layout)
=======
    static_shape, is_nonzero = _is_static_problem(layout)
>>>>>>> f568d488
    if is_nonzero and use_triton_template(layout, enable_float8=True):
        for config in scaled_mm_configs(m, n, k):
            if k == 16 and config.kwargs["BLOCK_M"] >= 64:
                continue  # Triton crashes in this case
            kwargs = scaled_mm_options(
                config, m, n, k, layout, scale_a, scale_b, use_fast_accum
            )
            # possibly appends a TritonTemplateCaller to choices
            triton_template.maybe_append_choice(
                choices,
                input_nodes=input_nodes,
                layout=layout,
                **kwargs,
            )

    if is_nonzero and use_ck_template(layout, m, n, k):
        CKGemmTemplate.add_ck_gemm_choices(choices, layout, input_nodes)

    if (
        len(choices) == 0
        and not use_aten_gemm_kernels()
        and inductor_config.autotune_fallback_to_aten
    ):
        log.warning("No choices for scaled_mm, using ATen backend as fallback")
        return aten_choice.output_node()

    try:
        return autotune_select_algorithm("scaled_mm", choices, input_nodes, layout)
    except NoValidChoicesError:
        if not inductor_config.autotune_fallback_to_aten:
            raise
        log.warning(
            "All choices for scaled_mm were invalid, using ATen backend as fallback"
        )
        return aten_choice.output_node()<|MERGE_RESOLUTION|>--- conflicted
+++ resolved
@@ -278,11 +278,7 @@
     if use_aten_gemm_kernels():
         choices.append(aten_choice)
 
-<<<<<<< HEAD
-    _static_shape, is_nonzero = _is_static_problem([mat_a, mat_b], layout)
-=======
     static_shape, is_nonzero = _is_static_problem(layout)
->>>>>>> f568d488
     if is_nonzero and use_triton_template(layout, enable_float8=True):
         for config in scaled_mm_configs(m, n, k):
             if k == 16 and config.kwargs["BLOCK_M"] >= 64:
