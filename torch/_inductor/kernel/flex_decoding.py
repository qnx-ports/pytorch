# mypy: allow-untyped-defs
""" Triton Implementation of the flex_attention Kernel for short query length (FlexDecoding)"""
from typing import Any, List, Tuple

import sympy

import torch
from torch._inductor.virtualized import V

from .. import config, ir
from ..ir import FixedLayout, FlexibleLayout
from ..lowering import empty, empty_strided, lowerings
from ..runtime.runtime_utils import is_power_of_2, next_power_of_2
from ..select_algorithm import autotune_select_algorithm, TritonTemplate
from .flex_attention import (
    compute_forward_block_mn,
    compute_forward_inner,
    compute_next_offset_func,
    create_indices_fake,
    create_num_blocks_fake_generator,
    maybe_realize,
)


aten = torch.ops.aten
prims = torch.ops.prims


def flex_decoding_grid(batch_size, kv_heads, gqa_group_size, n_keys, d_model, meta):
    """How is this kernel parallelized?
    We create a grid of (batch_size * kv_heads, SPLIT_KV, 1)
    Each block is responsible for iterating over blocks of keys and values calculating
    the local output for their tile of keys and values over all full length of query.
    groups of SPLIT_KV blocks then combine their output to produce the final result.
    """

    return (batch_size * kv_heads, meta["SPLIT_KV"], 1)


flex_decoding_template = TritonTemplate(
    name="flex_decoding",
    grid=flex_decoding_grid,
    source=r"""
    {{def_kernel("Q", "K", "V", "M", "L", "KV_NUM_BLKS", "KV_IDX", "FULL_KV_NUM_BLKS", "FULL_KV_IDX")}}
    # Sub notation for this kernel:
    # Q: Query, K: Key, V: Value
    # reduction buffers: M rowmax across local KV split, L local sumexp across local KV split
    # M: Number of queries, N: Number of keys/values
    # QK_HEAD_DIM: The dimension of the query and key embeddings
    # V_HEAD_DIM: The dimension of the value embeddings
    # BLOCK_M, QK_HEAD_DIM: M, and D dimemsion are always assigned to the same block
    # z: Batch size, h: Number of heads, m: Number of queries per head, k: Number of keys per head t: Number of kv splits
    # (Modifiable) Config options:
    # SPLIT_KV: number of blocks K & V are split into
    # TILE_KV: length of each local KV split
    # BLOCK_M: block size that Q is padded along seqlen dim.
    # BLOCK_N: block size of K & V along N dimension.
    # GQA_SHARED_HEADS: number of query heads sharing one kv head in GQA setups.
    #
    # change of base out of the loop
    # ROWS_GUARANTEED_SAFE: Is it guaranteed that at least one value in each row
    # is not masked out? If so, we can skip an extra safety check
    # SAFE_M_BOUNDARY: Is Q seqlen a multiple of BLOCK_M? If so, we can skip an extra boundary check for loading query.
    # SAFE_N_BOUNDARY: Is KV seqlen a multiple of BLOCK_N? If so, we can skip an extra boundary check for loading key/value.

    # PRESCALE_QK: Whether to pre-scale QK by 1/sqrt(d) and change of base.
    #
    # SPARSE_KV_BLOCK_SIZE: sparse mask block size along KV seqlen dim.
    # KV_NUM_BLKS: The number of KV blocks (that may or may not require masking) for each query.
    # KV_IDX: The indices of KV blocks (that may or may not require masking) for each query.
    #
    #
    # Output: ACC output accumulated across local KV split.

    tl.static_assert(SPARSE_KV_BLOCK_SIZE >= BLOCK_N and SPARSE_KV_BLOCK_SIZE % BLOCK_N == 0)

    # Define Q Strides
    stride_qz, stride_qh, stride_qg, stride_qm, stride_qk = {{stride("Q")}}
    stride_kz, stride_kh, stride_kn, stride_kk = {{stride("K")}}
    stride_vz, stride_vh, stride_vn, stride_vk = {{stride("V")}}
    stride_mz, stride_mt, stride_mh, stride_mm = {{stride("M")}}
    stride_lz, stride_lt, stride_lh, stride_lm = {{stride("L")}}


    Z = {{size("Q", 0)}}
    ZKV = {{size("K", 0)}}
    HKV = {{size("Q", 1)}}
    G: tl.constexpr = GQA_SHARED_HEADS
    HQ = HKV * G
    Q_LEN = {{size("Q", 3)}}
    KV_LEN = {{size("K", 2)}}

    MATMUL_PRECISION = Q.dtype.element_ty

    # Make sure each split is a multiple of BLOCK_N
    TILE_KV_OG = tl.cdiv(KV_LEN, SPLIT_KV)
    TILE_KV = tl.cdiv(TILE_KV_OG, BLOCK_N) * BLOCK_N
    TILE_KV_MULTIPLE: tl.constexpr = (TILE_KV // BLOCK_N)

    off_z = tl.program_id(0) // HKV
    off_zkv = off_z % ZKV
    off_hkv = tl.program_id(0) % HKV
    off_t = tl.program_id(1)

    q_offset = off_z * stride_qz + off_hkv * stride_qh
    k_offset = off_zkv * stride_kz + off_hkv * stride_kh
    v_offset = off_zkv * stride_vz + off_hkv * stride_vh

    SPARSE_Z = {{size("KV_NUM_BLKS", 0)}}
    SPARSE_HQ = {{size("KV_NUM_BLKS", 1)}}

    sparse_idx_z = off_z % SPARSE_Z
    # TODO: support masks not broadcasted along the head dimension.
    tl.device_assert(SPARSE_HQ == 1)
    sparse_idx_h = 0

    SPARSE_KV_MULTIPLE: tl.constexpr = (SPARSE_KV_BLOCK_SIZE // BLOCK_N)
    SPARSE_KV_BLOCK_CNT = tl.cdiv(KV_LEN, SPARSE_KV_BLOCK_SIZE)

    # initialize pointer to m and l
    m_i = tl.zeros([BLOCK_M], dtype=tl.float32) - float("inf")
    l_i = tl.zeros([BLOCK_M], dtype=tl.float32)
    acc = tl.zeros([BLOCK_M, V_HEAD_DIM], dtype=tl.float32)

    # initialize offsets
    tl.device_assert(BLOCK_M % G == 0)
    BLOCK_M_PER_HQ: tl.constexpr = BLOCK_M // G
    off_g = tl.arange(0, G)                                                 # [G]
    offs_g = tl.ravel(tl.broadcast_to(off_g[:, None], [G, BLOCK_M_PER_HQ])) # [BLOCK_M]
    offs_hq = offs_g + off_hkv * G
    off_m = tl.arange(0, BLOCK_M_PER_HQ)                                    # [BLOCK_M_PER_HQ]
    offs_m = tl.ravel(tl.broadcast_to(off_m[None, :], [G, BLOCK_M_PER_HQ])) # [BLOCK_M]
    offs_d = tl.arange(0, QK_HEAD_DIM)
    offs_vd = tl.arange(0, V_HEAD_DIM)

    # KV_IDX / FULL_KV_IDX and KV_NUM_BLKS / FULL_KV_NUM_BLKS are always contiguous.
    sparse_hz_offset = sparse_idx_z * SPARSE_HQ + sparse_idx_h

    # Calculate KV blocks that belong this CTA.
    block_n_start = off_t * TILE_KV_MULTIPLE                        # n_offset inside sparse block
    block_n_end = block_n_start + TILE_KV_MULTIPLE                  # end BLOCK_N

    q_range = stride_qg * off_g[:, None, None] + stride_qm * off_m[None, :, None] + stride_qk * offs_d[None, None, :]

    if SAFE_M_BOUNDARY:
        q = tl.load(Q + q_offset + q_range)
    else:
        mask = off_m[None, :, None] < Q_LEN
        q = tl.load(Q + q_offset + q_range, mask)

    q = tl.reshape(q, [BLOCK_M, QK_HEAD_DIM])


    # ~~~~~~~~~~~~~~ normal blocks ~~~~~~~~~~~~~~~~~~~~~~~~~~~~~~~~~~~
    # Apply both score_mod and mask_mod

    # find first kv block we are loading and the number of blocks we are loading
    kv_indices = KV_IDX + sparse_hz_offset * SPARSE_KV_BLOCK_CNT
    kv_num_blocks = tl.load(KV_NUM_BLKS + sparse_hz_offset)
    indices_idx = block_n_start // SPARSE_KV_MULTIPLE
    off_n_block_in_sparse = block_n_start % SPARSE_KV_MULTIPLE
    off_n = tl.load(kv_indices + indices_idx) * SPARSE_KV_BLOCK_SIZE + off_n_block_in_sparse * BLOCK_N
    # first kv block we're loading

    # last valid block according to sparse mask
    block_n_last_valid = tl.minimum(kv_num_blocks * SPARSE_KV_MULTIPLE, tl.maximum(tl.cdiv(KV_LEN, BLOCK_N), 1))

    K_block_ptr = tl.make_block_ptr(
        base=K + k_offset,
        shape=(QK_HEAD_DIM, KV_LEN),                # (d, N)
        strides=(stride_kk, stride_kn),
        offsets=(0, off_n),
        block_shape=(QK_HEAD_DIM, BLOCK_N),
        order=(0, 1)
    )
    V_block_ptr = tl.make_block_ptr(
        base=V + v_offset,
        shape=(KV_LEN, V_HEAD_DIM),
        strides=(stride_vn, stride_vk),
        offsets=(off_n, 0),
        block_shape=(BLOCK_N, V_HEAD_DIM),
        order=(1, 0)
    )
    offs_n = tl.arange(0, BLOCK_N) + off_n

    acc, l_i, m_i = forward_inner(
        {{gen_argdefs()}},
        q, K_block_ptr, V_block_ptr, Q_LEN, KV_LEN,
        # accumulatd values
        acc, l_i, m_i,
        #offsets
        off_z, offs_hq[:, None], offs_m[:, None], offs_n[None, :],
        #block sparse data
        kv_indices, kv_num_blocks,
        block_n_start, block_n_end if block_n_end <= block_n_last_valid else block_n_last_valid,
        MATMUL_PRECISION,
        IS_FULL_BLOCKS=False,
    )


    # ~~~~~~~~~~~~~~ "full" blocks ~~~~~~~~~~~~~~~~~~~~~~~~~~~~~~~~~~~
    # We know these blocks are guaranteed to be "full", so we don't need to
    # apply mask_mod to them - only score_mod
    if HAS_FULL_BLOCKS:
        kv_indices = FULL_KV_IDX + sparse_hz_offset * SPARSE_KV_BLOCK_CNT
        kv_num_blocks = tl.load(FULL_KV_NUM_BLKS + sparse_hz_offset)
        indices_idx = block_n_start // SPARSE_KV_MULTIPLE
        off_n_block_in_sparse = block_n_start % SPARSE_KV_MULTIPLE
        off_n = tl.load(kv_indices + indices_idx) * SPARSE_KV_BLOCK_SIZE + off_n_block_in_sparse * BLOCK_N

        # last valid block according to sparse mask
        block_n_last_valid = tl.minimum(kv_num_blocks * SPARSE_KV_MULTIPLE, tl.maximum(tl.cdiv(KV_LEN, BLOCK_N), 1))

        K_block_ptr = tl.make_block_ptr(
            base=K + k_offset,
            shape=(QK_HEAD_DIM, KV_LEN),                # (d, N)
            strides=(stride_kk, stride_kn),
            offsets=(0, off_n),
            block_shape=(QK_HEAD_DIM, BLOCK_N),
            order=(0, 1)
        )
        V_block_ptr = tl.make_block_ptr(
            base=V + v_offset,
            shape=(KV_LEN, V_HEAD_DIM),
            strides=(stride_vn, stride_vk),
            offsets=(off_n, 0),
            block_shape=(BLOCK_N, V_HEAD_DIM),
            order=(1, 0)
        )
        offs_n = tl.arange(0, BLOCK_N) + off_n

        acc, l_i, m_i = forward_inner(
            {{gen_argdefs()}},
            q, K_block_ptr, V_block_ptr, Q_LEN, KV_LEN,
            # accumulatd values
            acc, l_i, m_i,
            #offsets
            off_z, offs_hq[:, None], offs_m[:, None], offs_n[None, :],
            #block sparse data
            kv_indices, kv_num_blocks,
            block_n_start, block_n_end if block_n_end <= block_n_last_valid else block_n_last_valid,
            MATMUL_PRECISION,
            IS_FULL_BLOCKS=True,
        )

    m_offset = off_t * stride_mt + off_z * stride_mz
    l_offset = off_t * stride_lt + off_z * stride_lz

    M_block_ptr = tl.make_block_ptr(
        base=M + m_offset,
        shape=(G, Q_LEN),                   # (G, M)
        strides=(stride_mh, stride_mm),
        offsets=(off_hkv*G, 0),
        block_shape=(G, BLOCK_M_PER_HQ),
        order=(1, 0)
    )
    L_block_ptr = tl.make_block_ptr(
        base=L + l_offset,
        shape=(G, Q_LEN),                   # (G, M)
        strides=(stride_lh, stride_lm),
        offsets=(off_hkv*G, 0),
        block_shape=(G, BLOCK_M_PER_HQ),
        order=(1, 0)
    )

    # Store output, logsumexp and rowmax for cross CTA reduction. (all in float32, even when input data are in fp16)
    m_i = m_i.reshape(G, BLOCK_M_PER_HQ)
    l_i = l_i.reshape(G, BLOCK_M_PER_HQ)
    if SAFE_M_BOUNDARY:
        tl.store(M_block_ptr, m_i)
        tl.store(L_block_ptr, l_i)
    else:
        tl.store(M_block_ptr, m_i, boundary_check=(1,))
        tl.store(L_block_ptr, l_i, boundary_check=(1,))

    # -- store output
    idx_z = off_z
    idx_t = off_t
    idx_hq = off_hkv*G + off_g[:, None, None]
    idx_m = off_m[None, :, None]
    idx_d = offs_vd[None, None, :]

    mask = (idx_m < Q_LEN)
    acc = acc.reshape(G, BLOCK_M_PER_HQ, V_HEAD_DIM)
    {{store_output(("idx_z", "idx_t", "idx_hq", "idx_m", "idx_d"), "acc", "mask")}}
 """
    + compute_forward_inner
    + compute_next_offset_func
    + compute_forward_block_mn,
)


def get_split_k(B: int, H: int, Mk: int, SM: int = 128) -> int:
    """Heuristic for the number of splits from xformer"""
    bh = max(B * H, 1)  # NOTE: Handle B*h=0 case
    split_k = SM // bh  # Each SM should at least get one block.
    split_k = max(split_k, 1)

    return split_k


def _get_decoding_default_config(key) -> Tuple[int, int, int]:
    dtype = key.get_dtype()
    head_dim = key.get_size()[-1]
    sm_version = torch.cuda.get_device_capability()
    default_config = (64, 2, 1)
    if sm_version >= (9, 0):
        if head_dim > 128 and dtype == torch.float32:
            return default_config
        return (64, 2, 3)
    return default_config


def create_flex_decoding_kernel(*args, **kwargs):
    (
        query,
        key,
        value,
        block_mask,
        scale,
        kernel_options,
        score_mod_subgraph,
        mask_mod_subgraph,
        score_mod_other_buffers,
        mask_mod_other_buffers,
    ) = args
    (
        kv_num_blocks,
        kv_indices,
        full_kv_num_blocks,  # full_kv_num_blocks,
        full_kv_indices,  # full_kv_indices,
        _,  # q_num_blocks
        _,  # q_indices
        _,  # full_q_num_blocks,
        _,  # full_q_indices,
        _,  # SPARSE_Q_BLOCK_SIZE,
        SPARSE_KV_BLOCK_SIZE,
        _,
    ) = block_mask

    Bq, Hq, seq_len_q, qk_head_dim = query.get_size()
    Bkv, Hkv, seq_len_kv, v_head_dim = value.get_size()

    if not ((Bq == Bkv) or (Bq > 1 and Bkv == 1)):
        raise RuntimeError(f"Bq and Bkv must broadcast. Got Bq={Bq} and Bkv={Bkv}")

    B = Bq
    kernel_options = dict(kernel_options)

    # TODO: Fix flex decoding non-divisible case!
    if seq_len_q % 128 != 0 or seq_len_kv % 128 != 0:
        kernel_options.setdefault("IS_DIVISIBLE", False)
    else:
        kernel_options.setdefault("IS_DIVISIBLE", True)

    # Calculate GQA head sharing
    gqa_shared_heads = Hq // Hkv
    if not is_power_of_2(gqa_shared_heads):
        raise ValueError(
            "Number of shared query heads sharing the same KV head must be power of 2. "
        )
    kernel_options.setdefault("GQA_SHARED_HEADS", gqa_shared_heads)

    # Determine if there are "full" blocks where we only need to apply score_mod, and can skip mask_mod
    has_full_blocks = full_kv_num_blocks is not None
    kernel_options.setdefault("HAS_FULL_BLOCKS", has_full_blocks)
    if not has_full_blocks:
        # Create a plackeholder full block list in case it is empty
        full_kv_num_blocks, full_kv_indices = (
            empty(0, device=query.get_device()) for _ in range(2)
        )

    (
        query,
        key,
        value,
        kv_num_blocks,
        kv_indices,
        full_kv_num_blocks,
        full_kv_indices,
    ) = maybe_realize(
        [
            query,
            key,
            value,
            kv_num_blocks,
            kv_indices,
            full_kv_num_blocks,
            full_kv_indices,
        ]
    )
<<<<<<< HEAD
=======
    score_mod_other_buffers = maybe_realize(score_mod_other_buffers)
    mask_mod_other_buffers = maybe_realize(mask_mod_other_buffers)
>>>>>>> 9b2e453e

    choices: List[Any] = []
    configs: List[Tuple[int, int, int]] = []
    configs.append(_get_decoding_default_config(key))
    # Note: max_autotune is not supported yet. Causes error in lowering the dynamic shape in reduction ops.
    if config.max_autotune:
        configs += [
            (64, 2, 2),
            (32, 2, 3),
            (128, 2, 3),
        ]
    # TODO: fix autotuning.

    kernel_options.setdefault("SM_SCALE", scale)
    kernel_options.setdefault("SPLIT_KV", get_split_k(B, Hkv, seq_len_kv))
    MAX_SPLIT_KV = kernel_options["SPLIT_KV"]

    # create config dependent intermediate buffers
    buf_ACC_shape = [B, MAX_SPLIT_KV, Hq, seq_len_q, v_head_dim]
    buf_ML_shape = buf_ACC_shape[:-1]
    buf_M = empty_strided(
        buf_ML_shape,
        None,
        dtype=torch.float32,  # The rowmax is always stored in fp32 regardless of the input dtype
        device=query.get_device(),
    )
    buf_L = empty_strided(
        buf_ML_shape,
        None,
        dtype=torch.float32,  # The intermediate sumexp is always stored in fp32 regardless of the input dtype
        device=query.get_device(),
    )

    layout_acc = FixedLayout(
        query.get_device(),
        torch.float32,
        buf_ACC_shape,
        FlexibleLayout.contiguous_strides(buf_ACC_shape),
    )

    kernel_options.setdefault("QK_HEAD_DIM", qk_head_dim)
    kernel_options.setdefault("V_HEAD_DIM", v_head_dim)

    kernel_options.setdefault(
        "BLOCK_M",
        (
            # m
            # if V.graph.sizevars.evaluate_expr(sympy.Lt(query.get_size()[-2], 0))
            # else  # Always use a BLOCK_M > 16 before Triton fix https://github.com/triton-lang/triton/pull/4061 is in pin
            max(
                next_power_of_2(
                    V.graph.sizevars.size_hint(
                        seq_len_q, fallback=torch._inductor.config.unbacked_symint_fallback  # type: ignore[arg-type]
                    )
                    * gqa_shared_heads
                ),
                16,
            )
        ),
    )

    query = ir.ExternKernel.realize_input(query)
    stride_b, stride_hq, stride_seq_len_q, stride_qk_head_dim = query.get_stride()

    # Reshape query for GQA: [B, Hq, Mq, D] -> [B, Hkv, G, Mq, D]
    gqa_query_shape = (B, Hkv, gqa_shared_heads, seq_len_q, qk_head_dim)
    gqa_query_stride = (
        stride_b,
        stride_hq * gqa_shared_heads,
        stride_hq,
        stride_seq_len_q,
        stride_qk_head_dim,
    )
    query = lowerings[aten.as_strided](query, gqa_query_shape, gqa_query_stride)

    V.graph.sizevars.guard_leq(
        seq_len_q * gqa_shared_heads, sympy.Integer(kernel_options["BLOCK_M"])
    )

    kernel_options.setdefault(
        "SAFE_M_BOUNDARY",
        ((seq_len_q * gqa_shared_heads) % kernel_options["BLOCK_M"]) == 0,
    )
    # TODO: This feels sketchy
    kernel_options.setdefault("SAFE_N_BOUNDARY", True)
    # Mark SPARSE_KV_BLOCK_SIZE as static shapes and add guards.
    SPARSE_KV_BLOCK_SIZE = V.graph.sizevars.evaluate_static_shape(SPARSE_KV_BLOCK_SIZE)

    # Note, we don't need to pass in the captured buffers explicitly
    # because they're implicitly added by the score_mod function
    # We do need to explicitly pass it in for autotuning though.
    for BLOCK_N, num_warps, num_stages in configs:
        if SPARSE_KV_BLOCK_SIZE % BLOCK_N != 0:
            continue

        # Performance tuning
        kernel_options.setdefault("BLOCK_N", BLOCK_N)
        kernel_options.setdefault("SPARSE_KV_BLOCK_SIZE", SPARSE_KV_BLOCK_SIZE)

        # Work around https://github.com/pytorch/pytorch/issues/129625
        if num_stages == 2:
            continue
        flex_decoding_template.maybe_append_choice(
            choices=choices,
            input_nodes=[
                query,
                key,
                value,
                buf_M,
                buf_L,
                kv_num_blocks,
                kv_indices,
                full_kv_num_blocks,
                full_kv_indices,
            ],
            layout=layout_acc,
            subgraphs=[
                score_mod_subgraph,
                mask_mod_subgraph,
            ],
            mutated_inputs=[buf_M, buf_L],
            num_stages=num_stages,
            num_warps=num_warps,
            call_sizes=query.get_size(),
            **kernel_options,
        )

    inputs_for_flex_decoding = (
        [
            query,
            key,
            value,
            buf_M,
            buf_L,
            kv_num_blocks,
            kv_indices,
            full_kv_num_blocks,
            full_kv_indices,
        ]
        + list(score_mod_other_buffers)
        + list(mask_mod_other_buffers)
    )

    input_gen_fns = {
        5: create_num_blocks_fake_generator(kv_indices),
        6: create_indices_fake,
        7: create_num_blocks_fake_generator(full_kv_indices),
        8: create_indices_fake,
    }

    buf_ACC = autotune_select_algorithm(
        "flex_decoding",
        choices,
        inputs_for_flex_decoding,
        layout_acc,
        input_gen_fns=input_gen_fns,
    )

    # Reduction

    g_M = lowerings[aten.max](buf_M, dim=1, keepdim=True)[0]
    # See [Note] Handle fully masked out rows:
    # g_M Is the global max among split kv blocks.
    masked_rows = lowerings[aten.eq](g_M, -float("inf"))
    adj_M = lowerings[aten.sub](buf_M, g_M)
    adj_M = lowerings[aten.where](masked_rows, 0, adj_M)
    alpha = lowerings[aten.exp2](adj_M)

    buf_L = lowerings[aten.mul](buf_L, alpha)
    g_L = lowerings[aten.sum](buf_L, axis=1)
    masked_rows_squeezed = lowerings[aten.squeeze](masked_rows, dim=1)
    g_L = lowerings[aten.where](masked_rows_squeezed, 1.0, g_L)
    logsumexp = lowerings[aten.log2](g_L)
    logsumexp = lowerings[aten.add](logsumexp, lowerings[aten.squeeze](g_M, dim=1))

    alpha_unseq = lowerings[aten.unsqueeze](alpha, 4)
    buf_ACC = lowerings[aten.mul](buf_ACC, alpha_unseq)
    output = lowerings[aten.sum](buf_ACC, axis=1)
    L_unseq = lowerings[aten.unsqueeze](g_L, 3)
    output = lowerings[aten.div](output, L_unseq)
    output = lowerings[prims.convert_element_type](output, query.get_dtype())

    return (
        output,
        logsumexp,
    )<|MERGE_RESOLUTION|>--- conflicted
+++ resolved
@@ -389,11 +389,8 @@
             full_kv_indices,
         ]
     )
-<<<<<<< HEAD
-=======
     score_mod_other_buffers = maybe_realize(score_mod_other_buffers)
     mask_mod_other_buffers = maybe_realize(mask_mod_other_buffers)
->>>>>>> 9b2e453e
 
     choices: List[Any] = []
     configs: List[Tuple[int, int, int]] = []
