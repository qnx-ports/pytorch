# mypy: allow-untyped-defs
from __future__ import annotations

import collections
import contextlib
import dataclasses
import dis
import functools
import inspect
import logging
import operator
import re
import tempfile
from itertools import count
from typing import (
    Any,
    Callable,
    Dict,
    Iterator,
    List,
    Optional,
    Set,
    Tuple,
    TYPE_CHECKING,
    Union,
)

import sympy
from sympy import Expr

import torch
import torch._ops
from torch import dtype as torch_dtype
from torch._dynamo.utils import counters, dynamo_timed
from torch._inductor.codegen.debug_utils import DebugPrinterManager
from torch._inductor.codegen.multi_kernel import MultiKernelState
from torch._inductor.runtime.runtime_utils import cache_dir
from torch.fx.experimental.symbolic_shapes import ConvertIntKey, DivideByKey, SymTypes
from torch.fx.node import _get_qualified_name
from torch.utils._sympy.singleton_int import SingletonInt
from torch.utils._sympy.symbol import symbol_is_type, SymT

from .. import async_compile, config, ir
from ..codecache import output_code_log
from ..ir import ReinterpretView
from ..runtime import triton_heuristics
from ..runtime.hints import DeviceProperties
from ..utils import (
    cache_on_self,
    get_benchmark_name,
    LineContext,
    sympy_product,
    sympy_str,
)
from ..virtualized import V
from .aoti_hipify_utils import maybe_hipify_code_wrapper
from .common import CodeGen, DeferredLine, IndentedBuffer, PythonPrinter
from .triton_utils import config_of, should_unwrap_unspec_arg, signature_to_meta


if TYPE_CHECKING:
    import triton

    from ..graph import GraphLowering


pexpr = PythonPrinter().doprint


ReuseKey = Tuple[torch.device, torch.dtype, str]


def buffer_reuse_key(node: ir.Buffer) -> ReuseKey:
    return (
        node.get_device(),
        node.get_dtype(),
        # NB: this is symbolic so that we don't try to reuse a buffer
        # for s0 for s1, just because they happen to share the same
        # size hint
        sympy_str(V.graph.sizevars.simplify(node.layout.storage_size())),
    )


def convert_arg_type(arg: torch.Argument) -> str:
    from .cpp import CONTAINER_PYTHON_TO_CPP, PYTHON_TO_CPP

    # use x.real_type instead of x.type so that we get ScalarType instead of int
    python_type = repr(arg.real_type)  # type: ignore[attr-defined]

    if python_type == "Tensor":
        # Conversions rules follow https://github.com/pytorch/pytorch/tree/main/aten/src/ATen/native#func
        if arg.alias_info is not None and arg.alias_info.is_write:
            return f"at::{python_type}&"
        else:
            return f"at::{python_type} const&"

    if python_type in PYTHON_TO_CPP:
        cpp_type = PYTHON_TO_CPP[python_type]
        return cpp_type

    # Convert args of container types e.g. Optional[*]
    for py_container, cpp_container in CONTAINER_PYTHON_TO_CPP.items():
        container_match = re.findall(py_container + r"\[([a-zA-Z_]+)]", python_type)
        if len(container_match) == 1:
            contained_type = container_match[0]
            assert (
                contained_type in PYTHON_TO_CPP
            ), f"unsupported {py_container} type in convert_arg_type: {contained_type}"
            cpp_contained_type = PYTHON_TO_CPP[contained_type]
            return f"{cpp_container}<{cpp_contained_type}>"

    raise AssertionError(f"unsupport python_type: {python_type}")


def convert_return_type(ret: torch.Argument) -> str:
    # use x.real_type instead of x.type so that we get ScalarType instead of int
    python_type = repr(ret.real_type)  # type: ignore[attr-defined]
    python_to_cpp = {
        "Tensor": "at::Tensor",
        "List[Tensor]": "std::vector<at::Tensor>",
    }

    cpp_type = python_to_cpp.get(python_type, None)
    assert cpp_type is not None, f"NYI return type: {python_type}"
    # An output aliasing an input is returned by reference only when it's a
    # Tensor, not when it's a Tensor[]. For example, aten.split.Tensor's output
    # aliases the input tensor, but the op returns a vector by value.
    if python_type == "Tensor" and ret.alias_info is not None:
        cpp_type += "&"
    return cpp_type


def get_cpp_op_schema(kernel: torch._ops.OpOverload) -> str:
    args = kernel._schema.arguments
    returns = kernel._schema.returns

    num_returns = len(returns)
    assert num_returns > 0, "must have at least one return value"

    if num_returns == 1:
        cpp_return_value = convert_return_type(returns[0])
    elif num_returns > 1:
        tuple_returns = ", ".join([convert_return_type(r) for r in returns])
        cpp_return_value = f"std::tuple<{tuple_returns}>"

    cpp_arg_type = [f"{convert_arg_type(arg)} {arg.name}" for arg in args]
    return f"{cpp_return_value}({', '.join(cpp_arg_type)})"  # type: ignore[possibly-undefined]


# TODO: Move to a well known place
TritonMetaParams = Dict[str, int]
TritonGrid = Union[
    Tuple[Union[int, sympy.Expr], ...], Callable[[TritonMetaParams], Tuple[int, ...]]
]


def user_defined_kernel_grid_fn_code(
    name: str,
    configs: List[triton.Config],  # type: ignore[name-defined]
    grids: List[TritonGrid],
    wrapper: Optional[WrapperCodeGen] = None,
) -> Tuple[str, str]:
    output = IndentedBuffer()

    def _convert_to_sympy_expr(item: Union[int, sympy.Expr]) -> sympy.Expr:
        return item if isinstance(item, sympy.Expr) else sympy.Integer(item)

    def determine_grid(
        grid: TritonGrid,
    ):
        """
        This function return a tuple of two values: the first one is for the real grid
        which is used in the generated code; the second one is an example grid with
        concreate values which is used in the autotune block to run the generated
        kernels at compile time.
        """
        if wrapper is None or callable(grid):
            # return as-is when used in eager mode or when grid is callable
            return grid, grid
        # Grid contains ints/Expr, so utilize wrapper's expr printer for codegen
        sympy_grid = tuple(_convert_to_sympy_expr(g) for g in grid)
        return (
            wrapper.codegen_shape_tuple(sympy_grid),
            wrapper.codegen_shape_tuple(
                tuple(
                    wrapper.generate_example_arg_value(g, type(g)) for g in sympy_grid
                )
            )
            if config.triton.autotune_at_compile_time
            else None,
        )

    def writeline(line: str, example_grid: Optional[str] = None):
        output.writeline(line)
        if (
            wrapper
            and config.triton.autotune_at_compile_time
            and name not in wrapper.kernel_autotune_names
        ):
            wrapper.kernel_autotune_calls.writeline(example_grid or line)

    fn_name = f"grid_wrapper_for_{name}"
    writeline(f"def {fn_name}(meta):")
    kernel_autotune_calls_indent = (
        wrapper.kernel_autotune_calls.indent()
        if wrapper and config.triton.autotune_at_compile_time
        else contextlib.nullcontext()
    )
    with output.indent(), kernel_autotune_calls_indent:
        if len(grids) == 1:
            grid, example_grid = determine_grid(grids[0])
            writeline(f"return {grid}", f"return {example_grid}")
        else:
            assert len(grids) > 1
            assert len(grids) == len(configs)
            seen = set()
            for grid, c in zip(grids, configs):
                guards = [f"meta['{name}'] == {val}" for name, val in c.kwargs.items()]
                guards = " and ".join(guards)
                grid, example_grid = determine_grid(grid)
                statement = f"if {guards}: return {grid}"
                if statement in seen:
                    continue
                seen.add(statement)
                writeline(statement, f"if {guards}: return {example_grid}")

    return fn_name, output.getvalue()


@dataclasses.dataclass
class SymbolicCallArg:
    inner: str
    # the original symbolic expression represented by inner
    inner_expr: sympy.Expr

    def __str__(self):
        return str(self.inner)


class MemoryPlanningState:
    def __init__(self):
        super().__init__()
        self.reuse_pool: Dict[
            ReuseKey, List[FreeIfNotReusedLine]
        ] = collections.defaultdict(list)
        self.total_allocated_buffer_size: int = 0

    def __contains__(self, key: ReuseKey) -> bool:
        return bool(self.reuse_pool.get(key, None))

    def pop(self, key: ReuseKey) -> FreeIfNotReusedLine:
        item = self.reuse_pool[key].pop()
        assert not item.is_reused
        return item

    def push(self, key: ReuseKey, item: FreeIfNotReusedLine) -> None:
        assert not item.is_reused
        self.reuse_pool[key].append(item)


class WrapperLine:
    pass


@dataclasses.dataclass
class EnterSubgraphLine(WrapperLine):
    wrapper: WrapperCodeGen
    graph: GraphLowering

    def __post_init__(self) -> None:
        self.wrapper.push_computed_sizes(self.wrapper.computed_sizes)

    def codegen(self, code: IndentedBuffer) -> None:
        self.wrapper.push_codegened_graph(self.graph)
        code.do_indent()


@dataclasses.dataclass
class ExitSubgraphLine(WrapperLine):
    wrapper: WrapperCodeGen

    def __post_init__(self) -> None:
        self.wrapper.computed_sizes = self.wrapper.pop_computed_sizes()

    def codegen(self, code: IndentedBuffer) -> None:
        self.wrapper.pop_codegened_graph()
        code.do_unindent()


@dataclasses.dataclass
class EnterDeviceContextManagerLine(WrapperLine):
    device_idx: int
    last_seen_device_guard_index: Optional[int]

    def codegen(self, code: IndentedBuffer) -> None:
        if V.graph.cpp_wrapper:
            code.writeline("\n")
            if V.graph.aot_mode:
                # In AOT mode, we have a stream provided as a param. A stream is
                # associated with a device, so we never expect the device to change.
                # CUDAStreamGuard sets the stream and the device.
                if self.last_seen_device_guard_index is None:
                    if config.abi_compatible:
                        code.writeline(
                            f"{V.graph.device_ops.cpp_aoti_stream_guard()} stream_guard(stream, this->device_idx_);"
                        )
                    else:
                        code.writeline(
                            maybe_hipify_code_wrapper(
                                f"{V.graph.device_ops.cpp_stream_guard()} stream_guard("
                                + f"{V.graph.device_ops.cpp_getStreamFromExternal()}(stream, this->device_idx_));"
                            )
                        )
                else:
                    assert (
                        self.last_seen_device_guard_index == self.device_idx
                    ), "AOTInductor only supports running on one CUDA device"
            else:
                if self.last_seen_device_guard_index is None:
                    code.writeline(
                        f"{V.graph.device_ops.cpp_aoti_device_guard()} device_guard({self.device_idx});"
                        if config.abi_compatible
                        else maybe_hipify_code_wrapper(
                            f"{V.graph.device_ops.cpp_device_guard()} device_guard({self.device_idx});"
                        )
                    )
                else:
                    code.writeline(f"device_guard.set_index({self.device_idx});")
        else:
            # Note _DeviceGuard has less overhead than device, but only accepts
            # integers
            code.writeline(f"with {V.graph.device_ops.device_guard(self.device_idx)}:")
            code.do_indent()
            code.writeline(V.graph.device_ops.set_device(self.device_idx))


class ExitDeviceContextManagerLine(WrapperLine):
    def codegen(self, code: IndentedBuffer) -> None:
        if not V.graph.cpp_wrapper:
            code.do_unindent()


@dataclasses.dataclass
class MemoryPlanningLine(WrapperLine):
    wrapper: WrapperCodeGen

    def plan(self, state: MemoryPlanningState) -> MemoryPlanningLine:
        """First pass to find reuse"""
        return self

    def codegen(self, code: IndentedBuffer) -> None:
        """Second pass to output code"""

    def __str__(self) -> str:
        """
        Emits a string representation that fits on one line.
        """
        args: List[str] = []
        for field in dataclasses.fields(self):
            if field.name == "wrapper":
                continue
            val = getattr(self, field.name)
            args.append(
                f"{field.name}={val.get_name() if field.type is ir.Buffer else val}"
            )
        return f"{type(self).__name__}({', '.join(args)})"


@dataclasses.dataclass
class AllocateLine(MemoryPlanningLine):
    node: ir.Buffer

    def plan(self, state: MemoryPlanningState) -> MemoryPlanningLine:
        if self.node.get_name() in V.graph.removed_buffers:
            return NullLine(self.wrapper)

        # try to reuse a recently freed buffer
        key = buffer_reuse_key(self.node)
        if config.allow_buffer_reuse and key in state:
            free_line = state.pop(key)
            free_line.is_reused = True
            return ReuseLine(self.wrapper, free_line.node, self.node)

        if self.node.get_device().type == "cpu":
            static_shape = self.wrapper.static_shape_for_buffer_or_none(self.node)
            if static_shape is not None:
                state.total_allocated_buffer_size += int(
                    functools.reduce(operator.mul, static_shape, 1)
                )

        return self

    def codegen(self, code: IndentedBuffer) -> None:
        assert self.node.get_name() not in V.graph.removed_buffers
        line = self.wrapper.make_buffer_allocation(self.node)
        code.writeline(line)


@dataclasses.dataclass
class FreeIfNotReusedLine(MemoryPlanningLine):
    node: ir.Buffer
    is_reused: bool = False

    def plan(self, state: MemoryPlanningState) -> MemoryPlanningLine:
        if len(self.node.get_inputs_that_alias_output()) > 0:
            return self
        if isinstance(self.node.layout, ir.MultiOutputLayout):
            return self
        assert not self.is_reused
        if self.node.get_name() in V.graph.removed_buffers:
            return NullLine(self.wrapper)
        if config.allow_buffer_reuse:
            state.push(buffer_reuse_key(self.node), self)
        return self

    def codegen(self, code: IndentedBuffer) -> None:
        assert self.node.get_name() not in V.graph.removed_buffers
        if not self.is_reused:
            code.writeline(self.wrapper.make_buffer_free(self.node))


@dataclasses.dataclass
class ReuseLine(MemoryPlanningLine):
    node: ir.Buffer
    reused_as: ir.Buffer
    delete_old: bool = True

    def plan(self, state: MemoryPlanningState) -> MemoryPlanningLine:
        if self.node.get_name() in V.graph.removed_buffers:
            assert self.reused_as.get_name() in V.graph.removed_buffers
            return NullLine(self.wrapper)
        assert self.reused_as.get_name() not in V.graph.removed_buffers
        return self

    def codegen(self, code: IndentedBuffer) -> None:
        assert self.node.get_name() not in V.graph.removed_buffers
        assert self.reused_as.get_name() not in V.graph.removed_buffers
        code.writeline(
            self.wrapper.make_buffer_reuse(self.node, self.reused_as, self.delete_old)
        )


class NullLine(MemoryPlanningLine):
    pass


BufferName = str


class WrapperCodeGen(CodeGen):
    """
    Generate outer wrapper in Python that calls the kernels.
    """

    def __init__(self):
        super().__init__()
        self._names_iter: Iterator[int] = count()
        self.imports = IndentedBuffer()
        self.header = IndentedBuffer()
        self.prefix = IndentedBuffer()
        self.suffix = IndentedBuffer()
        self.wrapper_call = IndentedBuffer()
        self.kernel_autotune_defs = IndentedBuffer()
        self.kernel_autotune_calls = IndentedBuffer()
        self.kernel_autotune_names: Set[str] = set()
        # If the generated source code is exactly the same, reuse the
        # pre-existing kernel for it
        self.src_to_kernel: Dict[str, str] = {}
        self.kernel_numel_expr: Set[Tuple[str, GraphLowering]] = set()
        self.lines: List[Union[MemoryPlanningLine, LineContext]] = []
        self.declare = ""
        self.declare_maybe_reference = ""
        self.ending = ""
        self.open_bracket = "["
        self.closed_bracket = "]"
        self.comment = "#"
        self.namespace = ""
        self.none_str = "None"
        self.size = "size()"
        self.stride = "stride()"
        self.last_seen_device_guard_index: Optional[int] = None
        self.supports_intermediate_hooks = True
        self.expr_printer: Callable[[Any], str] = pexpr
        self.user_defined_kernel_cache: Dict[Tuple[Any, ...], Tuple[str, Any]] = {}
        self.unbacked_symbol_decls: Set[str] = set()  # str of sympy.Symbol
        self.computed_sizes: Set[sympy.Symbol] = set()
        self.launcher_fn_name = None
        # This function can be overridden to change the launcher name
        self.set_launcher_fn_name()

        # this is used for tracking which GraphLowering instance---parent graph
        # or (nested) subgraph---is currently codegened; the primary use case is
        # including the graph instance into a cache key to avoid cross-graph
        # caching during lowering of nested subgraphs
        self.codegened_graph_stack = []
        self.computed_sizes_stack = []

        self.write_header()
        self.write_prefix()
        self.write_kernel_autotune_defs_header()

        if not V.graph.aot_mode:
            for name, hashed in V.graph.constant_reprs.items():
                # include a hash so our code cache puts different constants into different files
                self.write_constant(name, hashed)

        self.allocated: Set[BufferName] = set()
        self.freed: Set[BufferName] = set()

        # maps from reusing buffer to reused buffer
        self.reuses: Dict[BufferName, BufferName] = {}

        self.write_get_raw_stream = functools.lru_cache(None)(  # type: ignore[assignment]
            self.write_get_raw_stream
        )

        @functools.lru_cache(None)
        def add_import_once(line: str) -> None:
            self.imports.writeline(line)
            if config.triton.autotune_at_compile_time:
                self.kernel_autotune_calls.writeline(line)

        self.add_import_once = add_import_once
        self._metas: Dict[str, str] = {}
        self._meta_vars: Set[str] = set()
        self.multi_kernel_state = MultiKernelState()

        # intermediate tensor value printing utility
        self.debug_printer = DebugPrinterManager(
            debug_printer_level=config.aot_inductor.debug_intermediate_value_printer
        )

    def set_launcher_fn_name(self) -> None:
        self.launcher_fn_name = "call"

    def write_constant(self, name: str, hashed: str) -> None:
        self.header.writeline(f"{name} = None  # {hashed}")

    def write_header(self) -> None:
        context = torch._guards.TracingContext.try_get()
        aot_config_comment = ""
        if context is not None and context.aot_graph_name is not None:
            aot_config_comment = f"# AOT ID: {context.aot_graph_name}"
        aot_inductor_debug_utils = ""
        if int(config.aot_inductor.debug_intermediate_value_printer) > 0:
            aot_inductor_debug_utils = "from torch._inductor.codegen.debug_utils import _print_debugging_tensor_value_info"
        self.imports.splice(
            f"""
                {aot_config_comment}
                from ctypes import c_void_p, c_long, c_int
                import torch
                import math
                import random
                import os
                import tempfile
                from math import inf, nan
                from torch._inductor.hooks import run_intermediate_hooks
                from torch._inductor.utils import maybe_profile
                from torch._inductor.codegen.memory_planning import _align as align
                from torch import device, empty_strided
                from {async_compile.__name__} import AsyncCompile
                from torch._inductor.select_algorithm import extern_kernels
                from torch._inductor.codegen.multi_kernel import MultiKernelCall
                {aot_inductor_debug_utils}
            """,
            strip=True,
        )
        self.header.splice(
            """
                aten = torch.ops.aten
                inductor_ops = torch.ops.inductor
                _quantized = torch.ops._quantized
                assert_size_stride = torch._C._dynamo.guards.assert_size_stride
                empty_strided_cpu = torch._C._dynamo.guards._empty_strided_cpu
                empty_strided_cuda = torch._C._dynamo.guards._empty_strided_cuda
                empty_strided_xpu = torch._C._dynamo.guards._empty_strided_xpu
                reinterpret_tensor = torch._C._dynamo.guards._reinterpret_tensor
                alloc_from_pool = torch.ops.inductor._alloc_from_pool
                async_compile = AsyncCompile()
            """,
            strip=True,
        )

    def include_extra_header(self, header: str):
        pass

    def write_kernel_autotune_defs_header(self) -> None:
        self.kernel_autotune_defs.splice(
            f"""
                import torch
                from torch._dynamo.testing import rand_strided
                from torch._dynamo.utils import preserve_rng_state
                from torch._inductor.select_algorithm import AlgorithmSelectorCache
                from {async_compile.__name__} import AsyncCompile

                async_compile = AsyncCompile()
                generate_example_value = AlgorithmSelectorCache.generate_example_value
            """
        )

    @cache_on_self
    def write_triton_header_once(self) -> None:
        import_str = f"""
            import triton
            import triton.language as tl
            from {triton_heuristics.__name__} import grid, split_scan_grid, grid_combo_kernels, start_graph, end_graph
            """
        self.imports.splice(import_str, strip=True)
        if config.triton.autotune_at_compile_time:
            self.kernel_autotune_calls.splice(import_str)
        self.write_get_raw_stream_header_once()

    @cache_on_self
    def write_get_raw_stream_header_once(self) -> None:
        self.imports.writeline(
            V.graph.device_ops.import_get_raw_stream_as("get_raw_stream")
        )
        if config.triton.autotune_at_compile_time:
            self.kernel_autotune_calls.writeline(
                V.graph.device_ops.import_get_raw_stream_as("get_raw_stream")
            )

    def add_meta_once(self, meta: TritonMetaParams) -> str:
        meta = repr(meta)
        if meta not in self._metas:
            var = f"meta{len(self._metas)}"
            self._metas[meta] = var
            self.header.writeline(f"{var} = {meta}")
            if config.triton.autotune_at_compile_time:
                self.kernel_autotune_calls.writeline(f"{var} = {meta}")
                self._meta_vars.add(var)
        return self._metas[meta]

    @cache_on_self
    def get_output_refs(self) -> List[str]:
        return [x.codegen_reference(self.wrapper_call) for x in V.graph.graph_outputs]

    def mark_output_type(self) -> None:
        return

    def codegen_input_size_asserts(self) -> None:
        for name, buf in V.graph.graph_inputs.items():
            if isinstance(buf, sympy.Expr):
                continue

            # comparing strides for 0 size tensor is tricky. Ignore them for now.
            if sympy_product(buf.get_size()) == 0:
                continue
            size = self.codegen_shape_tuple(buf.get_size())
            stride = self.codegen_shape_tuple(buf.get_stride())
            self.prefix.writeline(f"assert_size_stride({name}, {size}, {stride})")

    def codegen_input_nan_asserts(self) -> None:
        self.prefix.writeline("# make sure graph inputs are not nan/inf")
        for name, buf in V.graph.graph_inputs.items():
            if isinstance(buf, sympy.Expr):
                continue

            line = f"assert not {name}.isnan().any().item()"
            self.prefix.writeline(line)
            line = f"assert not {name}.isinf().any().item()"
            self.prefix.writeline(line)

    def write_async_compile_wait(self) -> None:
        self.prefix.splice(
            """

            async_compile.wait(globals())
            del async_compile
            """
        )

    def write_prefix(self) -> None:
        assert self.launcher_fn_name is not None
        self.write_async_compile_wait()
        self.prefix.splice(
            f"""
            def {self.launcher_fn_name}(args):
            """
        )
        with self.prefix.indent():
            if config.triton.debug_sync_graph:
                self.prefix.writeline(V.graph.device_ops.synchronize())
            if V.graph.graph_inputs:
                lhs = ", ".join(V.graph.graph_input_names)
                if len(V.graph.graph_input_names) == 1:
                    lhs += ","
                self.prefix.writeline(f"{lhs} = args")
                self.prefix.writeline("args.clear()")

            self.codegen_inputs(self.prefix, V.graph.graph_inputs)
            self.codegen_input_size_and_nan_asserts()

    def codegen_input_size_and_nan_asserts(self) -> None:
        if config.size_asserts:
            self.codegen_input_size_asserts()
        if config.nan_asserts:
            self.codegen_input_nan_asserts()

    # this function (and below) takes a graph as input so
    # that stream caching happens per graph instance. this
    # is important for nested subgraph codegening.
    def write_get_raw_stream(self, device_idx: int, graph=None) -> str:
        self.write_get_raw_stream_header_once()
        name = f"stream{device_idx}"
        self.writeline(f"{name} = get_raw_stream({device_idx})")
        return name

    def get_codegened_graph(self):
        return self.codegened_graph_stack[-1]

    def push_codegened_graph(self, graph):
        self.codegened_graph_stack.append(graph)

    def pop_codegened_graph(self):
        return self.codegened_graph_stack.pop()

    def push_computed_sizes(self, computed_sizes):
        from copy import deepcopy

        return self.computed_sizes_stack.append(deepcopy(computed_sizes))

    def pop_computed_sizes(self):
        return self.computed_sizes_stack.pop()

    def next_kernel_suffix(self) -> str:
        return f"{next(self._names_iter)}"

    def codegen_device_guard_enter(self, device_idx: int) -> None:
        self.writeline(
            EnterDeviceContextManagerLine(device_idx, self.last_seen_device_guard_index)
        )
        if config.triton.autotune_at_compile_time:
            # mimic logic of EnterDeviceContextManagerLine.codegen for the autotune code block
            self.write_triton_header_once()
            self.kernel_autotune_calls.writeline(
                f"with {V.graph.device_ops.device_guard(device_idx)}:"
            )
            self.kernel_autotune_calls.do_indent()
            self.kernel_autotune_calls.writeline(
                V.graph.device_ops.set_device(device_idx)
            )
            self.kernel_autotune_calls.writeline(
                f"stream{device_idx} = get_raw_stream({device_idx})"
            )
        self.last_seen_device_guard_index = device_idx

    def codegen_device_guard_exit(self) -> None:
        self.writeline(ExitDeviceContextManagerLine())
        if config.triton.autotune_at_compile_time:
            self.kernel_autotune_calls.do_unindent()

    def generate_return(self, output_refs: List[str]) -> None:
        if output_refs:
            self.wrapper_call.writeline("return (" + ", ".join(output_refs) + ", )")
        else:
            self.wrapper_call.writeline("return ()")

    def generate_before_suffix(self, result: IndentedBuffer) -> None:
        return

    def generate_end(self, result: IndentedBuffer) -> None:
        return

    def generate_fallback_kernel(self, fallback_kernel, args):
        self.generate_extern_kernel_alloc(fallback_kernel, args)

    def generate_extern_kernel_alloc(self, extern_kernel, args):
        # If it's a NoneLayout then the extern_kernel should essentially be
        # treated as if it doesn't return anything
        no_return = isinstance(extern_kernel.layout, ir.NoneLayout)
        output_name = extern_kernel.get_name()
        origin_node = extern_kernel.get_origin_node()
        kernel_name = extern_kernel.get_kernel_name()
        ending = self.ending
        if config.memory_planning and "view_as_complex" in kernel_name:
            # view operation fallbacks cause issues since inductor
            # doesn't know the memory is still needed and might reuse it.
            ending = f".clone(){ending}"

        if no_return:
            self.writeline(f"{self.declare}{kernel_name}({', '.join(args)}){ending}")
        else:
            self.writeline(
                f"{self.declare}{output_name} = {kernel_name}({', '.join(args)}){ending}"
            )
            if (
                self.supports_intermediate_hooks
                and config.generate_intermediate_hooks
                and origin_node is not None
            ):
                counters["inductor"]["intermediate_hooks"] += 1
                self.writeline(
                    f"run_intermediate_hooks({origin_node.name!r}, {output_name})"
                )

    def generate_extern_kernel_out(
        self, kernel: str, out: str, out_view: Optional[str], args: List[str]
    ):
        # add debug printer code for triton kernel calls at (jit) inductor level
        debug_printer_manager = V.graph.wrapper_code.debug_printer
        debug_printer_manager.set_printer_args(args, kernel, None, None, "extern")
        args.append(f"out={out_view if out_view else out}")
        with debug_printer_manager:
            self.writeline(f"{kernel}({', '.join(args)})")

    def generate_user_defined_triton_kernel(
        self,
        kernel_name: str,
        raw_args: List[Any],
        grid: List[Any],
        configs,
        triton_meta,
        constexprs,
    ):
        grid_fn, code = user_defined_kernel_grid_fn_code(
            kernel_name, configs, grid, wrapper=self
        )
        # Must happen after free symbols are already codegened
        # Emit the grid wrapper function right before the call
        for line in code.split("\n"):
            self.writeline(line)

        args = [self.val_to_arg_str(v) for v in raw_args]
        arg_types = [
            arg.get_dtype() if hasattr(arg, "get_dtype") else type(arg)
            for arg in raw_args
        ]
        self.generate_kernel_call(
            kernel_name, args, grid_fn=grid_fn, arg_types=arg_types, raw_args=raw_args
        )

    def generate_scatter_fallback(
        self,
        output,
        inputs,
        cpp_kernel_name,
        python_kernel_name,
        src_is_tensor,
        reduce,
        kwargs,
    ):
        line = f"{python_kernel_name}({','.join(map(str, inputs))}"
        if python_kernel_name.startswith("aten.scatter_reduce"):
            line += ", ".join([""] + kwargs)
        else:
            if reduce:
                line += f", reduce={repr(reduce)}"
        line += ")"
        self.writeline(line)

    def generate_index_put_fallback(self, kernel, x, indices, values, accumulate):
        indices_str = f"{self.open_bracket}{', '.join(indices)}{self.closed_bracket}"
        args = [x, indices_str, values, accumulate]
        self.writeline(self.wrap_kernel_call(kernel, args))

    def generate_extern_kernel_alloc_and_find_schema_if_needed(
        self,
        buf_name: str,
        python_kernel_name: str,
        cpp_kernel_name: str,
        codegen_args: List[str],
        cpp_op_schema: str,
        cpp_kernel_key: str,
        cpp_kernel_overload_name: str = "",
        op_overload: Optional[torch._ops.OpOverload] = None,
        raw_args=None,
        outputs=None,
    ):
        self.writeline(f"{buf_name} = {python_kernel_name}({', '.join(codegen_args)})")

    def generate(self, is_inference):
        with dynamo_timed("WrapperCodeGen.generate"):
            return self._generate(is_inference)

    def _generate(self, is_inference):
        if config.profile_bandwidth:
            self.write_triton_header_once()
        result = IndentedBuffer()
        result.splice(self.imports)
        result.writeline("")
        result.splice(self.header)
        # We do not want the cpp header for intermediate const graph. Headers would be
        # rendered by the main module instead.
        if V.graph.aot_mode and V.graph.cpp_wrapper and V.graph.is_const_graph:
            result = IndentedBuffer()

        with contextlib.ExitStack() as stack:
            stack.enter_context(self.wrapper_call.indent())
            if config.profiler_mark_wrapper_call:
                self.generate_profiler_mark_wrapper_call(stack)
            if config.profile_bandwidth:
                self.generate_start_graph()

            # We disable planning during training because it presently increases peak memory consumption.
            if is_inference and config.memory_planning:
                self.memory_plan()
            else:
                self.memory_plan_reuse()

            if config.triton.store_cubin:
                self.generate_reset_kernel_saved_flags()

            for line in self.lines:
                if isinstance(line, WrapperLine):
                    line.codegen(self.wrapper_call)
                else:
                    self.wrapper_call.writeline(line)

            output_refs = self.get_output_refs()
            self.mark_output_type()
            if config.triton.debug_sync_graph:
                self.wrapper_call.writeline(V.graph.device_ops.synchronize())

            if config.profile_bandwidth:
                self.generate_end_graph()

            if config.triton.store_cubin:
                self.generate_save_uncompiled_kernels()

            if config.triton.autotune_at_compile_time:
                self.generate_and_run_autotune_block()

            self.generate_return(output_refs)

        self.finalize_prefix()
        result.splice(self.prefix)

        with result.indent():
            result.splice(self.wrapper_call)

        self.generate_before_suffix(result)
        result.splice(self.suffix)

        self.generate_end(result)

        self.add_benchmark_harness(result)

        return result.getvaluewithlinemap()

    def generate_and_run_autotune_block(self):
        """
        Compose self.kernel_autotune_defs and self.kernel_autotune_calls into a single block of
        code and execute it to trigger Triton kernel compilation and auto-tuning
        """
        self.kernel_autotune_defs.splice(
            """
            async_compile.wait(globals())
            del async_compile
        """
        )
        scope = {}  # type: ignore[var-annotated]
        tuning_code = (
            self.kernel_autotune_defs.getvalue() + self.kernel_autotune_calls.getvalue()
        )
        if output_code_log.level == logging.DEBUG:
            # Save the autotuning code block into a file
            # Create a temporary file
            with tempfile.NamedTemporaryFile(
                dir=cache_dir(), suffix=".py", delete=False
            ) as f:
                f.write(tuning_code.encode("utf-8"))
                file_path = f.name
            output_code_log.debug(
                "\nCompile-time auto-tuning code: \n%s\nAuto-tuning code written to %s",
                tuning_code,
                file_path,
            )
        # Execute the code to autotune kernels
        exec(tuning_code, scope)

    def memory_plan(self):
        from .memory_planning import MemoryPlanner

        self.lines = MemoryPlanner(self).plan(self.lines)

    def memory_plan_reuse(self):
        out_names = V.graph.get_output_names()

        while (
            self.lines
            and isinstance(self.lines[-1], MemoryPlanningLine)
            # TODO: this seems legit, NullLine has no node
            and self.lines[-1].node.name not in out_names  # type: ignore[attr-defined]
        ):
            # these lines will be pointless
            self.lines.pop()

        # codegen allocations in two passes
        planning_states = [MemoryPlanningState()]
        past_planning_states = []
        for i in range(len(self.lines)):
            line = self.lines[i]
            if isinstance(line, MemoryPlanningLine):
                self.lines[i] = line.plan(planning_states[-1])
            elif isinstance(line, EnterSubgraphLine):
                planning_states.append(MemoryPlanningState())
            elif isinstance(line, ExitSubgraphLine):
                past_planning_states.append(planning_states.pop())
        past_planning_states.append(planning_states.pop())
        assert len(planning_states) == 0

        # conservatively use the sum of all allocated buffer sizes
        # in potentially nested scopes as the total allocated size
        total_allocated_buffer_size = sum(
            s.total_allocated_buffer_size for s in past_planning_states
        )

    def codegen_input_size_var_decl(self, code: IndentedBuffer, name):
        code.writeline(f"{self.declare}{name}_size = {name}.{self.size}{self.ending}")

    def codegen_input_stride_var_decl(self, code: IndentedBuffer, name):
        code.writeline(
            f"{self.declare}{name}_stride = {name}.{self.stride}{self.ending}"
        )

    def codegen_inputs(
        self, code: IndentedBuffer, graph_inputs: Dict[str, ir.TensorBox]
    ):
        """Assign all symbolic shapes to locals"""

        @functools.lru_cache(None)
        def sizeof(name):
            self.codegen_input_size_var_decl(code, name)
            return f"{name}_size"

        @functools.lru_cache(None)
        def strideof(name):
            self.codegen_input_stride_var_decl(code, name)
            return f"{name}_stride"

        # Assign all symbolic shapes needed to local variables
        bound_vars: Set[sympy.Symbol] = set()

        def is_expr(x):
            return isinstance(x[1], sympy.Expr)

        graph_inputs_expr = list(filter(is_expr, graph_inputs.items()))
        graph_inputs_tensors = list(
            filter(lambda x: not is_expr(x), graph_inputs.items())
        )

        for name, shape in graph_inputs_expr:
            if isinstance(shape, sympy.Symbol) and shape not in bound_vars:
                code.writeline(f"{self.declare}{shape} = {name}{self.ending}")
                bound_vars.add(shape)

        for name, value in graph_inputs_tensors:
            shapes = value.get_size()
            for dim, shape in enumerate(shapes):
                if isinstance(shape, sympy.Symbol) and shape not in bound_vars:
                    code.writeline(
                        f"{self.declare}{shape} = {sizeof(name)}[{dim}]{self.ending}"
                    )
                    bound_vars.add(shape)

        for name, value in graph_inputs_tensors:
            shapes = value.get_stride()
            for dim, shape in enumerate(shapes):
                if isinstance(shape, sympy.Symbol) and shape not in bound_vars:
                    code.writeline(
                        f"{self.declare}{shape} = {strideof(name)}[{dim}]{self.ending}"
                    )
                    bound_vars.add(shape)

    def ensure_size_computed(self, sym: sympy.Symbol):
        if isinstance(sym, sympy.Symbol) and symbol_is_type(sym, SymT.PRECOMPUTED_SIZE):
            if sym in self.computed_sizes:
                return
            self.computed_sizes.add(sym)
            expr = V.graph.sizevars.inv_precomputed_replacements[sym]
            self.writeline(
                f"{self.declare}{sym} = {self.expr_printer(expr)}{self.ending}"
            )

    def finalize_prefix(self):
        pass

    def codegen_python_sizevar(self, x: Expr, *, simplify: bool = True) -> str:
        return pexpr(x, simplify=simplify)

    def codegen_sizevar(self, x: Expr) -> str:
        return self.codegen_python_sizevar(x)

    def codegen_tuple_access(self, basename: str, name: str, index: str) -> str:
        return f"{basename}[{index}]"

    def codegen_python_shape_tuple(self, shape: Tuple[Expr, ...]) -> str:
        parts = list(map(self.codegen_python_sizevar, shape))
        if len(parts) == 0:
            return "()"
        if len(parts) == 1:
            return f"({parts[0]}, )"
        return f"({', '.join(parts)})"

    def codegen_shape_tuple(self, shape: Tuple[Expr, ...]) -> str:
        return self.codegen_python_shape_tuple(shape)

    def codegen_alloc_from_pool(self, name, offset, dtype, shape, stride) -> str:
        return "alloc_from_pool({})".format(
            ", ".join(
                [
                    name,
                    pexpr(offset),  # bytes not numel
                    str(dtype),
                    self.codegen_shape_tuple(shape),
                    self.codegen_shape_tuple(stride),
                ]
            )
        )

    def codegen_reinterpret_view(
        self, data, size, stride, offset, writer, dtype=None
    ) -> str:
        if (
            size == data.layout.size
            and stride == data.layout.stride
            and offset == data.layout.offset
        ):
            if dtype is not None and dtype != data.dtype:
                return f"aten.view.dtype({data.get_name()}, {dtype})"
            else:
                return f"{data.get_name()}"
        else:
            size = self.codegen_shape_tuple(size)
            stride = self.codegen_shape_tuple(stride)
            offset = self.codegen_sizevar(offset)
            if dtype is not None and dtype != data.dtype:
                return f"aten.view.dtype(reinterpret_tensor({data.get_name()}, {size}, {stride}, {offset}), {dtype})"
            else:
                return (
                    f"reinterpret_tensor({data.get_name()}, {size}, {stride}, {offset})"
                )

    def codegen_device_copy(self, src, dst, non_blocking: bool):
        self.writeline(f"{dst}.copy_({src}, {non_blocking})")

    def codegen_multi_output(self, name, value):
        self.writeline(f"{self.declare}{name} = {value}{self.ending}")

    def codegen_dynamic_scalar(self, node):
        (data,) = (t.codegen_reference() for t in node.inputs)
        if len(node.keypath) == 0:
            self.writeline(f"{node.sym} = {data}.item()")
        elif len(node.keypath) == 1 and isinstance(node.keypath[0], ConvertIntKey):
            self.writeline(f"{node.sym} = 1 if {data}.item() else 0")
        elif len(node.keypath) == 1 and isinstance(node.keypath[0], DivideByKey):
            self.writeline(f"{node.sym}_undivided = {data}.item()")
            self.writeline(
                f"assert {node.sym}_undivided % {node.keypath[0].divisor} == 0, "
                f"f'{{{node.sym}_undivided}} not divisible by {node.keypath[0].divisor}'"
            )
            self.writeline(
                f"{node.sym} = {node.sym}_undivided // {node.keypath[0].divisor}"
            )
        else:
            raise AssertionError(f"unrecognized keypath {node.keypath}")
        # No one should ever use this buffer, but for uniformity
        # define the variable and assign it None
        self.writeline(f"{node.get_name()} = None")

    def benchmark_compiled_module(self, output):
        def add_fake_input(name, shape, stride, device, dtype):
            output.writeline(
                f"{name} = rand_strided("
                f"{self.codegen_python_shape_tuple(shape)}, "
                f"{self.codegen_python_shape_tuple(stride)}, "
                f"device='{device}', dtype={dtype})"
            )

        def add_expr_input(name, val):
            output.writeline(f"{name} = {val}")

        def add_torchbind_input(name, value):
            import pickle

            output.writeline(f"{name} = pickle.loads({pickle.dumps(value)!r})")

        output.writelines(
            ["", "", "def benchmark_compiled_module(times=10, repeat=10):"]
        )
        with output.indent():
            output.splice(
                """
                from torch._dynamo.testing import rand_strided
                from torch._inductor.utils import print_performance
                """,
                strip=True,
            )

            for name, value in V.graph.constants.items():
                # all the constants are global variables, that's why we need
                # these 'global var_name' lines
                output.writeline(f"global {name}")
                add_fake_input(
                    name, value.size(), value.stride(), value.device, value.dtype
                )

            if len(V.graph.torchbind_constants) > 0:
                output.writeline("import pickle")
                for name, torchbind_obj in V.graph.torchbind_constants.items():
                    # all the constants are global variables, that's why we need
                    # these 'global var_name' lines
                    output.writeline(f"global {name}")
                    add_torchbind_input(name, torchbind_obj)

            for name, value in V.graph.graph_inputs.items():
                if isinstance(value, sympy.Symbol) and isinstance(
                    V.graph.sizevars.var_to_val.get(value, None), SingletonInt
                ):
                    # Inductor should only work with dense -> dense graph, and
                    # SingletonInts belong to metadata that should only live on
                    # the subclass.
                    continue
                if isinstance(value, sympy.Expr):  # Don't need to add symbolic
                    # TODO: this fallback and those below actually will generate possibly
                    # invalid benchmark code, because it's not guaranteed 42
                    # is actually a valid value for the kernel in question.
                    # See https://github.com/pytorch/pytorch/issues/124686
                    add_expr_input(name, V.graph.sizevars.size_hint(value, fallback=42))
                else:
                    shape = [
                        V.graph.sizevars.size_hint(x, fallback=42)
                        for x in value.get_size()
                    ]
                    stride = [
                        V.graph.sizevars.size_hint(x, fallback=42)
                        for x in value.get_stride()
                    ]
                    add_fake_input(
                        name,
                        shape,
                        stride,
                        value.get_device(),
                        value.get_dtype(),
                    )

            call_str = f"call([{', '.join(V.graph.graph_inputs.keys())}])"
            output.writeline(f"fn = lambda: {call_str}")
            output.writeline("return print_performance(fn, times=times, repeat=repeat)")

    def add_benchmark_harness(self, output):
        """
        Append a benchmark harness to generated code for debugging
        """
        if not config.benchmark_harness:
            return

        self.benchmark_compiled_module(output)

        output.writelines(["", "", 'if __name__ == "__main__":'])
        with output.indent():
            output.writelines(
                [
                    "from torch._inductor.wrapper_benchmark import compiled_module_main",
                    f"compiled_module_main('{get_benchmark_name()}', benchmark_compiled_module)",
                ]
            )

    def define_kernel(
        self, name: str, kernel: str, metadata: Optional[str] = None, gpu=True
    ):
        metadata_comment = f"{metadata}\n" if metadata else ""
        body = f"\n\n{metadata_comment}{name} = {kernel}"
        self.header.splice(body)
        if config.triton.autotune_at_compile_time:
            self.kernel_autotune_defs.splice(body)

    def define_user_defined_triton_kernel(self, kernel, configs, kwargs):
        from torch.utils._triton import patch_triton_dtype_repr

        patch_triton_dtype_repr()

        original_name = kernel.__name__

        from .common import KernelArgType, SizeArg, TensorArg

        signature: List[KernelArgType] = []
        constants: Dict[str, Any] = {}
        non_constant_indices = []
        equal_to_1_args: List[str] = []
        for idx, key in enumerate(kernel.arg_names):
            if key not in kwargs:
                continue
            arg = kwargs[key]
            if idx in kernel.constexprs:
                constants[key] = arg
            else:
                non_constant_indices.append(idx)
                if isinstance(arg, ir.Buffer):
                    signature.append(
                        TensorArg(
                            name=key,
                            buffer=arg.get_name(),
                            dtype=arg.get_dtype(),
                        )
                    )
                elif isinstance(arg, ir.ReinterpretView):
                    # for ReinterpretView we use the underlying
                    # buffer name and note the (possibly non-zero)
                    # offset relative to the underlying buffer
                    signature.append(
                        TensorArg(
                            name=key,
                            buffer=arg.data.get_name(),
                            dtype=arg.get_dtype(),
                            offset=arg.layout.offset,
                        )
                    )
                else:
                    signature.append(SizeArg(key, arg))
                    if isinstance(
                        arg, (int, sympy.Integer)
                    ) and V.graph.sizevars.statically_known_equals(
                        arg, 1  # type: ignore[arg-type]
                    ):
                        equal_to_1_args.append(key)
        triton_meta = {
            "signature": signature_to_meta(
                signature,
                size_dtype=None,  # try to infer based on symints
                indices=non_constant_indices,
                argdefs=kernel.arg_names,
            ),
            "device": DeviceProperties.create(
                V.graph.scheduler.get_current_device_or_throw()
            ),
            # Triton compiler includes equal_to_1 args into constants even
            # when they are not constexpr. otherwise there may be a segfault
            # during launching the Inductor-compiled Triton kernel.
            # TODO(aakhundov): add None args to constants, too. currently, this
            # causes CUDA errors in test_aot_inductor.test_triton_kernel_with_none_input.
            # https://github.com/pytorch/pytorch/issues/120478#issuecomment-1962822307
            # https://github.com/openai/triton/blob/231efe9ed2d200be0f69a07c298e4342b08efe3d/python/triton/runtime/jit.py#L384
            "constants": {
                **constants,
                **dict.fromkeys(equal_to_1_args, 1),
            },
            "configs": [
                config_of(
                    signature,
                    indices=non_constant_indices,
                )
            ],
        }

        # Distinguish between different functions using function id
        cache_key: List[Any] = [id(kernel.fn)]
        if len(configs) > 0:
            for arg in kwargs.values():
                # We need to key on non tensor arg only in autotune mode
                if not isinstance(arg, (ir.Buffer, ir.ReinterpretView)):
                    cache_key.append(arg)
        cache_key.append(str(triton_meta))
        cache_key = tuple(cache_key)

        if cache_key in self.user_defined_kernel_cache:
            return self.user_defined_kernel_cache[cache_key]

        name = f"{original_name}_{len(self.user_defined_kernel_cache)}"
        # Add to the cache for the next use
        self.user_defined_kernel_cache[cache_key] = (name, triton_meta)

        compile_wrapper = IndentedBuffer()
        compile_wrapper.writeline(f"async_compile.triton({original_name!r}, '''")

        from .triton import gen_common_triton_imports, TritonKernel

        compile_wrapper.splice(gen_common_triton_imports())

        inductor_meta = {
            "kernel_name": name,
            **TritonKernel.inductor_meta_common(),
        }

        configs = [
            {
                "kwargs": config.kwargs,
                "num_warps": config.num_warps,
                "num_stages": config.num_stages,
            }
            for config in configs
        ]

        compile_wrapper.splice(
            f"""
            @triton_heuristics.user_autotune(
                configs={configs!r},
                inductor_meta={inductor_meta!r},
                triton_meta={triton_meta!r},
                filename=__file__,
                custom_kernel=True,
            )
            @triton.jit
            """
        )
        compile_wrapper.splice(kernel.src, strip=True)

        # Also include any possible kernel being called indirectly
        from triton import JITFunction  # type: ignore[name-defined, attr-defined]
        from triton.language import constexpr  # type: ignore[name-defined]

        # global constexpr vars handled above
        symbols_included = {original_name}

        def traverse(cur_kernel):
            # here we extract the unqualified names (i.e., not attributes and
            # without prepended module name) loaded in the kernel code, which
            # are matched with the co_names and __globals__ below to codegen
            # the respective imports necessary for the kernel compilation
            unqualified_loads = {
                inst.argval
                for inst in dis.Bytecode(cur_kernel.fn)
                if inst.opname == "LOAD_GLOBAL"
            }
            global_annotations = cur_kernel.fn.__globals__.get("__annotations__", {})
            for symbol_name in cur_kernel.fn.__code__.co_names:
                if symbol_name in symbols_included:
                    continue
                if symbol_name in cur_kernel.fn.__globals__:
                    symbol = cur_kernel.fn.__globals__[symbol_name]
                    if isinstance(symbol, JITFunction):
                        compile_wrapper.newline()
                        compile_wrapper.writeline("@triton.jit")
                        compile_wrapper.splice(symbol.src, strip=True)
                        symbols_included.add(symbol_name)
                        traverse(symbol)
                    elif isinstance(symbol, (int, str, bool, constexpr)):
                        compile_wrapper.newline()
                        if isinstance(symbol, constexpr):
                            symbol_str = f"tl.constexpr({symbol.value!r})"
                        else:
                            symbol_str = f"{symbol!r}"
                        if annotation := global_annotations.get(symbol_name):
                            annotion_code = ""
                            if isinstance(annotation, type):
                                annotation_code = (
                                    f": {annotation.__module__}.{annotation.__name__}"
                                )
                            else:
                                annotation_code = f": {annotation!r}"
                            compile_wrapper.writeline(
                                f"{symbol_name}{annotation_code} = {symbol_str}"
                            )
                        else:
                            compile_wrapper.writeline(f"{symbol_name} = {symbol!r}")
                        symbols_included.add(symbol_name)
                    elif (
                        symbol_name in unqualified_loads
                        and symbol_name != "tl"  # already imported
                        and hasattr(symbol, "__module__")
                        # only codegen imports from triton; JITFunctions
                        # imported from other modules will be codegened
                        # in the separate branch above
                        and symbol.__module__.startswith("triton")
                    ):
                        # a global symbol imported from triton is referenced
                        # without module qualification (i.e., `store` instead
                        # of `tl.store`): need to codegen an import
                        compile_wrapper.writeline(
                            f"from {symbol.__module__} import {symbol.__name__} as {symbol_name}"
                        )
                        symbols_included.add(symbol_name)

        traverse(kernel)

        current_device = V.graph.scheduler.get_current_device_or_throw()
        compile_wrapper.writeline(f"''', device_str='{current_device.type}')")
        _, lineno = inspect.getsourcelines(kernel.fn)
        srcfile = inspect.getsourcefile(kernel.fn)
        metadata = f"# Original path: {srcfile}:{lineno}"
        self.define_kernel(
            name,
            compile_wrapper.getvalue(),
            metadata,
        )
        return name, triton_meta

    def generate_numel_expr(self, kernel_name: str, tree, suffix: Optional[str] = None):
        expr = f"{kernel_name}_{tree.prefix}numel"
        if suffix is not None:
            expr += f"_{suffix}"
        if (expr, V.graph) not in self.kernel_numel_expr:
            # declare expr once in each graph (scope)
            self.kernel_numel_expr.add((expr, V.graph))
            self.writeline(
                f"{self.declare}{expr} = {self.expr_printer(tree.numel)}{self.ending}"
            )
        else:
            self.writeline(f"{expr} = {self.expr_printer(tree.numel)}{self.ending}")
        # We can get symbolic expressions here, like s0*64
        # It is fine to have them here, but we need to handle them correctly as their own type
        # This is tricky to do, so we wrap in a custom type, distinct from scalars, but also from sympy*
        # scalars as well.
        # This is handled in `generate_args_decl` which has a correct comment of: TODO: only works for
        # constant now, need type info. I agree, this needs type info, and while this is not true type info
        # it suffices as a type hint for the purposes of producing the correct code for this type.
        return SymbolicCallArg(expr, tree.numel)

    def generate_workspace_allocation(self, nbytes, device, zero_fill):
        line = self.make_allocation(
            "workspace", device, torch.uint8, shape=(nbytes,), stride=(1,)
        )
        self.writeline(line)
        if zero_fill:
            self.writeline(f"workspace.zero_(){self.ending}")

    def wrap_kernel_call(self, name, call_args):
        return f"{name}({', '.join(call_args)}){self.ending}"

    def generate_profiler_mark_wrapper_call(self, stack):
        self.wrapper_call.writeline("from torch.profiler import record_function")
        self.wrapper_call.writeline(
            f"with record_function('graph_{V.graph.graph_id}_inductor_wrapper_call'):"
        )
        stack.enter_context(self.wrapper_call.indent())

    def generate_start_graph(self):
        self.wrapper_call.writeline("start_graph()")

    def generate_end_graph(self):
        self.wrapper_call.writeline(f"end_graph({config.profile_bandwidth_output!r})")

    def generate_reset_kernel_saved_flags(self):
        self.wrapper_call.splice(
            f"""
            for kernel in globals().values():
                if isinstance(kernel, {triton_heuristics.__name__}.CachingAutotuner):
                    kernel.cuda_kernel_saved = False
            """
        )

    def generate_save_uncompiled_kernels(self):
        """
        Precompile and save the CUBINs of the Triton kernels that haven't
        been precompiled and saved as a side effect of running the generated
        JIT model (Python wrapper). This can happen when the model contains
        control flow: only one pass through the control flow operators covers
        the kernels that are saved, the remaining kernels are not launched,
        hence not saved. The main purpose of this codegen is to compile and
        save the Triton kernels outside the active control flow path for
        subsequent AOTInductor code generation and compilation.
        """
        self.wrapper_call.splice(
            f"""
            for kernel in globals().values():
                if isinstance(kernel, {triton_heuristics.__name__}.CachingAutotuner):
                    if not kernel.cuda_kernel_saved:
                        if len(kernel.launchers) == 0:
                            kernel.precompile()
                        kernel.save_gpu_kernel(
                            grid=(0, 0, 0),   # use dummy grid
                            stream="stream",  # use dummy stream
                            launcher=kernel.launchers[0],
                        )
            """
        )

    def generate_default_grid(
        self,
        kernel_name: str,
        grid: List[Any],
        gpu: bool = True,
        grid_callable: Optional[Callable[..., Any]] = None,
        **grid_extra_kwags,
    ):
        return grid

    def prepare_triton_kernel_call(self, device_index, call_args):
        def wrap_arg(arg):
            if isinstance(arg, str):
                # dynamo wraps unspec variable as 0d CPU tensor, need convert to scalar
                return arg + ".item()" if should_unwrap_unspec_arg(arg) else arg
            elif isinstance(arg, (int, float, bool, SymbolicCallArg)):
                return str(arg)
            else:
                return self.expr_printer(V.graph.sizevars.simplify(arg))

        call_args = [wrap_arg(arg) for arg in call_args]

        if device_index is None:
            current_device = V.graph.scheduler.get_current_device_or_throw()
            device_index = current_device.index

        return device_index, call_args

    def generate_example_arg_value(self, arg, arg_type, raw_arg=None, index=None):
        if isinstance(arg_type, torch_dtype):
            if V.graph.try_get_buffer(arg) is not None:
                buf_name = arg
                buf = V.graph.get_buffer(arg)
            else:
                assert (
                    raw_arg is not None
                ), "V.graph.get_buffer(arg) and raw_arg can't be None at the same time"
                buf_name = f"tmp_arg_{index}"
                buf = raw_arg

            size = V.graph.sizevars.size_hints(
                buf.get_size(),
                fallback=config.unbacked_symint_fallback,
            )
            stride = V.graph.sizevars.size_hints(
                buf.get_stride(),
                fallback=config.unbacked_symint_fallback,
            )
            device = buf.get_device()
            dtype = buf.get_dtype()
            offset = V.graph.sizevars.size_hint(
                buf.layout.offset,
                fallback=config.unbacked_symint_fallback,
            )
            value = f"generate_example_value({size}, {stride}, '{device}', {dtype}, {offset})"
            self.kernel_autotune_calls.writeline(f"{buf_name} = {value}")
            return buf_name
        elif issubclass(arg_type, sympy.Basic) or isinstance(arg, SymbolicCallArg):
            # arg is a symbol or symbolic expression
            if isinstance(arg, str):
                if arg in self._meta_vars:
                    return arg
                if raw_arg is None:
                    return "None"
                arg = raw_arg
            if isinstance(arg, SymbolicCallArg):
                arg = arg.inner_expr
            if arg in V.graph.sizevars.inv_precomputed_replacements:
                arg = V.graph.sizevars.inv_precomputed_replacements[arg]

            # For multiple expressions that depend on an unbacked symint,
            # we want to compute them consistently for a size hint we have chosen.
            # So, recursively compute expressions via size hints of contained symbols.
            free_symbols = arg.free_symbols
            size_dict = {
                symbol: V.graph.sizevars.size_hint(
                    symbol,
                    fallback=config.unbacked_symint_fallback,
                )
                for symbol in free_symbols
            }
            return str(arg.subs(size_dict))

        elif isinstance(arg, (str, int, float, bool)):
            return str(arg)
        elif isinstance(arg, list):
            return f"[{', '.join(self.generate_example_arg_value(a, type(a)) for a in arg)}]"
        else:
            raise NotImplementedError(f"Unsupported type {type(arg)}")

    def _grid_dim_str(self, grid_per_dim):
        if isinstance(grid_per_dim, list):
            return (
                "[" + ", ".join(self._grid_dim_str(item) for item in grid_per_dim) + "]"
            )
        else:
            return pexpr(grid_per_dim)

    def generate_kernel_call(
        self,
        kernel_name,
        call_args,
        grid=None,
        device_index=None,
        gpu=True,
        triton=True,
        arg_types=None,
        raw_args=None,
        grid_fn: str = "grid",
        triton_meta=None,
        autotune_configs=None,
        grid_extra_kwargs="",
    ):
        """
        Generates kernel call code.

        gpu: Defines whether the backend is GPU. Otherwise the backend is CPU.

        triton: Defines whether the backend uses Triton for codegen. Otherwise it uses the CUDA language when gpu=True,
                and C++ when gpu=False.
        """
        if not (triton or gpu):
            self.writeline(self.wrap_kernel_call(kernel_name, call_args))
            return

        device_index, call_args_str = self.prepare_triton_kernel_call(
            device_index, call_args
        )
        call_args_str = ", ".join(call_args_str)
        stream_name = self.write_get_raw_stream(device_index, V.graph)

        if not triton:
            stream_ptr = f"c_void_p({stream_name})"
            self.writeline(
                f"{kernel_name}.{kernel_name}({call_args_str}, {stream_ptr})"
            )
            return

<<<<<<< HEAD
                    for i, (arg, arg_type, raw_arg) in enumerate(
                        zip(call_args, arg_types, raw_args)
                    ):
                        key = None
                        if isinstance(arg, str) and "=" in str(arg):
                            # arg may be passed in a kwarg style, and then we need to extract its value
                            key, arg = arg.split("=")

                        if isinstance(arg_type, torch_dtype):
                            if arg not in tensor_args:
                                arg_str = self.generate_example_arg_value(
                                    arg, arg_type, raw_arg, i
                                )
                                tensor_args[arg] = arg_str
                            else:
                                arg_str = tensor_args[arg]
                        else:
                            arg_str = self.generate_example_arg_value(
                                arg, arg_type, raw_arg, i
                            )
                        all_args.append(arg_str if key is None else f"{key}={arg_str}")
=======
        self.write_triton_header_once()
        if grid is None:
            grid_str = grid_fn
        else:
            grid_str = ", ".join(self._grid_dim_str(item) for item in grid)
            if grid_extra_kwargs:
                grid_str = f"{grid_str}, {grid_extra_kwargs}"
            grid_str = f"{grid_fn}({grid_str})"
        # add debug printer code for triton kernel calls at (jit) inductor level
        debug_printer_manager = V.graph.wrapper_code.debug_printer
        debug_printer_manager.set_printer_args(call_args, kernel_name, arg_types, None)
        with debug_printer_manager:
            self.writeline(
                f"{kernel_name}.run({call_args_str}, grid={grid_str}, stream={stream_name})"
            )
        if (
            config.triton.autotune_at_compile_time
            and kernel_name not in self.kernel_autotune_names
        ):
            # Create example args for autotune in a separate epilogue
            assert arg_types is not None and len(call_args) == len(
                arg_types
            ), "call_args and arg_types do not match"

            tensor_args = {}
            all_args = []
            if raw_args is None:
                # create a dummy raw_args for uniform behavior in the following loop
                raw_args = [None] * len(call_args)
            else:
                assert len(raw_args) == len(
                    call_args
                ), "call_args and raw_args do not match"
>>>>>>> 47a515d2

            for i, (arg, arg_type, raw_arg) in enumerate(
                zip(call_args, arg_types, raw_args)
            ):
                key = None
                if isinstance(arg, str) and "=" in str(arg):
                    # arg may be passed in a kwarg style, and then we need to extract its value
                    key, arg = arg.split("=")

                if isinstance(arg_type, torch_dtype):
                    # workspace allocation is already generated by `generate_workspace_allocation()`
                    # in `TritonKernel.call_kernel()`.
                    if arg == "workspace":
                        arg_str = "workspace"
                        tensor_args[arg] = arg_str
                    elif arg not in tensor_args:
                        arg_str = self.generate_example_arg_value(
                            arg, arg_type, raw_arg, i
                        )
                        tensor_args[arg] = arg_str
                    else:
                        arg_str = tensor_args[arg]
                else:
                    arg_str = self.generate_example_arg_value(arg, arg_type, raw_arg, i)
                all_args.append(arg_str if key is None else f"{key}={arg_str}")

            if grid is None:
                grid_str = grid_fn
            else:
                grid_str = ", ".join(
                    self.generate_example_arg_value(g, type(g)) for g in grid
                )
                if grid_extra_kwargs:
                    grid_str = f"{grid_str}, {grid_extra_kwargs}"
                grid_str = f"{grid_fn}({grid_str})"

            self.kernel_autotune_calls.writeline(
                f"{kernel_name}.run({', '.join(all_args)}, grid={grid_str}, stream={stream_name})"
            )
            self.kernel_autotune_calls.writeline(
                f"del {', '.join(arg for arg in tensor_args.values())}\n",
            )
            self.kernel_autotune_names.add(kernel_name)

    def writeline(self, line):
        self.lines.append(line)

    def writelines(self, lines):
        for line in lines:
            self.writeline(line)

    def enter_context(self, ctx):
        self.lines.append(LineContext(ctx))

    def val_to_arg_str(self, s, type_=None):
        from torch.utils._triton import dtype_to_string, has_triton_package

        if has_triton_package():
            import triton

        if isinstance(s, SymTypes):
            return pexpr(s.node.expr)
        elif isinstance(s, sympy.Expr):
            return pexpr(s)
        elif isinstance(s, (tuple, list)):

            @dataclasses.dataclass
            class Shim:
                ref: Any

                def __repr__(self):
                    return self.ref

            return repr(type(s)(Shim(self.val_to_arg_str(a)) for a in s))
        elif isinstance(s, torch._ops.OpOverload):
            return _get_qualified_name(s)
        elif isinstance(s, (ir.Buffer, ir.MutableBox, ReinterpretView)):
            return s.codegen_reference()
        elif has_triton_package() and isinstance(s, triton.language.dtype):  # type: ignore[possibly-undefined]
            return dtype_to_string(s)
        else:
            return repr(s)

    # The following methods are for memory management
    def make_buffer_allocation(self, buffer):
        device = buffer.get_device()
        dtype = buffer.get_dtype()
        shape = tuple(buffer.get_size())
        stride = tuple(buffer.get_stride())
        return self.make_allocation(buffer.get_name(), device, dtype, shape, stride)

    def make_allocation(self, name, device, dtype, shape, stride):
        if device.type in ("cpu", "cuda", "xpu"):
            # optimized path for faster allocations, saving ~2us versus the stuff below
            return (
                f"{name} = empty_strided_{device.type}("
                f"{self.codegen_shape_tuple(shape)}, "
                f"{self.codegen_shape_tuple(stride)}, "
                f"{dtype})"
            )
        # all other devices:
        return (
            f"{name} = empty_strided("
            f"{self.codegen_shape_tuple(shape)}, "
            f"{self.codegen_shape_tuple(stride)}, "
            f"device='{device.type}', dtype={dtype})"
        )

    def make_tensor_alias(self, new_name, old_name, comment=""):
        return f"{self.declare}{new_name} = {old_name}{self.ending}  {self.comment} {comment}"

    def make_buffer_free(self, buffer):
        return f"del {buffer.get_name()}"

    def make_free_by_names(self, names_to_del: List[str]):
        return f"del {', '.join(name for name in names_to_del)}"

    def codegen_exact_buffer_reuse(self, old_name: str, new_name: str, del_line: str):
        return f"{self.declare_maybe_reference}{new_name} = {old_name}{del_line}{self.ending}  {self.comment} reuse"

    def make_buffer_reuse(self, old: ir.Buffer, new: ir.Buffer, delete_old: bool):
        assert old.get_dtype() == new.get_dtype()
        old_name = old.get_name()
        new_name = new.get_name()
        del_line = ";"
        if old_name not in V.graph.get_output_names() and delete_old:
            del_line = f"; {self.make_buffer_free(old)}"

        if old.get_size() == new.get_size() and old.get_stride() == new.get_stride():
            return self.codegen_exact_buffer_reuse(old_name, new_name, del_line)

        reinterpret_view = self.codegen_reinterpret_view(
            old, new.get_size(), new.get_stride(), 0, self.wrapper_call
        )
        return f"{self.declare_maybe_reference}{new_name} = {reinterpret_view}{del_line}  {self.comment} reuse"

    def codegen_deferred_allocation(self, name, layout):
        self.writeline(
            DeferredLine(
                name,
                f"{self.declare_maybe_reference}{name} = {layout.view.codegen_reference()}{self.ending}  "
                f"{self.comment} alias",
            )
        )

    def codegen_allocation(self, buffer: ir.Buffer):
        name = buffer.get_name()

        if name in V.graph.removed_buffers or name in self.allocated:
            return
        self.allocated.add(name)
        if isinstance(
            buffer.get_defining_op(),
            (ir.ExternKernelAlloc, ir.MultiOutput),
        ):
            return

        layout = buffer.get_layout()
        if isinstance(layout, ir.MutationLayoutSHOULDREMOVE):
            return
        if isinstance(layout, ir.NoneLayout):
            return
        if isinstance(layout, ir.NonOwningLayout):
            assert isinstance(
                layout.view, ir.ReinterpretView
            ), f"unexpected {type(layout.view)}: {layout.view}"
            assert isinstance(layout.view.data, ir.StorageBox), type(layout.view.data)
            assert isinstance(layout.view.data.data, ir.Buffer), type(layout.view.data)
            self.codegen_allocation(layout.view.data.data)
            self.codegen_deferred_allocation(name, layout)
            return

        self.writeline(AllocateLine(self, buffer))

    def codegen_free(self, buffer):
        name = buffer.get_name()

        # can be freed but not reused
        if isinstance(buffer, ir.InputBuffer):
            self.writeline(self.make_buffer_free(buffer))
            return

        if not self.can_reuse(buffer):
            return
        self.freed.add(name)

        self.writeline(FreeIfNotReusedLine(self, buffer))

    def can_reuse(self, input_buffer, output_buffer=None):
        name = input_buffer.get_name()
        return not (
            name in V.graph.removed_buffers
            or name in V.graph.graph_inputs
            or name in V.graph.constants
            or name in V.graph.torchbind_constants
            or name in V.graph.never_reuse_buffers
            or name in self.freed
        )

    def did_reuse(self, buffer, reused_buffer):
        # Check whether a given buffer was reused by a possible reuser in the wrapper codegen
        # Can be consulted from inside ir codegen, e.g. to determine whether a copy is needed
        return (
            buffer.get_name() in self.reuses
            and self.reuses[buffer.get_name()] == reused_buffer.get_name()
        )

    def codegen_inplace_reuse(self, input_buffer: ir.Buffer, output_buffer: ir.Buffer):
        assert buffer_reuse_key(input_buffer) == buffer_reuse_key(output_buffer)
        self.codegen_allocation(input_buffer)
        self.freed.add(input_buffer.get_name())
        self.allocated.add(output_buffer.get_name())
        self.reuses[output_buffer.get_name()] = input_buffer.get_name()
        self.writeline(ReuseLine(self, input_buffer, output_buffer))

    def codegen_unbacked_symbol_decl(self, symbol):
        name = str(symbol)
        if name in self.unbacked_symbol_decls:
            return name
        else:
            # When in CppWrapperCpu, we should only generate the declaration once
            self.unbacked_symbol_decls.add(name)
            return self.declare + name

    def codegen_subgraph_prefix(self, subgraph, outer_inputs, outer_outputs):
        for inner_input, outer_input in zip(subgraph.graph.graph_inputs, outer_inputs):
            self.writeline(f"{self.declare}{inner_input} = {outer_input}{self.ending}")

    def codegen_subgraph_suffix(self, subgraph, outer_inputs, outer_outputs):
        for inner_output, outer_output in zip(
            subgraph.graph.graph_outputs, outer_outputs
        ):
            self.writeline(
                f"{outer_output} = {inner_output.codegen_reference()}{self.ending}"
            )

    def codegen_subgraph(self, subgraph, outer_inputs, outer_outputs):
        try:
            self.push_codegened_graph(subgraph.graph)
            self.writeline(f"{self.comment} subgraph: {subgraph.name}")
            self.codegen_subgraph_prefix(subgraph, outer_inputs, outer_outputs)
            parent_graph = V.graph
            with V.set_graph_handler(subgraph.graph):
                subgraph.graph.codegen_subgraph(
                    parent_graph=parent_graph,
                )
            self.codegen_subgraph_suffix(subgraph, outer_inputs, outer_outputs)
        finally:
            self.pop_codegened_graph()

    def codegen_conditional(self, conditional):
        name = conditional.get_name()

        self.writeline(f"{name} = [None] * {len(conditional.outputs)}")

        outer_inputs = [buf.codegen_reference() for buf in conditional.operands]
        outer_outputs = [f"{name}[{i}]" for i in range(len(conditional.outputs))]

        predicate = conditional.predicate.codegen_reference()
        if not isinstance(conditional.predicate, ir.ShapeAsConstantBuffer):
            # move the Tensor predicate to host
            predicate = f"{predicate}.item()"

        self.writeline(f"{name} = [None] * {len(conditional.outputs)}")
        self.writeline(f"if {predicate}:")
        self.writeline(EnterSubgraphLine(self, conditional.true_subgraph.graph))
        self.codegen_subgraph(conditional.true_subgraph, outer_inputs, outer_outputs)
        self.writeline(ExitSubgraphLine(self))
        self.writeline("else:")
        self.writeline(EnterSubgraphLine(self, conditional.false_subgraph.graph))
        self.codegen_subgraph(conditional.false_subgraph, outer_inputs, outer_outputs)
        self.writeline(ExitSubgraphLine(self))

    def codegen_while_loop(self, while_loop):
        name = while_loop.get_name()
        outer_carried_inputs = [
            buf.codegen_reference() for buf in while_loop.carried_inputs
        ]
        outer_additional_inputs = [
            buf.codegen_reference() for buf in while_loop.additional_inputs
        ]

        self.writeline(f"{name} = [None] * {len(outer_carried_inputs)}")
        for i, inp in enumerate(outer_carried_inputs):
            # set the initial state before the loop
            self.writeline(f"{name}[{i}] = {inp}")

        cond_outer_inputs = [
            *[f"{name}[{i}]" for i in range(len(outer_carried_inputs))],
            *outer_additional_inputs,
        ]
        cond_outer_outputs = [f"{name}_cond_result"]
        body_outer_inputs = list(
            cond_outer_inputs
        )  # same inputs for cond_fn and body_fn
        # Carry over the state from body_fn. Note: We only carry over
        # the carried_inputs part of the inputs, the additional ones
        # are passed in as they're before.
        body_outer_outputs = body_outer_inputs[: len(outer_carried_inputs)]

        self.writeline("while True:")
        self.writeline(EnterSubgraphLine(self, while_loop.cond_subgraph.graph))
        self.codegen_subgraph(
            while_loop.cond_subgraph, cond_outer_inputs, cond_outer_outputs
        )
        self.writeline(
            f"if not {cond_outer_outputs[0]}.item(): break"
        )  # condition doesn't hold
        self.writeline(ExitSubgraphLine(self))
        self.writeline(EnterSubgraphLine(self, while_loop.body_subgraph.graph))
        self.codegen_subgraph(
            while_loop.body_subgraph, body_outer_inputs, body_outer_outputs
        )
        self.writeline(ExitSubgraphLine(self))

    @staticmethod
    def statically_known_int_or_none(x):
        try:
            if getattr(x, "free_symbols", None):
                # _maybe_evaluate_static will return (s0 // (2 // s0)) as 2, but
                # the actual codegen will still generate the full expression here.
                return None
            if isinstance(x, int):
                return x
            val = V.graph._shape_env._maybe_evaluate_static(x)
            if val is None:
                return val
            return int(val)  # type: ignore[call-overload]
        except Exception:
            return None

    @staticmethod
    def statically_known_list_of_ints_or_none(lst):
        result = []
        for x in lst:
            num = WrapperCodeGen.statically_known_int_or_none(x)
            if num is None:
                return None
            result.append(num)
        return result

    @staticmethod
    def is_statically_known_list_of_ints(lst):
        return WrapperCodeGen.statically_known_list_of_ints_or_none(lst) is not None

    @staticmethod
    def static_shape_for_buffer_or_none(buffer):
        return WrapperCodeGen.statically_known_list_of_ints_or_none(buffer.get_size())

    @staticmethod
    def can_prove_buffer_has_static_shape(buffer):
        return WrapperCodeGen.static_shape_for_buffer_or_none(buffer) is not None<|MERGE_RESOLUTION|>--- conflicted
+++ resolved
@@ -158,7 +158,7 @@
     name: str,
     configs: List[triton.Config],  # type: ignore[name-defined]
     grids: List[TritonGrid],
-    wrapper: Optional[WrapperCodeGen] = None,
+    wrapper: Optional[PythonWrapperCodegen] = None,
 ) -> Tuple[str, str]:
     output = IndentedBuffer()
 
@@ -264,7 +264,7 @@
 
 @dataclasses.dataclass
 class EnterSubgraphLine(WrapperLine):
-    wrapper: WrapperCodeGen
+    wrapper: PythonWrapperCodegen
     graph: GraphLowering
 
     def __post_init__(self) -> None:
@@ -277,7 +277,7 @@
 
 @dataclasses.dataclass
 class ExitSubgraphLine(WrapperLine):
-    wrapper: WrapperCodeGen
+    wrapper: PythonWrapperCodegen
 
     def __post_init__(self) -> None:
         self.wrapper.computed_sizes = self.wrapper.pop_computed_sizes()
@@ -342,7 +342,7 @@
 
 @dataclasses.dataclass
 class MemoryPlanningLine(WrapperLine):
-    wrapper: WrapperCodeGen
+    wrapper: PythonWrapperCodegen
 
     def plan(self, state: MemoryPlanningState) -> MemoryPlanningLine:
         """First pass to find reuse"""
@@ -447,7 +447,7 @@
 BufferName = str
 
 
-class WrapperCodeGen(CodeGen):
+class PythonWrapperCodegen(CodeGen):
     """
     Generate outer wrapper in Python that calls the kernels.
     """
@@ -595,6 +595,7 @@
 
                 async_compile = AsyncCompile()
                 generate_example_value = AlgorithmSelectorCache.generate_example_value
+                empty_strided_cuda = torch._C._dynamo.guards._empty_strided_cuda
             """
         )
 
@@ -870,7 +871,7 @@
         self.writeline(f"{buf_name} = {python_kernel_name}({', '.join(codegen_args)})")
 
     def generate(self, is_inference):
-        with dynamo_timed("WrapperCodeGen.generate"):
+        with dynamo_timed("PythonWrapperCodegen.generate"):
             return self._generate(is_inference)
 
     def _generate(self, is_inference):
@@ -1498,12 +1499,18 @@
         return SymbolicCallArg(expr, tree.numel)
 
     def generate_workspace_allocation(self, nbytes, device, zero_fill):
+        if isinstance(nbytes, sympy.Expr):
+            nbytes = V.graph.sizevars.size_hint(nbytes)
         line = self.make_allocation(
             "workspace", device, torch.uint8, shape=(nbytes,), stride=(1,)
         )
         self.writeline(line)
+        if config.triton.autotune_at_compile_time:
+            self.kernel_autotune_calls.writeline(line)
         if zero_fill:
             self.writeline(f"workspace.zero_(){self.ending}")
+            if config.triton.autotune_at_compile_time:
+                self.kernel_autotune_calls.writeline(f"workspace.zero_(){self.ending}")
 
     def wrap_kernel_call(self, name, call_args):
         return f"{name}({', '.join(call_args)}){self.ending}"
@@ -1694,29 +1701,6 @@
             )
             return
 
-<<<<<<< HEAD
-                    for i, (arg, arg_type, raw_arg) in enumerate(
-                        zip(call_args, arg_types, raw_args)
-                    ):
-                        key = None
-                        if isinstance(arg, str) and "=" in str(arg):
-                            # arg may be passed in a kwarg style, and then we need to extract its value
-                            key, arg = arg.split("=")
-
-                        if isinstance(arg_type, torch_dtype):
-                            if arg not in tensor_args:
-                                arg_str = self.generate_example_arg_value(
-                                    arg, arg_type, raw_arg, i
-                                )
-                                tensor_args[arg] = arg_str
-                            else:
-                                arg_str = tensor_args[arg]
-                        else:
-                            arg_str = self.generate_example_arg_value(
-                                arg, arg_type, raw_arg, i
-                            )
-                        all_args.append(arg_str if key is None else f"{key}={arg_str}")
-=======
         self.write_triton_header_once()
         if grid is None:
             grid_str = grid_fn
@@ -1750,7 +1734,6 @@
                 assert len(raw_args) == len(
                     call_args
                 ), "call_args and raw_args do not match"
->>>>>>> 47a515d2
 
             for i, (arg, arg_type, raw_arg) in enumerate(
                 zip(call_args, arg_types, raw_args)
@@ -2086,7 +2069,7 @@
     def statically_known_list_of_ints_or_none(lst):
         result = []
         for x in lst:
-            num = WrapperCodeGen.statically_known_int_or_none(x)
+            num = PythonWrapperCodegen.statically_known_int_or_none(x)
             if num is None:
                 return None
             result.append(num)
@@ -2094,12 +2077,16 @@
 
     @staticmethod
     def is_statically_known_list_of_ints(lst):
-        return WrapperCodeGen.statically_known_list_of_ints_or_none(lst) is not None
+        return (
+            PythonWrapperCodegen.statically_known_list_of_ints_or_none(lst) is not None
+        )
 
     @staticmethod
     def static_shape_for_buffer_or_none(buffer):
-        return WrapperCodeGen.statically_known_list_of_ints_or_none(buffer.get_size())
+        return PythonWrapperCodegen.statically_known_list_of_ints_or_none(
+            buffer.get_size()
+        )
 
     @staticmethod
     def can_prove_buffer_has_static_shape(buffer):
-        return WrapperCodeGen.static_shape_for_buffer_or_none(buffer) is not None+        return PythonWrapperCodegen.static_shape_for_buffer_or_none(buffer) is not None