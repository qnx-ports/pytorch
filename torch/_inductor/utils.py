--- conflicted
+++ resolved
@@ -46,10 +46,7 @@
 import sympy
 
 import torch
-<<<<<<< HEAD
-=======
 from torch.utils._pytree import tree_map_only
->>>>>>> 9b2e453e
 
 
 GPU_TYPES = ["cuda", "xpu"]
@@ -2098,12 +2095,8 @@
     if torch.version.hip is not None:
         jk_name = "pytorch/remote_cache:fx_graph_memcache_version_amd"
 
-<<<<<<< HEAD
     return REMOTE_CACHE_VERSION >= torch._utils_internal.justknobs_getval_int(jk_name)
-=======
-    return REMOTE_CACHE_VERSION >= torch._utils_internal.justknobs_getval_int(jk_name)
 
 
 def normalize_name(name: str) -> str:
-    return re.sub(r"[^a-zA-Z0-9_]", "_", name)
->>>>>>> 9b2e453e
+    return re.sub(r"[^a-zA-Z0-9_]", "_", name)