--- conflicted
+++ resolved
@@ -1221,10 +1221,6 @@
     return True
 
 
-<<<<<<< HEAD
-def use_ck_gemm_template(layout):
-    return use_ck_template(layout) and _use_autotune_backend("CK")
-=======
 def use_ck_gemm_template(layout, m, n, k):
     from .virtualized import V
 
@@ -1233,16 +1229,12 @@
         and _use_autotune_backend("CK")
         and V.graph.sizevars.size_hint(m * n * k, fallback=-1) > 0
     )
->>>>>>> 1c77b13c
 
 
 def use_ck_conv_template(layout):
     return use_ck_template(layout) and _use_conv_autotune_backend("CK")
 
-<<<<<<< HEAD
-=======
-
->>>>>>> 1c77b13c
+
 def _use_template_for_cpu(layout):
     return use_max_autotune() and layout.device.type == "cpu"
 
