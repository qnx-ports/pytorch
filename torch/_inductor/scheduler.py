# mypy: disallow-untyped-defs
from __future__ import annotations

import collections
import dataclasses
import functools
import itertools
import logging
import math
import operator
import os
import pprint
import textwrap
import typing
from typing import (
    Any,
    Counter,
    DefaultDict,
    Dict,
    Generic,
    List,
    Optional,
    Sequence,
    Set,
    Tuple,
    TypeVar,
    Union,
)

import sympy

import torch
import torch._inductor.async_compile  # noqa: F401 required to warm up AsyncCompile pools
from torch._dynamo.utils import counters, dynamo_timed
from torch._inductor.metrics import get_metric_table, is_metric_table_enabled
from torch.fx.experimental.symbolic_shapes import free_unbacked_symbols
from torch.utils._sympy.symbol import free_symbol_is_type, SymT
from torch.utils._triton import has_triton

from . import comms, config, dependencies, ir, metrics
from .codecache import write_text
from .codegen.common import BackendFeature, get_scheduling_for_device, Kernel
from .comm_analysis import estimate_nccl_collective_runtime
from .dependencies import Dep, MemoryDep, StarDep, WeakDep
from .ir import ComputedBuffer, MultiOutput, MultiOutputLayout
from .runtime.runtime_utils import green_text, red_text
from .sizevars import SimplifyIndexing
from .utils import (
    cache_on_self,
    cmp,
    device_need_guard,
    get_device_tflops,
    get_dtype_size,
    get_gpu_dram_gbps,
    IndentedBuffer,
    is_collective,
    is_gpu,
    is_wait,
    sympy_product,
)
from .virtualized import V


log = logging.getLogger(__name__)
fusion_log = torch._logging.getArtifactLogger(__name__, "fusion")


<<<<<<< HEAD
@dataclasses.dataclass
class SchedulerBuffer:
    scheduler: Scheduler
    node: ir.Buffer
    defining_op: BaseSchedulerNode
    users: List[NodeUser] = dataclasses.field(default_factory=list)

    def __hash__(self) -> int:
        return hash(self.node.name)

    def debug_str(self) -> str:
        result = IndentedBuffer()
        name = self.get_name()
        result.writeline(f"{name}: {type(self.node).__name__}")
        result.writeline(f"{name}.layout = {self.node.layout}")
        if self.get_aliases():
            result.writeline(f"{name}.aliases = {pformat(self.get_aliases())}")
        if self.get_mutations():
            result.writeline(f"{name}.mutations = {pformat(self.get_mutations())}")

        if len(self.users) <= 1:
            result.writeline(f"{name}.users = {self.users}")
        else:
            result.writeline(f"{name}.users = [")
            with result.indent(1):
                for user in self.users:
                    result.writeline(f"{user},")
            result.writeline("]")
        return result.getrawvalue()

    def get_name(self) -> str:
        return self.node.get_name()

    def allocate(self) -> None:
        assert self.node is not None
        if not self.node.should_allocate():
            return

        if self.node.get_inputs_that_alias_output() or self.node.get_mutation_names():
            V.graph.wrapper_code.codegen_allocation(self.node)
            return

        # hacky check for if V.kernel is a real kernel or NullHandler
        if (
            hasattr(V.kernel, "args")
            and self.get_name() in V.kernel.inplace_update_buffers
        ):
            V.graph.wrapper_code.codegen_inplace_reuse(
                self.scheduler.name_to_buf[
                    V.kernel.inplace_update_buffers[self.get_name()]
                ].node,
                self.node,
            )
        else:
            V.graph.wrapper_code.codegen_allocation(self.node)

    def can_free(self) -> bool:
        # There's no real allocated buffer, no need to free it
        assert self.node is not None
        if isinstance(self.node.layout, ir.NoneLayout):
            return False
        return all(not isinstance(use.node, OutputNode) for use in self.users)

    def set_users(self, users: List[NodeUser]) -> None:
        # deduplicate
        result: Dict[int, NodeUser] = {}
        for use in users:
            if id(use.node) in result:
                result[id(use.node)] = use.merge(result[id(use.node)])
            else:
                result[id(use.node)] = use
        self.users = list(result.values())

    def get_aliases(self) -> Sequence[str]:
        assert self.node is not None
        return self.node.get_inputs_that_alias_output()

    def get_mutations(self) -> List[str]:
        assert self.node is not None
        return self.node.get_mutation_names()


=======
>>>>>>> e42d1f77
class BaseSchedulerNode:
    group: Tuple[torch.device, Tuple[Tuple[sympy.Expr, ...], ...]]
    read_writes: dependencies.ReadWrites
    unmet_dependencies: Set[Dep]

    def __init__(self, scheduler: Scheduler, node: ir.Buffer) -> None:
        self.scheduler: Scheduler = scheduler
        self.node: Optional[ir.Buffer] = node
        self.users: List[NodeUser] = []
        self.set_read_writes(node.get_read_writes())
        self.ancestors: Set[str] = set()
        # .min_order and .max_order are only relevant for "grouped" nodes such as FusedSchedulerNode.
        # e.g. if the FusedSchedulerNode includes nodes (op_1, op_2, op_3), and op_X is X-th node
        # in `self.scheduler.nodes`, then for this FusedSchedulerNode, .min_order is 1 and .max_order is 3.
        # For non-"grouped" nodes (i.e. regular SchedulerNode),
        # .min_order = .max_order = X if this node is X-th node in `self.scheduler.nodes`.
        self.min_order: int
        self.max_order: int
        self.last_usage: Set[
            str
        ] = set()  # buffers that won't be used after this kernel
        self.written = False

    def __repr__(self) -> str:
        return f"{type(self).__name__}(name={self.get_name()!r})"

    def debug_str(self) -> str:
        """Longer form printout for trace logs"""
        name = self.get_name()
        lines = [
            f"{name}: {type(self).__name__}({type(getattr(self, 'node', None)).__name__})",
            f"{name}.writes = {pformat(self.read_writes.writes)}",
            f"{name}.unmet_dependencies = {pformat(self.unmet_dependencies)}",
            f"{name}.met_dependencies = {pformat(self.read_writes.reads - self.unmet_dependencies)}",
            f"{name}.users = {self.users}",
        ]
        try:
            lines += [
                self.debug_str_extra(),
            ]
        except Exception:
            log.warning("Ignoring error in debug_str()", exc_info=True)

        return "\n".join(lines).rstrip()

    def debug_str_extra(self) -> str:
        return ""

    def debug_str_short(self) -> str:
        maybe_data = getattr(self.node, "data", None)
        data_str = ""
        if isinstance(maybe_data, torch._inductor.ir.Pointwise):
            data_str = ", " + maybe_data.str_helper(
                [maybe_data.get_size()], shorten=False, multiline=False
            )
        elif isinstance(maybe_data, torch._inductor.ir.Reduction):
            data_str = ", " + maybe_data.str_helper(
                [maybe_data.get_reduction_size(), maybe_data.get_reduction_type()],
                shorten=False,
                multiline=False,
            )
        return f"{self}{data_str}"

    def log_details(self) -> None:
        log.info(
            "%s: unmet_dependencies = %s, writes = %s",
            self,
            self.unmet_dependencies,
            self.read_writes.writes,
        )

    def update_mutated_names(self, renames: Dict[str, str]) -> None:
        self.set_read_writes(self.read_writes.rename(renames))

    def add_fake_dep(self, dep: Dep) -> None:
        self.set_read_writes(self.read_writes.with_read(dep))

    def set_users(self, users: List[NodeUser]) -> None:
        # deduplicate
        result: Dict[int, NodeUser] = {}
        for use in users:
            if id(use.node) in result:
                result[id(use.node)] = use.merge(result[id(use.node)])
            else:
                result[id(use.node)] = use
        self.users = list(result.values())

    def set_last_usage(
        self, future_used_buffers: Set[str], mutation_real_name: Dict[str, str]
    ) -> None:
        used_buffers = self.used_or_aliased_buffer_names()
        used_buffers = {mutation_real_name.get(k, k) for k in used_buffers}
        self.last_usage = used_buffers - future_used_buffers

    def get_aliases(self) -> Sequence[str]:
        assert self.node is not None
        return self.node.get_inputs_that_alias_output()

    def get_mutations(self) -> List[str]:
        assert self.node is not None
        return self.node.get_mutation_names()

    def has_aliasing_or_mutation(self) -> bool:
        return bool(self.get_aliases() or self.get_mutations())

    def set_read_writes(self, rw: dependencies.ReadWrites) -> None:
        self.read_writes = rw
        self.unmet_dependencies = self.read_writes.reads
        self.prune_deps()

    def op_counts(self) -> Counter[str]:
        return self.read_writes.op_counts

    def used_buffer_names(self) -> Set[str]:
        return {
            dep.name
            for dep in itertools.chain(self.read_writes.reads, self.read_writes.writes)
        }

    def used_or_aliased_buffer_names(self) -> Set[str]:
        used_names = set()

        deps = [
            dep.name
            for dep in itertools.chain(self.read_writes.reads, self.read_writes.writes)
        ]
        while len(deps) > 0:
            dep = deps.pop()
            used_names.add(dep)
            if V.graph.name_to_buffer.get(dep):
                for alias in V.graph.name_to_buffer[dep].get_inputs_that_alias_output():
                    if alias not in used_names:
                        deps.append(alias)
        return used_names

    def prune_deps(self) -> None:
        self.unmet_dependencies = {
            dep
            for dep in self.unmet_dependencies
            if dep.name not in self.scheduler.available_buffer_names
        }

    def prune_weak_deps(self) -> None:
        # Prune weak dependencies on buffers that have been removed
        def should_prune(dep: Dep) -> bool:
            return isinstance(dep, WeakDep) and dep.name in V.graph.removed_buffers

        to_remove = {dep for dep in self.read_writes.reads if should_prune(dep)}
        self.set_read_writes(self.read_writes.remove_reads(to_remove))

    def prune_redundant_deps(
        self, name_to_fused_node: Dict[str, BaseSchedulerNode]
    ) -> None:
        _prune_redundant_deps(self, name_to_fused_node)

    def get_name(self) -> str:
        assert self.node is not None
        return self.node.get_name()

    def get_first_name(self) -> str:
        return self.get_name()

    def get_names(self) -> Set[str]:
        return {self.get_name()}

    def get_nodes(self) -> Sequence[BaseSchedulerNode]:
        return [self]

    def get_device(self) -> torch.device:
        assert self.node is not None
        return self.node.get_device()

    def is_reduction(self) -> bool:
        return False

    def is_split_scan(self) -> bool:
        return False

    def is_template(self) -> bool:
        return False

    def is_extern(self) -> bool:
        return False

    def is_foreach(self) -> bool:
        return False

    def can_inplace(self, read_dep: dependencies.Dep) -> bool:
        return False

    def has_side_effects(self) -> bool:
        return False

    def decide_inplace_update(self) -> None:
        """
        Decide if there should be inplace updates for the node
        and record the decision in the active kernel.
        """
        assert self.node is not None
        if not self.node.should_allocate():
            return

        if isinstance(self, (SchedulerNode,)) and (
            self.node.get_inputs_that_alias_output() or self.node.get_mutation_names()
        ):
            return

        if (
            isinstance(self, (SchedulerNode,))
            and config.inplace_buffers
            and V.graph.has_feature(self.get_device(), BackendFeature.INPLACE_BUFFERS)
            and (
                not isinstance(V.kernel, torch._inductor.codegen.simd.SIMDKernel)
                or getattr(V.kernel, "mutations", None) is not None
            )
        ):
            from .codegen.wrapper import buffer_reuse_key

            ordered_reads = sorted(self.read_writes.reads, key=lambda x: x.name)

            for read in ordered_reads:
                input_node: Optional[
                    BaseSchedulerNode
                ] = self.scheduler.name_to_node.get(read.name)
                if (
                    input_node
                    and V.graph.wrapper_code.can_reuse(input_node, self)
                    and not isinstance(input_node, NopKernelSchedulerNode)
                ):
                    assert input_node.users is not None
                    remaining_uses = [
                        x
                        for x in input_node.users
                        if x.node.get_name()
                        not in self.scheduler.available_buffer_names
                    ]
                    if (
                        len(remaining_uses) == 1
                        and remaining_uses[0].can_inplace
                        and remaining_uses[0].node is self
                        and input_node.node is not None
                        and not isinstance(
                            input_node.node.get_layout(),
                            (
                                ir.MultiOutputLayout,
                                ir.MutationLayoutSHOULDREMOVE,
                            ),
                        )
                        and not (
                            isinstance(
                                input_node.node, (ir.FallbackKernel, ir.MultiOutput)
                            )
                            and len(input_node.node.get_inputs_that_alias_output()) > 0
                        )
                        and buffer_reuse_key(input_node.node)
                        == buffer_reuse_key(self.node)
                    ):
                        # hacky check for if V.kernel is a real kernel or NullHandler
                        if hasattr(V.kernel, "args"):
                            # if there isn't a triton kernel, then we don't need to call triton-specific things.
                            # but TODO this might be a convenient place to signal to the Collective kernels to inplace
                            # (and, can we make "kernel" less generic of a name?)
                            V.kernel.args.make_inplace(
                                input_node.get_name(), self.get_name()
                            )
                            # mutations not tracked in cpp kernels
                            if isinstance(
                                V.kernel, torch._inductor.codegen.simd.SIMDKernel
                            ):
                                V.kernel.mutations.add(input_node.get_name())
                                V.kernel.mutations.add(self.get_name())

                            # update last usage of reused node
                            self.last_usage.discard(input_node.get_name())

                            V.kernel.inplace_update_buffers[
                                self.get_name()
                            ] = input_node.get_name()
                        break

    def allocate(self) -> None:
        assert self.node is not None
        if not self.node.should_allocate():
            return

        if isinstance(self, (SchedulerNode,)) and (
            self.node.get_inputs_that_alias_output() or self.node.get_mutation_names()
        ):
            V.graph.wrapper_code.codegen_allocation(self.node)
            return

        # hacky check for if V.kernel is a real kernel or NullHandler
        if (
            hasattr(V.kernel, "args")
            and self.get_name() in V.kernel.inplace_update_buffers
        ):
            V.graph.wrapper_code.codegen_inplace_reuse(
                self.scheduler.name_to_node[
                    V.kernel.inplace_update_buffers[self.get_name()]
                ].node,
                self.node,
            )
        else:
            V.graph.wrapper_code.codegen_allocation(self.node)

    def can_free(self) -> bool:
        # There's no real allocated buffer, no need to free it
        assert self.node is not None
        if isinstance(self.node.layout, ir.NoneLayout):
            return False
        for use in self.users:
            if isinstance(use.node, OutputNode):
                return False
        return True

    def codegen_originating_info(
        self, buffer: IndentedBuffer, only_once: bool = True
    ) -> None:
        if not config.comment_origin:
            return

        if only_once and self.written:
            return
        assert self.node is not None
        origins = self.node.origins
        out_lines = []

        for o in origins:
            if o.op == "output":
                # These are boring and samey
                continue

            out_lines.append("")
            # TODO(voz): Should the pragma be constant somewhere?
            out_lines.append("#pragma CMT ORIGIN:")
            op_info_str = f"#pragma CMT {o.op} {o.target}"
            if "seq_nr" in o.meta:
                op_info_str = op_info_str + f" seq_nr:{o.meta['seq_nr']}"
            out_lines.append(op_info_str)
            if "stack_trace" in o.meta:
                stack_trace = f"{o.meta['stack_trace']}"
                stack_trace_last_line = stack_trace.split("|")[-1]
                out_lines.append(
                    "#pragma CMT "
                    + stack_trace_last_line.replace("{", "{{")
                    .replace("}", "}}")
                    .replace("\n", "\\")
                )
                out_lines.append("#pragma CMT END ORIGIN")
                out_lines.append("")

        if len(out_lines) == 0:
            return

        # TODO(voz): Ostensibly, we should not need this. But there are cases where C++ codegen does
        # not use BracesBuffer, so we have no good indicator of a C++ buffer atm.
        buffer.writelines(out_lines)
        self.written = True

    def get_read_write_buffers_sizes(self) -> int:
        """
        Counting the number of bytes accessed for a kernel is
        surprisingly tricky. In particular, there is a differentiation
        between 'theoretical' memory accesses and practical memory
        accesses. For example, a layernorm kernel may actually access an
        input 3 times, but in theory, it only needs to access its input
        once (and may be optimized to do so through say, persistent
        reductions)

        Another example is that even though a buffer is passed in, we may
        not access the entire buffer. This may occur if we are accessing
        a slice of the buffer. Another tricky case is for indirect
        indexing, where the amount of bytes accessed depends on the
        values of the input.

        What this function aims to compute is the memory accesses for
        worst-case inputs, best-case optimization. What this means is
        that for each buffer we compute the amount of potential accesses in two ways and take the minimum.

        1. Numel in ranges multiplied by number of deps the buffer has
        2. The buffer size
        """
        if isinstance(self, NopKernelSchedulerNode):
            return 0
        if isinstance(self, ExternKernelSchedulerNode) and isinstance(
            self.node, MultiOutput
        ):
            # todo: Calculate this - it's kinda annoying.
            return 0

        def try_size_hint(s: sympy.Expr) -> int:
            return V.graph.sizevars.size_hint(s, fallback=0)

        if isinstance(self, SchedulerNode):
            node_numel = try_size_hint(
                sympy_product(self.get_ranges()[0])
                * sympy_product(self.get_ranges()[1]),
            )
        else:
            node_numel = int(1e9)
        buf_accesses = collections.defaultdict(list)
        for dep in self.read_writes.reads | self.read_writes.writes:
            buf_accesses[dep.name].append(dep)

        reads = {dep.name for dep in self.read_writes.reads}
        writes = {dep.name for dep in self.read_writes.writes}

        def is_materialized(buf: str, snodes: Sequence[BaseSchedulerNode]) -> bool:
            users = [
                user
                for user in self.scheduler.name_to_node[buf].users
                if not user.is_weak
            ]
            buf_uses = {user.node for user in users}
            return len(buf_uses - set(snodes)) > 0

        if isinstance(self, FusedSchedulerNode):
            removed_buffers = {
                dep for dep in writes if not is_materialized(dep, self.snodes)
            }
            writes = writes - removed_buffers
            reads = reads - removed_buffers
        node_bytes = 0

        for buf_name in reads | writes:
            buf_accessed_elems = sum(node_numel for dep in buf_accesses[buf_name])
            buf: Union[ir.Buffer, ir.TensorBox]
            if buf_name in V.graph.name_to_buffer:
                buf = V.graph.name_to_buffer[buf_name]
            elif buf_name in V.graph.graph_inputs:
                buf = V.graph.graph_inputs[buf_name]
            else:
                continue

            def get_buf_elems(buf: Optional[Union[ir.Buffer, ir.TensorBox]]) -> int:
                if not buf:
                    return 0
                # Kind of a lazy way to get the MultiOutput nodes corresponding to
                # a MultiOutputLayout
                if isinstance(buf.layout, MultiOutputLayout):
                    users = self.scheduler.name_to_node[buf.get_name()].users
                    tot = 0
                    for user in users:
                        assert isinstance(user.node, BaseSchedulerNode)
                        if isinstance(user.node.node, MultiOutput):
                            tot += get_buf_elems(user.node.node)
                        else:
                            # Buf is a MultiOutputLayout but not all of its
                            # users are MultiOutputs...
                            # TODO: Figure out what's going on
                            return 0
                    return tot
                else:
                    return try_size_hint(sympy_product(buf.get_size()))

            buf_elems = get_buf_elems(buf)
            node_bytes += min(buf_elems, buf_accessed_elems) * get_dtype_size(
                buf.get_dtype()
            )

        return node_bytes

    def get_estimated_runtime(self) -> float:
        """
        Returns estimated op runtime in nanoseconds (ns)
        """
        layout = None
        dtype = None
        if not hasattr(self, "node") or not self.node:
            assert isinstance(
                self, (FusedSchedulerNode, ForeachKernelSchedulerNode)
            ), f"{type(self)=}"
            assert self.snodes
            if not self.snodes[0].node:
                return 0
            layout = self.snodes[0].node.get_layout()
            dtype = self.snodes[0].node.get_dtype()
        else:
            layout = self.node.get_layout()
            dtype = self.node.get_dtype()

        if layout.device is not None and not is_gpu(layout.device.type):
            # default to no reordering based on runtime
            return 0

        # Collective kernels
        if is_collective(self.node):
            assert self.node is not None
            try:
                return estimate_nccl_collective_runtime(self.node)
            except ValueError as e:
                # We don't know how to estimate runtime for this collective,
                # falling back to 0
                log.info(e)
                return 0

        elif is_wait(self.node):
            # ir.Wait is only used for collective ops.
            # The time needed for the collective op is already estimated and considered
            # when we are processing the collective op IR node, so ir.Wait takes 0 time
            # since it doesn't take extra time to get the result after the collective is completed.
            return 0

        try:
            gpu_memory_bandwidth = get_gpu_dram_gbps()
            gpu_flops = get_device_tflops(dtype) * 10**12
        except Exception:
            return 0

        if isinstance(self, ExternKernelSchedulerNode):
            assert isinstance(self.node, ir.ExternKernel), f"{type(self.node)=}"
            op = kernel_name_to_op.get(
                getattr(self.node, "python_kernel_name", ""), None
            )

            # if there is a resolved op, dry-run using fake mode and record flop count
            if op is not None:
                from torch._subclasses.fake_tensor import FakeTensorMode
                from torch.utils.flop_counter import FlopCounterMode

                if any(
                    len(free_unbacked_symbols(n.get_numel())) > 0
                    for n in self.node.inputs
                ):
                    # Tensor has unbacked symints, we don't know how to estimate
                    # runtime for that today
                    return 0

                with FakeTensorMode() as fake_mode, FlopCounterMode(
                    display=False
                ) as flop_counter_mode, V.set_current_node(
                    self.node.fx_node
                ), V.set_fake_mode(
                    fake_mode
                ):
                    from .ir import ir_node_to_tensor

                    fake_inputs = [
                        ir_node_to_tensor(input, guard_shape=False)
                        for input in self.node.inputs
                    ]
                    cls = self.node.__class__
                    cls.process_kernel(op, *fake_inputs, **self.node.kwargs)

                    # TODO(xmfan): find a better heuristic to model FLOPS/latency relationship
                    factor = 1.0
                    counted_flops = flop_counter_mode.get_total_flops()
                    counted_bytes = self.get_read_write_buffers_sizes()
                    compute_time = (factor * counted_flops / gpu_flops) * 1e9
                    transfer_time = counted_bytes / gpu_memory_bandwidth

                    # Return estimated runtime in nanoseconds
                    return max(compute_time, transfer_time)

        elif isinstance(self, FusedSchedulerNode) or isinstance(
            self.node, ComputedBuffer
        ):
            # Return estimated runtime in nanoseconds (bytes / gbps)
            return self.get_read_write_buffers_sizes() / gpu_memory_bandwidth

        return 0

    def get_template_node(self) -> Optional[ir.TemplateBuffer]:
        return None


class WhyNoFuse:
    # TODO when we drop support for Python < 3.10, we can use
    # @dataclass(slots=True) instead of manually specifying __slots__.
    __slots__ = ["node1", "node2", "reason", "args"]
    reason: str
    args: Tuple[Any, ...]

    def __init__(self, node1: BaseSchedulerNode, node2: BaseSchedulerNode):
        self.node1 = node1
        self.node2 = node2

    def __call__(self, reason: str, *args: Any) -> None:
        self.reason = reason
        self.args = args
        fusion_log.debug(self)

    def __str__(self) -> str:
        return f"cannot fuse {self.node1.get_name()} with {self.node2.get_name()}: " + (
            self.reason % self.args
        )


def pformat(obj: Any) -> str:
    if isinstance(obj, set):
        # pformat has trouble with sets of sympy exprs
        obj = sorted(obj, key=str)
    result = pprint.pformat(obj, indent=4)
    if "\n" in result:
        return f"\n{textwrap.indent(result, ' ' * 4)}"
    return result


class OutputNode:
    def __init__(self, dep: StarDep) -> None:
        self.unmet_dependencies = {dep}

    def is_reduction(self) -> bool:
        return False

    def get_inputs_that_alias_output(self) -> Sequence[str]:
        return ()

    def get_name(self) -> str:
        return "OUTPUT"

    __repr__ = get_name


def _prune_redundant_deps(
    node: BaseSchedulerNode, name_to_fused_node: Dict[str, BaseSchedulerNode]
) -> None:
    """
    Prunes weakdeps intended for mutation ordering
    on an upstream fused node if after fusion there is another dependency
    on the fused upstream node, making the weakdep redundant

    In essence this enforces an ordering on fusions. As fusions occur, weakdeps will
    be incrementally removed, enabling other fusions, ensuring they are fused in order.
    """
    name_to_dep_count: Counter[str] = collections.Counter()

    for dep in node.unmet_dependencies:
        if not isinstance(dep, WeakDep):
            name_to_dep_count[name_to_fused_node[dep.name].get_name()] += 1

    def should_prune(dep: Dep) -> bool:
        if isinstance(dep, WeakDep):
            is_redundant = (
                name_to_dep_count[name_to_fused_node[dep.name].get_name()] > 0
            )
            # These can occur because fused nodes always gather deps from their snodes
            # If B has a weakdep on A
            # B gets fused with C, then any time BC is fused, the weakdep will reappear
            is_self_dep = name_to_fused_node[dep.name] == node
            return is_redundant or is_self_dep
        else:
            return False

    deps_to_prune = {dep for dep in node.unmet_dependencies if should_prune(dep)}

    if deps_to_prune:
        node.unmet_dependencies = node.unmet_dependencies - deps_to_prune
        node.set_read_writes(node.read_writes.remove_reads(deps_to_prune))


# TODO(xmfan): reuse an existing mapping for this if it exists, or formalize this into ir.py:ExternKernel
kernel_name_to_op = {
    "extern_kernels.convolution": torch.ops.aten.convolution,
    "extern_kernels.mm": torch.ops.aten.mm,
    "extern_kernels.bmm": torch.ops.aten.bmm,
    "extern_kernels.addmm": torch.ops.aten.addmm,
}


class ExternKernelSchedulerNode(BaseSchedulerNode):
    def debug_str_extra(self) -> str:
        return f"{self.get_name()}.node.kernel = {getattr(self.node, 'python_kernel_name', None)}"

    def is_extern(self) -> bool:
        return True

    def has_side_effects(self) -> bool:
        assert self.node is not None
        return hasattr(self.node, "has_side_effects") and self.node.has_side_effects()


class NopKernelSchedulerNode(BaseSchedulerNode):
    pass


class SchedulerNode(BaseSchedulerNode):
    def __init__(
        self,
        scheduler: Scheduler,
        node: Union[ir.ComputedBuffer, ir.TemplateBuffer],
    ) -> None:
        super().__init__(scheduler, node)
        self._compute_attrs()

    def _compute_attrs(
        self,
        extra_indexing_constraints: Optional[Tuple[Dict[Any, Any], List[Any]]] = None,
    ) -> None:
        assert isinstance(self.node, (ir.ComputedBuffer, ir.TemplateBuffer))
        self._sizes, self._body = self.node.simplify_and_reorder(
            extra_indexing_constraints=extra_indexing_constraints
        )

        group_fn = self.scheduler.get_backend(self.node.get_device()).group_fn
        self.group = (self.node.get_device(), group_fn(self._sizes))

        if isinstance(self.node, ir.TemplateBuffer):
            self.set_read_writes(self.node.normalized_read_writes())
        else:
            self.set_read_writes(
                dependencies.extract_read_writes(
                    self._body, *self._sizes, normalize=True
                )
            )

    def recompute_size_and_body(
        self, extra_indexing_constraints: Tuple[Dict[Any, Any], List[Any]]
    ) -> None:
        self._compute_attrs(extra_indexing_constraints=extra_indexing_constraints)

    def debug_str_extra(self) -> str:
        name = self.get_name()
        lines = [
            f"{name}.group.device = {self.group[0]}",
            f"{name}.group.iteration = {self.group[1]}",
            f"{name}.sizes = {self._sizes}",
        ]
        for dep in self.read_writes.reads_and_writes():
            buf_name = dep.name
            buf = V.graph.get_buffer(buf_name)
            lines.append(f"{buf_name}_layout = {pformat(buf.layout)}")
        if self.get_aliases():
            lines.append(f"{name}.aliases = {pformat(self.get_aliases())}")
        if self.get_mutations():
            lines.append(f"{name}.mutations = {pformat(self.get_mutations())}")
        if isinstance(self._body, ir.LoopBody):
            lines.append(f"class {name}_loop_body:")
            lines.append(textwrap.indent(self._body.debug_str(), "    "))

        assert self.node is not None
        if ir.is_triton(self.node.get_device()):
            lines.extend(debug_triton_code(self))

        return "\n".join(lines)

    def get_ranges(self) -> Sequence[Sequence[sympy.Expr]]:
        return self._sizes

    def is_reduction(self) -> bool:
        assert isinstance(
            self.node, (ir.ComputedBuffer, ir.TemplateBuffer)
        ), f"{type(self.node)=}"
        return bool(self.node.get_reduction_type())

    def is_split_scan(self) -> bool:
        assert isinstance(
            self.node, (ir.ComputedBuffer, ir.TemplateBuffer)
        ), f"{type(self.node)=}"
        return isinstance(self.node, ir.ComputedBuffer) and isinstance(
            self.node.data, ir.SplitScan
        )

    def is_template(self) -> bool:
        return isinstance(self.node, ir.TemplateBuffer)

    def get_template_node(self) -> Optional[ir.TemplateBuffer]:
        return self.node if isinstance(self.node, ir.TemplateBuffer) else None

    def run(self, *index_vars: Sequence[sympy.Expr]) -> None:
        self.decide_inplace_update()
        self.mark_run()
        self.codegen(index_vars)

    def mark_run(self) -> None:
        self.allocate()

    def ranges_from_index_vars(
        self, index_vars: Sequence[Sequence[sympy.Expr]]
    ) -> Dict[sympy.Expr, sympy.Expr]:
        sizes = self._sizes
        assert sum(map(len, sizes)) == sum(map(len, index_vars))
        var_ranges = dict(
            zip(
                itertools.chain.from_iterable(index_vars),
                itertools.chain.from_iterable(sizes),
            )
        )
        return var_ranges

    def codegen(self, index_vars: Sequence[Sequence[sympy.Expr]]) -> None:
        var_ranges = self.ranges_from_index_vars(index_vars)
        try:
            with V.set_ops_handler(
                SimplifyIndexing(V.get_ops_handler(), var_ranges)
            ), V.kernel.set_current_node(self):
                self._body(*index_vars)
        except Exception:
            log.fatal("Error in codegen for %s", self.node)
            raise

    def pointwise_read_writes(self) -> dependencies.ReadWrites:
        """
        Get the memory dependencies in the non-reduction axis.
        """
        sizes, reduction_sizes = self._sizes

        def fn(index: Sequence[sympy.Symbol]) -> str:
            return self._body(index, [sympy.Integer(0) for _ in reduction_sizes])

        return dependencies.extract_read_writes(fn, sizes)

    def can_inplace(self, read_dep: dependencies.Dep) -> bool:
        if self.get_aliases() or self.is_template():
            return False
        if len(self.read_writes.writes) == 1 and isinstance(
            read_dep, dependencies.MemoryDep
        ):
            write_dep = next(iter(self.read_writes.writes))
            assert isinstance(write_dep, dependencies.MemoryDep), f"{type(write_dep)=}"
            return read_dep.index == write_dep.index and read_dep.size == write_dep.size
        return False

    @cache_on_self
    def _get_atomic_add_buffers(self) -> Set[str]:
        buffers_store_as_atomic_add = set()
        if isinstance(self._body, ir.LoopBody):
            for node in self._body.get_nodes():
                if (
                    node.op == "call_method"
                    and node.target == "store"
                    and (
                        ("mode" in node.kwargs and node.kwargs["mode"] == "atomic_add")
                        or (len(node.args) == 5 and node.args[4] == "atomic_add")
                    )
                ):
                    buffers_store_as_atomic_add.add(
                        node.kwargs["name"]
                        if "name" in node.kwargs
                        else (node.args[1] if len(node.args) >= 2 else "")
                    )
        return buffers_store_as_atomic_add


def init_group_node(
    group_snode: BaseSchedulerNode,
    scheduler: Scheduler,
    snodes: List[BaseSchedulerNode],
) -> None:
    assert isinstance(group_snode, (FusedSchedulerNode, GroupedSchedulerNode))
    group_snode.snodes = snodes
    group_snode.scheduler = scheduler
    group_snode.node = None
    group_snode.ancestors = set.union(
        *[x.ancestors for x in snodes if x.ancestors is not None]
    )

    group_snode.set_read_writes(
        dependencies.ReadWrites.merge_list([x.read_writes for x in snodes])
    )

    group_snode.unmet_dependencies = {
        dep
        for dep in set.union(*[x.unmet_dependencies for x in snodes])
        if dep.name not in group_snode.get_names()
    } - group_snode.read_writes.writes

    group_snode.min_order = min(x.min_order for x in group_snode.snodes)
    group_snode.max_order = max(x.max_order for x in group_snode.snodes)


class FusedSchedulerNode(BaseSchedulerNode):
    """
    This is a "fake" scheduler node that represents a group of scheduler nodes
    that are meant to be fused together. The way it does this is by maintaining
    its unmet dependencies as the union of its constituent nodes.
    """

    snodes: List[BaseSchedulerNode]

    @classmethod
    def fuse(
        cls, node1: BaseSchedulerNode, node2: BaseSchedulerNode
    ) -> FusedSchedulerNode:
        assert node1.scheduler is node2.scheduler
        assert isinstance(node1, (SchedulerNode, FusedSchedulerNode))
        assert isinstance(node2, (SchedulerNode, FusedSchedulerNode))
        nodes = list(itertools.chain(node1.get_nodes(), node2.get_nodes()))
        return cls(node1.scheduler, nodes)

    def __init__(self, scheduler: Scheduler, snodes: List[BaseSchedulerNode]) -> None:
        # NB: No need to call super().__init__() because we don't need to re-use any of its logic.
        init_group_node(self, scheduler, snodes)
        self.users: List[NodeUser] = []
        self.group = max(snodes, key=lambda x: int(x.is_reduction())).group

    @cache_on_self
    def get_name(self) -> str:
        return "_".join([x.get_name() for x in self.snodes])

    def get_first_name(self) -> str:
        return self.snodes[0].get_name()

    @cache_on_self
    def get_names(self) -> Set[str]:
        return set.union(*[x.get_names() for x in self.snodes])

    def debug_str_extra(self) -> str:
        lines = [
            f"{self.get_name()}.snodes[{i}] =\n{node.debug_str()}"
            for i, node in enumerate(self.snodes)
        ]
        node = self.snodes[0].node
        assert node is not None
        device = node.get_device()
        if ir.is_triton(device):
            lines.extend(debug_triton_code(self))

        return textwrap.indent("\n".join(lines).rstrip(), "    ")

    def debug_str_short(self) -> str:
        snodes_str = [node.debug_str_short() for node in self.snodes]
        return f"{self}, snodes: {snodes_str}"

    def set_last_usage(
        self, future_used_buffers: Set[str], mutation_real_name: Dict[str, str]
    ) -> None:
        # Set self.last_usage using the global information
        # This will be used for inter-kernel optimisations
        super().set_last_usage(future_used_buffers, mutation_real_name)
        # Set self.last_usage on the snodes
        # This will be used for optimisations within the kernel
        future_used_buffers: Set[str] = set()
        for node in reversed(self.snodes):
            node.set_last_usage(future_used_buffers, mutation_real_name)
            future_used_buffers.update(node.last_usage)

    @cache_on_self
    def used_buffer_names(self) -> Set[str]:
        return set.union(*[x.used_buffer_names() for x in self.snodes])

    @cache_on_self
    def used_or_aliased_buffer_names(self) -> Set[str]:
        return set.union(*[x.used_or_aliased_buffer_names() for x in self.snodes])

    def get_nodes(self) -> Sequence[BaseSchedulerNode]:
        return self.snodes

    def __repr__(self) -> str:
        return f"{type(self).__name__}(nodes={self.get_name()})"

    @cache_on_self
    def is_reduction(self) -> bool:
        return any(x.is_reduction() for x in self.snodes)

    @cache_on_self
    def is_split_scan(self) -> bool:
        return any(x.is_split_scan() for x in self.snodes)

    @cache_on_self
    def is_template(self) -> bool:
        return any(x.is_template() for x in self.snodes)

    @cache_on_self
    def get_template_node(self) -> Optional[ir.TemplateBuffer]:
        for node in self.snodes:
            if node.is_template():
                return node.get_template_node()
        return None

    def get_device(self) -> torch.device:
        return self.group[0]

    @cache_on_self
    def has_aliasing_or_mutation(self) -> bool:
        return any(x.has_aliasing_or_mutation() for x in self.snodes)

    @cache_on_self
    def op_counts(self) -> Counter[str]:
        op_counts: Counter[str] = collections.Counter()
        for node in self.snodes:
            op_counts.update(node.op_counts())
        return op_counts

    # None of these need to be implemented, as a FusedSchedulerNode is just an
    # abstraction for scheduling purposes
    def update_mutated_names(self, renames: Dict[str, str]) -> None:
        raise NotImplementedError

    def add_fake_dep(self, name: Dep) -> None:
        raise NotImplementedError

    def set_users(self, users: List[NodeUser]) -> None:
        raise NotImplementedError

    def get_aliases(self) -> Sequence[str]:
        raise NotImplementedError

    def get_mutations(self) -> List[str]:
        raise NotImplementedError

    def can_inplace(self, read_dep: dependencies.Dep) -> bool:
        raise NotImplementedError

    def allocate(self) -> None:
        raise NotImplementedError

    def can_free(self) -> bool:
        raise NotImplementedError

    def debug_str(self) -> str:
        """Longer form printout for trace logs"""
        name = self.get_name()
        node_typestr = ",".join(type(n).__name__ for n in self.snodes)
        lines = [
            f"{name}: {type(self).__name__}({node_typestr})",
            f"{name}.writes = {pformat(self.read_writes.writes)}",
            f"{name}.unmet_dependencies = {pformat(self.unmet_dependencies)}",
            f"{name}.met_dependencies = {pformat(self.read_writes.reads - self.unmet_dependencies)}",
            f"{name}.users = {self.users}",
        ]
        try:
            lines += [
                self.debug_str_extra(),
            ]
        except Exception:
            log.warning("Ignoring error in debug_str()", exc_info=True)

        return "\n".join(lines).rstrip()


class ForeachKernelSchedulerNode(FusedSchedulerNode):
    """Scheduler node which consists of a list of scheduler nodes that each operate on a
    distinct tensor in a list of tensors."""

    def get_consumer_subnode_for(
        self, producer: BaseSchedulerNode
    ) -> Optional[BaseSchedulerNode]:
        if producer.get_name() in self.read_to_node:
            return self.read_to_node[producer.get_name()]

        return None

    def get_producer_subnode_for(
        self, consumer: BaseSchedulerNode
    ) -> Optional[BaseSchedulerNode]:
        producers = []
        for rd in consumer.read_writes.reads:
            if rd.name in self.name_to_node:
                producers.append(self.name_to_node[rd.name])

        # Don't permit fusion if there are multiple subnodes
        # that this consumer reads from
        if len(producers) == 1:
            return producers[0]
        else:
            return None

    @classmethod
    def can_fuse(cls, producer: BaseSchedulerNode, consumer: BaseSchedulerNode) -> bool:
        why = WhyNoFuse(producer, consumer)
        if producer.is_foreach() and consumer.is_foreach():
            producer = typing.cast(ForeachKernelSchedulerNode, producer)
            consumer = typing.cast(ForeachKernelSchedulerNode, consumer)
            foreach_match = len(producer.snodes) == len(consumer.snodes)
            if not foreach_match:
                why("foreach do not have same length")
            return foreach_match and all(
                producer.scheduler.can_fuse(l, r)
                for l, r in zip(producer.snodes, consumer.snodes)
            )
        elif consumer.is_foreach():
            if producer.is_reduction():
                why(
                    "candidate producer is a reduction, foreach ops cannot be fused with reductions currently"
                )
                return False

            consumer = typing.cast(ForeachKernelSchedulerNode, consumer)
            consumer_subnode = consumer.get_consumer_subnode_for(producer)
            if consumer_subnode is not None:
                return consumer.scheduler.can_fuse(producer, consumer_subnode)

            why("candidate producer is not dep of any foreach consumer")
            return False

        elif producer.is_foreach():
            if consumer.is_reduction():
                why(
                    "candidate consumer is a reduction, foreach ops cannot be fused with reductions currently"
                )
                return False

            producer = typing.cast(ForeachKernelSchedulerNode, producer)
            producer_subnode = producer.get_producer_subnode_for(consumer)
            if producer_subnode is not None:
                return producer.scheduler.can_fuse(producer_subnode, consumer)

            why("candidate consumer has no dep in any foreach producer")
            return False

        raise AssertionError(
            "At least one node passed to ForeachKernelSchedulerNode.can_fuse should be a foreach node"
        )

    @classmethod
    def fuse(
        cls, producer: BaseSchedulerNode, consumer: BaseSchedulerNode
    ) -> ForeachKernelSchedulerNode:
        assert producer.is_foreach() or consumer.is_foreach()
        prev_node_1 = None
        prev_node_2 = None
        fused_nodes: List[BaseSchedulerNode]
        if producer.is_foreach() and consumer.is_foreach():
            producer = typing.cast(ForeachKernelSchedulerNode, producer)
            consumer = typing.cast(ForeachKernelSchedulerNode, consumer)
            fused_nodes = [
                FusedSchedulerNode.fuse(l, r)
                for l, r in zip(producer.snodes, consumer.snodes)
            ]
        elif producer.is_foreach():
            producer = typing.cast(ForeachKernelSchedulerNode, producer)
            producer_subnode = producer.get_producer_subnode_for(consumer)
            fused_nodes = []
            prev_node_1 = producer
            prev_node_2 = None
            for node in producer.snodes:
                if node is producer_subnode:
                    new_node = FusedSchedulerNode.fuse(node, consumer)
                    prev_node_2 = new_node
                    fused_nodes.append(new_node)
                else:
                    fused_nodes.append(node)

        elif consumer.is_foreach():
            consumer = typing.cast(ForeachKernelSchedulerNode, consumer)
            consumer_subnode = consumer.get_consumer_subnode_for(producer)
            fused_nodes = []
            prev_node_1 = consumer
            prev_node_2 = None

            for node in consumer.snodes:
                if node is consumer_subnode:
                    new_node = FusedSchedulerNode.fuse(producer, node)
                    prev_node_2 = new_node
                    fused_nodes.append(new_node)
                else:
                    fused_nodes.append(node)

        return cls(producer.scheduler, fused_nodes, prev_node_1, prev_node_2)

    def __init__(
        self,
        scheduler: Scheduler,
        nodes: List[BaseSchedulerNode],
        prev_node_1: Optional[BaseSchedulerNode] = None,
        prev_node_2: Optional[BaseSchedulerNode] = None,
    ) -> None:
        self.read_to_node = {}
        self.name_to_node = {}

        if prev_node_1 is None or prev_node_2 is None:
            super().__init__(scheduler, nodes)

            for node in nodes:
                for read in node.read_writes.reads:
                    self.read_to_node[read.name] = node

                for name in node.get_names():
                    self.name_to_node[name] = node
        else:
            self.scheduler = scheduler
            self.snodes = nodes
            self.node = None
            self.users: List[NodeUser] = []

            self.set_read_writes(
                dependencies.ReadWrites.merge_list(
                    [prev_node_1.read_writes, prev_node_2.read_writes]
                )
            )

            self.unmet_dependencies = {
                dep
                for dep in set.union(
                    prev_node_1.unmet_dependencies, prev_node_2.unmet_dependencies
                )
                if dep.name not in self.get_names()
            } - self.read_writes.writes

            self.min_order = min([prev_node_1.min_order, prev_node_2.min_order])
            self.max_order = max([prev_node_1.max_order, prev_node_2.max_order])

            if prev_node_1.is_foreach():
                assert isinstance(prev_node_1, ForeachKernelSchedulerNode)
                foreach_node, other_node = prev_node_1, prev_node_2
            else:
                assert isinstance(prev_node_2, ForeachKernelSchedulerNode)
                foreach_node, other_node = prev_node_2, prev_node_1

            self.ancestors = foreach_node.ancestors
            self.ancestors.update(other_node.ancestors)

            self.name_to_node = foreach_node.name_to_node
            for name in other_node.get_names():
                self.name_to_node[name] = other_node

        self.group = (nodes[0].get_device(), ((sympy.Expr("foreach"),),))

        self.origins: Set[torch.fx.Node] = set()

    def mark_run(self) -> None:
        raise NotImplementedError

    def codegen(self) -> None:
        assert isinstance(self.node, ir.ComputedBuffer), f"{type(self.node)=}"
        self.node.get_store_function()(self.node.make_loader()())

    def can_free(self) -> bool:
        raise NotImplementedError

    def is_foreach(self) -> bool:
        return True

    def get_subkernel_nodes(self) -> List[BaseSchedulerNode]:
        """Returns a list of nodes which comprise the foreach kernel, operating on corresponding elements of our input lists.
        These nodes may be vertically fused."""
        return list(self.snodes)

    def get_nodes(self) -> Sequence[BaseSchedulerNode]:
        """Returns all nodes contained in this kernel, unpacking fused nodes
        into their constituent scheduler nodes."""
        return list(itertools.chain.from_iterable(x.get_nodes() for x in self.snodes))

    def get_first_name(self) -> str:
        return self.snodes[0].get_first_name()

    def prune_redundant_deps(
        self, name_to_fused_node: Dict[str, BaseSchedulerNode]
    ) -> None:
        _prune_redundant_deps(self, name_to_fused_node)

        for node in self.snodes:
            node.prune_redundant_deps(name_to_fused_node)


class GroupedSchedulerNode(BaseSchedulerNode):
    """
    This is a "fake" scheduler node that represents a group of scheduler nodes
    that are meant to be *grouped* together (it does not allow another node to be scheduled
    in between its constituent nodes, nor does it allow another node to fuse into any of its constituent nodes).
    The way it does this is by maintaining its unmet dependencies as the union of its constituent nodes.
    Fusion will still happen among the nodes within each GroupedSchedulerNode.
    At codegen time, this scheduler node will be unpacked and codegen is called on each constituent node.
    """

    snodes: List[BaseSchedulerNode]

    @classmethod
    def create(cls, snodes: List[BaseSchedulerNode]) -> GroupedSchedulerNode:
        scheduler = snodes[0].scheduler
        assert all(node.scheduler is scheduler for node in snodes)
        grouped_snode = cls(scheduler, snodes)  # type: ignore[arg-type]
        for snode in snodes:
            scheduler.name_to_fused_node[snode.get_name()] = grouped_snode
        scheduler.name_to_fused_node[grouped_snode.get_name()] = grouped_snode
        return grouped_snode

    def __init__(self, scheduler: Scheduler, snodes: List[BaseSchedulerNode]) -> None:
        # NB: No need to call super().__init__() because we don't need to re-use any of its logic.
        init_group_node(self, scheduler, snodes)

    def unpack(self) -> List[BaseSchedulerNode]:
        """
        Do fusion among nodes within this GroupedSchedulerNode,
        and then unpack this GroupedSchedulerNode into regular nodes.
        """
        for snode in self.snodes:
            self.scheduler.name_to_fused_node[snode.get_name()] = snode
        del self.scheduler.name_to_fused_node[self.get_name()]
        return self.scheduler.fuse_nodes(self.snodes)

    @cache_on_self
    def get_name(self) -> str:
        return "_".join([x.get_name() for x in self.snodes])

    def get_first_name(self) -> str:
        return self.snodes[0].get_name()

    @classmethod
    def can_fuse(cls, producer: BaseSchedulerNode, consumer: BaseSchedulerNode) -> bool:
        # GroupedSchedulerNode cannot be fused with another node
        return False


def pick_loop_order(
    stride_lengths: List[List[int]],
    sizes: List[sympy.Expr],
    priority_idx: Tuple[int, ...] = (),
) -> List[int]:
    """
    A heuristic to decide loop iteration orders.  This has not been well
    tuned and may be something we should autotune.
    """

    @functools.cmp_to_key
    def index_cmp(a: int, b: int) -> int:
        if sizes[a] == 1 or sizes[b] == 1:
            # 1-sizes don't matter, just move them to the end
            return cmp(sizes[a] == 1, sizes[b] == 1)

        # Take abs, otherwise flipped dimensions are treated as smaller
        # strides than contiguous dims
        stride_len_a = [abs(sl[a]) for sl in stride_lengths]
        stride_len_b = [abs(sl[b]) for sl in stride_lengths]

        # equivalent to
        # np.logical_or(stride_lengths[:, b] == 0, stride_lengths[:, a] < stride_lengths[:, b]).all()
        a_first = sum(
            sl_b == 0 or sl_a < sl_b for sl_a, sl_b in zip(stride_len_a, stride_len_b)
        )
        b_first = sum(
            sl_a == 0 or sl_b < sl_a for sl_a, sl_b in zip(stride_len_a, stride_len_b)
        )
        if a_first > b_first:
            return -1
        if b_first > a_first:
            return 1

        # otherwise contiguous
        return cmp(b, a)

    order = list(reversed(range(len(stride_lengths[0]))))
    if len(priority_idx) > 0:
        # if we have priority node, only use that node's order
        stride_lengths = [stride_lengths[pi] for pi in priority_idx]
    if config.pick_loop_orders:
        order.sort(key=index_cmp)
    return order


@dataclasses.dataclass
class NodeUser:
    node: Union[BaseSchedulerNode, OutputNode]
    can_inplace: bool = False

    # A weak user must be scheduled after a given node, but doesn't actually
    # use the result
    is_weak: bool = False

    def __hash__(self) -> int:
        return hash((self.node.get_name(), self.can_inplace, self.is_weak))

    def __eq__(self, other: object) -> bool:
        return (
            isinstance(other, NodeUser)
            and self.get_name() == other.get_name()
            and self.can_inplace == other.can_inplace
            and self.is_weak == other.is_weak
        )

    def get_name(self) -> str:
        return self.node.get_name()

    def merge(self, other: NodeUser) -> NodeUser:
        assert self.node is other.node
        return NodeUser(
            self.node,
            self.can_inplace and other.can_inplace,
            self.is_weak and other.is_weak,
        )


_post_grad_graph_counter = itertools.count()


class Scheduler:
    __dep_size_hint_cache: Dict[Dep, int]

    @dynamo_timed
    def __init__(self, nodes: List[ir.Buffer]) -> None:
        super().__init__()
        self.__dep_size_hint_cache = {}
        V.graph.scheduler = self
        self.backends: Dict[torch.device, BaseScheduling] = {}
        self.post_grad_graph_id = next(_post_grad_graph_counter)

        self.available_buffer_names = {
            *V.graph.graph_inputs.keys(),
            *V.graph.constants.keys(),
            *V.graph.torchbind_constants.keys(),
        }

        self.nodes = [self.create_scheduler_node(n) for n in nodes]

        # some new constants could have been created above
        self.available_buffer_names.update(V.graph.constants.keys())
        for node in self.nodes:
            node.prune_deps()

        self.name_to_node: Dict[str, BaseSchedulerNode] = {
            n.get_name(): n for n in self.nodes
        }
        self.name_to_fused_node: Dict[
            str, BaseSchedulerNode
        ] = dict()  # set in fuse_nodes()

        # mutation_real_name: Maps back to the original name for codegen
        # Example:
        # If you mutate buf0 inside of buf1's kernel, then:
        # mutation_real_name = {"buf0" : "buf1"}
        # all subsequent uses of buf0 become buf1's usage in dependency graph
        self.mutation_real_name: Dict[str, str] = {}

        # We handle mutation by renaming modified versions of the same
        # buffer in the dependency graph to prevent cycles.
        # mutation_renames: tracks the current name for a given buffer
        #                   (changed once per mutation)
        # Example:
        # If you mutate buf0 inside of buf1's kernel, then:
        # mutation_renames = {"buf1" : "buf0"}
        # in codegen we only use buf0, never buf1
        self.mutation_renames: Dict[str, str] = {}

        self.compute_dependencies()
        self.nodes = self.topological_sort_schedule(self.nodes)
        self.dead_node_elimination()
        if config.reorder_for_compute_comm_overlap:
            comms.decide_global_ordering_of_comms(self.nodes)
        self.compute_ancestors()

        metrics.ir_nodes_pre_fusion += len(self.nodes)
        V.debug.ir_pre_fusion(self.nodes)
        self.num_orig_nodes = len(self.nodes)
        self.name_to_fused_node = {n.get_name(): n for n in self.nodes}
        self.create_foreach_nodes()
        self.nodes = self.topological_sort_schedule(self.nodes)
        self.logged_slow_fusion: Set[Tuple[str, str]] = set()
        if config._pre_fusion_custom_pass is not None:
            self.nodes = config._pre_fusion_custom_pass(self.nodes)
        self.nodes = self.fuse_nodes(self.nodes)
        self.finalize_multi_template_buffers()
        if config.reorder_for_compute_comm_overlap:
            self.nodes = comms.reorder_compute_and_comm_for_overlap(self.nodes)
        self.process_grouped_nodes()
        self.compute_last_usage()
        V.debug.ir_post_fusion(self.nodes)
        V.debug.graph_diagram(self.nodes)
        self.debug_draw_graph()

        # used during codegen:
        self.current_device: Optional[torch.device] = None
        self.buffer_names_to_free: Set[str] = set()

        # fx graph node to the position it appears in the graph
        # for debug attribution
        self.origin_to_index: Dict[torch.fx.Node, int] = {}

        get_metric_table("graph_stats").add_row(
            lambda: {
                "graph_id": self.post_grad_graph_id,
                "num_nodes_before_fusion": self.num_orig_nodes,
                "num_nodes_after_fusion": len(self.nodes),
            }
        )

    def get_current_device_or_throw(self) -> torch.device:
        if device := self.current_device:
            return device
        else:
            raise RuntimeError("No current device")

    def debug_draw_graph(self) -> None:
        """Generate an image of the graph for debugging"""
        if os.environ.get("INDUCTOR_WRITE_SCHEDULER_GRAPH", None) == "1":
            from .debug import draw_buffers

            draw_buffers(self.nodes, print_graph=True)

    def debug_print_nodes(self, label: str) -> None:
        if log.isEnabledFor(logging.INFO):
            log.info("%s:", label)
            for node in self.nodes:
                node.log_details()

    def create_scheduler_node(self, node: ir.Buffer) -> BaseSchedulerNode:
        assert (
            node.origins is not None
        ), "All nodes passed to scheduling must have an origin"
        if node.is_no_op():
            return NopKernelSchedulerNode(self, node)
        elif isinstance(node, (ir.ComputedBuffer, ir.TemplateBuffer)):
            return SchedulerNode(self, node)
        elif isinstance(node, ir.ExternKernel):
            return ExternKernelSchedulerNode(self, node)
        else:
            raise NotImplementedError(node)

    def create_foreach_nodes(self) -> None:
        removed_node_names = set()
        fe_nodes = []
        kept_node_names = self.name_to_fused_node.keys()

        for names in V.graph.lists.values():
            names = [
                name
                for name in names
                if name in kept_node_names
                and not isinstance(self.name_to_node[name], NopKernelSchedulerNode)
            ]
            if not names:
                # All nodes eliminated
                continue

            removed_node_names.update(names)
            snodes = [self.name_to_node[name] for name in names]

            fe_node = ForeachKernelSchedulerNode(self, snodes)

            fe_nodes.append(fe_node)

            for name in names:
                self.name_to_fused_node[name] = fe_node

        self.nodes = [
            node for node in self.nodes if node.get_name() not in removed_node_names
        ] + list(fe_nodes)

    def compute_dependencies(self) -> None:
        """
        Create dependency edges between nodes, handling aliasing and
        mutation properly.
        """

        T = TypeVar("T")

        class DedupList(Generic[T]):
            """
            This data structure behaves like a list except it makes sure the
            elements remain unique.
            Normally one could use a set/dict for this purpose however
            the list in question gets elements appended as it is being
            iterated over which means that we need to keep the list
            semantics.
            """

            def __init__(
                self,
                items: Optional[List[T]] = None,
                membership: Optional[Set[T]] = None,
            ) -> None:
                self.items = items or []
                self.membership = membership or set()

            def append(self, node_user: T) -> None:
                if node_user in self.membership:
                    return
                self.items.append(node_user)
                self.membership.add(node_user)

            def __add__(self, other: DedupList[T]) -> DedupList[T]:
                new_membership = set.union(self.membership, other.membership)
                new_items = self.items + [
                    x for x in other.items if x not in self.membership
                ]
                return DedupList(new_items, new_membership)

        name_to_users: DefaultDict[str, DedupList[NodeUser]] = collections.defaultdict(
            DedupList
        )

        # handle aliasing by using python aliasing in name_to_users
        # if foo aliases bar then we will make name_to_users["foo"] point
        # to the same python list as name_to_users["bar"]
        for node1 in self.nodes:
            node1_name = node1.get_name()
            for node2_name in node1.get_aliases():
                if node1_name in name_to_users and node2_name in name_to_users:
                    # merge the two
                    list1 = name_to_users[node1_name]
                    list2 = name_to_users[node2_name]
                    combined = list1 + list2
                    for key in name_to_users.keys():
                        if name_to_users[key] is list1 or name_to_users[key] is list2:
                            name_to_users[key] = combined
                elif node1_name in name_to_users:
                    name_to_users[node2_name] = name_to_users[node1_name]
                else:
                    name_to_users[node1_name] = name_to_users[node2_name]

        def rename(n: str) -> str:
            if n in self.mutation_renames:
                return rename(self.mutation_renames[n])
            return n

        def dep_closure(node_name: str) -> Set[str]:
            reachable_names = {node_name}
            node = self.name_to_node[node_name]
            write_dep = next(iter(node.read_writes.writes))
            for read_dep in node.read_writes.reads:
                if (
                    read_dep.name in self.name_to_node
                    and isinstance(read_dep, dependencies.MemoryDep)
                    and isinstance(write_dep, dependencies.MemoryDep)
                    and read_dep.index == write_dep.index
                    and read_dep.size == write_dep.size
                ):
                    reachable_names.update(dep_closure(read_dep.name))
            return reachable_names

        def add_user(
            used_by_name: str,
            user_node: Union[BaseSchedulerNode, OutputNode],
            can_inplace: bool = False,
            is_weak: bool = False,
        ) -> None:
            name_to_users[rename(used_by_name)].append(
                NodeUser(user_node, can_inplace, is_weak)
            )

        unbacked_symbol_to_origin_node = {}

        # NB: None means that the dependency is on an input.  Don't actually
        # generate a dependency because if we do, Inductor will start trying
        # to free the unbacked int but that's pointless
        for name, val in V.graph.graph_inputs.items():
            if isinstance(val, sympy.Expr):
                for fs in val.free_symbols:
                    unbacked_symbol_to_origin_node[fs] = None

        for node in self.nodes:
            log.debug("scheduling %s", node.node)

            # unbacked symbols don't follow ordinary buffer dependencies, so
            # we track their def/uses separately
            assert node.node is not None
            unbacked_symbol_defs = sorted(
                node.node.get_unbacked_symbol_defs(), key=lambda x: x.name
            )
            for s in unbacked_symbol_defs:
                assert isinstance(s, sympy.Symbol)
                # Pick the first definer as canonical.  There may be multiple
                # because if a MultiOutputLayout buffer propagates an unbacked
                # symint to multiple outputs, they will all claim to def it.
                if s not in unbacked_symbol_to_origin_node:
                    unbacked_symbol_to_origin_node[s] = node.get_name()

            unbacked_symbol_uses = sorted(
                node.node.get_unbacked_symbol_uses(), key=lambda x: x.name
            )
            # if a kernel takes unbacked symints, register dependencies
            for s in unbacked_symbol_uses:
                assert (
                    s in unbacked_symbol_to_origin_node
                ), f"{s} not in {unbacked_symbol_to_origin_node}"
                if (r := unbacked_symbol_to_origin_node[s]) is not None:
                    node.add_fake_dep(StarDep(r))

            if (
                len(node.read_writes.writes) == 1
                and (dep := next(iter(node.read_writes.writes)))
                and isinstance(dep, MemoryDep)
            ):
                node_mode = dep.mode
            else:
                node_mode = None

            # a node will mutate either 0 or 1 buffers
            assert len(node.get_mutations()) <= 1
            for alt_name in node.get_mutations():
                alt_name = rename(alt_name)
                # this node must run after the prior writer
                add_user(alt_name, node)
                node.add_fake_dep(StarDep(alt_name, mode=node_mode))
                for other_node in name_to_users[alt_name].items:
                    # this node must run after all prior readers
                    other_name = rename(other_node.get_name())
                    known_dep_node_names = dep_closure(node.get_name())
                    if other_name not in known_dep_node_names:
                        # If this node already directly or indirectly depends on other_node,
                        # we don't need to insert an extra dep.
                        node.add_fake_dep(WeakDep(other_name))
                        add_user(other_name, node, is_weak=True)

            # add normal non-mutation dependencies
            for read in node.read_writes.reads:
                is_weak = isinstance(read, WeakDep)
                add_user(read.name, node, node.can_inplace(read), is_weak)

            node.update_mutated_names(self.mutation_renames)

            # update our renaming scheme for the next iteration
            for alt_name in node.get_mutations():
                self.mutation_renames[rename(alt_name)] = node.get_name()
                self.mutation_renames[alt_name] = node.get_name()
                self.mutation_real_name[node.get_name()] = self.mutation_real_name.get(
                    alt_name, alt_name
                )

        # make sure outputs aren't dead-code-eliminated
        for node_name in V.graph.get_output_names():
            log.debug("scheduling output %s", node_name)
            add_user(node_name, OutputNode(StarDep(node_name)))

        # make sure unbacked symints aren't dead-code-eliminated
        for node in V.graph.graph_outputs:
            for s in node.get_unbacked_symbol_uses():
                assert (
                    s in unbacked_symbol_to_origin_node
                ), f"{s} not in {unbacked_symbol_to_origin_node.keys()}"
                if (node_name := unbacked_symbol_to_origin_node[s]) is not None:
                    log.debug(
                        "scheduling output %s for unbacked symint %s", node_name, s
                    )
                    add_user(node_name, OutputNode(StarDep(node_name)))

        # make sure input mutation isn't dead-code-eliminated
        for name in self.mutation_renames:
            if name in V.graph.graph_inputs:
                add_user(name, OutputNode(StarDep(name)))
                V.graph.mutated_inputs.add(name)
            elif name in V.graph.constants:
                # In AOTI, module parameters and buffers are not lifted as graph inputs
                add_user(name, OutputNode(StarDep(name)))

        inp_names = {
            name: index for index, name in enumerate(V.graph.graph_inputs.keys())
        }
        V.graph.mutated_input_idxs = [
            inp_names[name] for name in V.graph.mutated_inputs
        ]

        # copy users information onto the nodes
        for node in self.nodes:
            node.set_users(name_to_users[node.get_name()].items)

    def dead_node_elimination(self) -> None:
        """
        Remove any nodes without users
        """
        # self.nodes is in topological order, so by iterating in reverse order
        # we have visited (and potentially removed) all users before visiting a
        # given node.
        updated_nodes = []
        for node in reversed(self.nodes):

            def can_eliminate_user(user: NodeUser) -> bool:
                return user.is_weak or user.get_name() in V.graph.removed_buffers

            can_eliminate = not node.has_side_effects() and all(
                can_eliminate_user(u) for u in node.users
            )

            if not can_eliminate:
                updated_nodes.append(node)
            else:
                # dead code
                log.debug("removed dead node: %s", node.get_name())
                V.graph.removed_buffers.add(node.get_name())

        self.nodes = list(reversed(updated_nodes))

        # Prune any WeakDeps no longer needed
        for node in self.nodes:
            node.prune_weak_deps()

    def topological_sort_schedule(
        self, nodes: List[BaseSchedulerNode]
    ) -> List[BaseSchedulerNode]:
        """
        Ensure nodes is in topologically sorted order
        """
        seen: Set[BaseSchedulerNode] = set()
        name_to_node: Dict[str, BaseSchedulerNode] = dict()
        result: List[BaseSchedulerNode] = []

        def visit(n: BaseSchedulerNode) -> None:
            if n not in seen:
                seen.add(n)
                for dep in sorted(n.unmet_dependencies, key=lambda d: d.name):
                    # We only care about doing toposort within `nodes`
                    if dep.name not in name_to_node:
                        continue
                    visit(name_to_node[dep.name])
                result.append(n)

        for node in nodes:
            for name in node.get_names():
                name_to_node[name] = node
        for node in nodes:
            visit(node)
        return result

    def compute_ancestors(self) -> None:
        """
        Populate each node.ancestors
        """
        # note self.nodes is topologically sorted
        name_to_ancestors: Dict[str, Set[str]] = {}
        for node in self.nodes:
            ancestors = set()
            for dep in node.unmet_dependencies:
                ancestors.add(dep.name)
                ancestors |= name_to_ancestors[dep.name]
            name_to_ancestors[node.get_name()] = ancestors
            node.ancestors = ancestors

        for order, node in enumerate(self.nodes):
            node.min_order = order
            node.max_order = order

    def fuse_nodes(self, nodes: List[BaseSchedulerNode]) -> List[BaseSchedulerNode]:
        """
        Combine eligible nodes into FusedSchedulerNodes.
        """
        for i in range(10):
            old_len = len(nodes)
            fusion_log.debug(
                "===== attempting fusion (%d/10): %d nodes =====",
                i + 1,
                old_len,
            )
            nodes = self.fuse_nodes_once(nodes)
            new_len = len(nodes)
            fusion_log.debug(
                "completed fusion round (%d/10): fused %d nodes into %d nodes\n",
                i + 1,
                old_len,
                new_len,
            )
            if new_len == old_len or new_len == 1:
                fusion_log.debug("===== fusion complete (%d iterations) =====", i + 1)
                break
        return nodes

    def process_grouped_nodes(self) -> None:
        """
        Unpack GroupedSchedulerNode into regular nodes.
        """
        new_nodes: List[BaseSchedulerNode] = []
        for node in self.nodes:
            new_nodes.extend(
                node.unpack() if isinstance(node, GroupedSchedulerNode) else [node]
            )
        self.nodes = new_nodes

    def benchmark_fused_nodes(
        self, nodes: Sequence[BaseSchedulerNode]
    ) -> Tuple[float, str]:
        """
        Benchmark fused list of nodes and return the execution time
        in milliseconds on randomly generated inputs.
        """
        assert len(nodes) > 0
        device = nodes[0].get_device()
        self.current_device = device
        backend = self.get_backend(device)
        return backend.benchmark_fused_nodes(nodes)

    def finalize_multi_template_buffers(self) -> None:
        def replace_buffer(
            orig_node: ir.MultiTemplateBuffer, new_node: ir.Buffer
        ) -> None:
            replaced_name = new_node.name
            orig_name = orig_node.get_name()
            assert isinstance(orig_name, str) and isinstance(replaced_name, str)

            del V.graph.name_to_buffer[replaced_name]
            new_node.name = orig_name

            orig = V.graph.buffers.index(orig_node)
            V.graph.buffers.remove(new_node)
            V.graph.buffers[orig] = new_node
            V.graph.name_to_buffer[orig_name] = new_node

        for i, node in enumerate(self.nodes):
            if isinstance(node, SchedulerNode) and isinstance(
                node.node, ir.MultiTemplateBuffer
            ):
                multi_node = node.node
                min_node_unfused, _ = multi_node.get_min_choice()

                if isinstance(
                    min_node_unfused,
                    torch._inductor.ir.TritonTemplateCallerBase,
                ):
                    node.node.finalize_as_triton_caller(min_node_unfused)
                    continue

                out_tensorbox = min_node_unfused.output_node()
                out_storage = out_tensorbox.data
                assert isinstance(out_storage, ir.StorageBox)
                out_buffer = out_storage.data
                assert isinstance(out_buffer, ir.Buffer)

                out_buffer.layout = multi_node.layout
                replace_buffer(multi_node, out_buffer)
                new_scheduler_node = self.create_scheduler_node(out_buffer)

                self.nodes[i] = new_scheduler_node
                self.name_to_node[node.get_name()] = new_scheduler_node
                self.name_to_fused_node[node.get_name()] = new_scheduler_node

                new_scheduler_node.users = node.users
                new_scheduler_node.min_order = node.min_order
                new_scheduler_node.max_order = node.max_order
                new_scheduler_node.last_usage = node.last_usage

    def speedup_by_fusion(
        self, node1: BaseSchedulerNode, node2: BaseSchedulerNode
    ) -> bool:
        """
        If config.benchmark_fusion is False, always return True.
        Otherwise, return True if fusion can brings speedup.
        """

        is_multi_template = node1.is_template() and isinstance(
            node1.get_template_node(), ir.MultiTemplateBuffer
        )
        if not config.benchmark_fusion and not is_multi_template:
            return True

        if (
            node1.is_template()
            and not isinstance(node1.get_template_node(), ir.TritonTemplateBuffer)
            or node1.is_foreach()
            or node2.is_foreach()
        ):
            # TODO support benchmarking epilogue fusion
            return True

        node_list_1 = node1.get_nodes()
        device = node_list_1[0].get_device()

        # don't support benchmark fusion for CPU right now.
        if device.type == "cpu":
            return True

        node_list_2 = node2.get_nodes()
        node_list_fused = list(itertools.chain(node_list_1, node_list_2))

        # We can not accurately benchmark kernel using atomic_add
        # due to how we generate random integer inputs.
        # Skip benchmarking them by allowing fusion.
        if any(
            hasattr(n.node, "data")
            and n.node is not None
            and hasattr(n.node.data, "scatter_mode")
            and n.node.data.scatter_mode == "atomic_add"
            for n in node_list_fused
        ):
            return True

        from triton.compiler.errors import CompilationError

        why = WhyNoFuse(node1, node2)

        def log_fusion(ms_fused: float, ms1: float, ms2: float) -> None:
            if fusion_log.isEnabledFor(logging.DEBUG):
                if ms_fused < ms1 + ms2:
                    fusion_log.debug(
                        "can fuse (benchmark): fusing %s with %s cause %sx speedup",
                        node1.get_names(),
                        node2.get_names(),
                        green_text(f"{(ms1 + ms2) / ms_fused:.3f}"),
                    )
                else:
                    fusion_log.debug(
                        "cannot fuse (benchmark): fusing %s with %s cause %sx slowdown",
                        node1.get_names(),
                        node2.get_names(),
                        red_text(f"{ms_fused / (ms1 + ms2):.3f}"),
                    )

        if isinstance(node1, SchedulerNode) and isinstance(
            node1.node, ir.MultiTemplateBuffer
        ):
            multi_node = node1.node
            choice_timings = multi_node.choice_timings

            _, ms1 = multi_node.get_min_choice()
            ms2, path2 = self.benchmark_fused_nodes(node_list_2)

            min_ms_fused = float("inf")
            ms_fused_choice = None

            triton_choices = 0

            for choice, unfused_time in choice_timings.items():
                if not isinstance(choice, torch._inductor.ir.TritonTemplateCallerBase):
                    continue

                if unfused_time >= ms1 + ms2:
                    continue

                triton_choices += 1
                if triton_choices > config.max_epilogue_benchmarked_choices:
                    break

                # TODO - parallel compile triton templates
                # TODO - should prune/skip choices that are not within certain % of best choice
                with node1.node.swap_as_triton_caller(choice):
                    ms_fused, _ = self.benchmark_fused_nodes(node_list_fused)

                    if ms_fused < min_ms_fused:
                        min_ms_fused = ms_fused
                        ms_fused_choice = choice

            log_fusion(min_ms_fused, ms1, ms2)

            # after we do a fusion, we finalize a triton template.
            # TODO - could preserve multi template and choices for subsequent fusions
            if min_ms_fused < (ms1 + ms2) and ms_fused_choice is not None:
                node1.node.finalize_as_triton_caller(ms_fused_choice)
                return True
            else:
                return False
        else:
            try:
                ms1, path1 = self.benchmark_fused_nodes(node_list_1)
                if math.isinf(ms1):
                    why("register spilling of the first kernel")
                    return False
                ms2, path2 = self.benchmark_fused_nodes(node_list_2)
                if math.isinf(ms2):
                    why("register spilling of the second kernel")
                    return False
                ms_fused, path_fused = self.benchmark_fused_nodes(node_list_fused)
                if math.isinf(ms_fused):
                    why("register spilling of the fused kernel")
                    return False
            except CompilationError as e:
                # workaround triton issue: https://github.com/openai/triton/issues/2151
                if "Loop-carried variable" in str(e):
                    return True  # allow fusion
                else:
                    raise

        log_fusion(ms_fused, ms1, ms2)
        if (
            is_metric_table_enabled("slow_fusion")
            and ms_fused >= ms1 + ms2
            and (path1, path2) not in self.logged_slow_fusion
        ):
            self.logged_slow_fusion.add((path1, path2))
            get_metric_table("slow_fusion").add_row(
                lambda: {
                    "kernel1_path": path1,
                    "kernel1_latency": ms1,
                    "kernel2_path": path2,
                    "kernel2_latency": ms2,
                    "fused_kernel_path": path_fused,
                    "fused_kernel_latency": ms_fused,
                    "slow_down_ratio": ms_fused / (ms1 + ms2),
                }
            )
        return ms_fused < ms1 + ms2

    def fuse_nodes_once(
        self, nodes: List[BaseSchedulerNode]
    ) -> List[BaseSchedulerNode]:
        """
        Combine eligible nodes into FusedSchedulerNodes.

        This relies on two key functions to control the logic:
            - self.can_fuse(): checks if a fusion is legal
            - self.score_fusion(): assigns priority to a given fusion
        """
        fused_nodes = set(nodes)
        if fusion_log.isEnabledFor(logging.DEBUG):
            fusion_log.debug("fuse_nodes_once, candidates:")
            for node in fused_nodes:
                fusion_log.debug("  " + node.debug_str_short())  # noqa: G003
        for node1, node2 in self.get_possible_fusions(nodes):
            node1 = self.name_to_fused_node[node1.get_first_name()]
            node2 = self.name_to_fused_node[node2.get_first_name()]
            if self.can_fuse(node1, node2) and not self.will_fusion_create_cycle(
                node1, node2
            ):
                if not self.speedup_by_fusion(node1, node2):
                    continue
                fusion_log.debug(
                    "fusing %s with %s", node1.get_name(), node2.get_name()
                )

                # above can_fuse asserts that node2 has the same device
                device = node1.get_device()
                node3 = self.get_backend(device).fuse(node1, node2)
                fused_nodes.remove(node1)
                fused_nodes.remove(node2)
                fused_nodes.add(node3)
                self.name_to_fused_node.update(
                    {n.get_name(): node3 for n in node3.get_nodes()}
                )
        nodes = sorted(fused_nodes, key=lambda x: x.min_order)
        nodes = self.topological_sort_schedule(nodes)
        self.prune_redundant_deps(nodes)
        return nodes

    def prune_redundant_deps(self, nodes: List[BaseSchedulerNode]) -> None:
        for node in nodes:
            node.prune_redundant_deps(self.name_to_fused_node)

    def get_possible_fusions(
        self, nodes: List[BaseSchedulerNode]
    ) -> List[Tuple[BaseSchedulerNode, BaseSchedulerNode]]:
        """
        Helper to find all legal fusion opportunities, sorted by self.score_fusion()
        """
        possible_fusions = []
        seen = set()

        def check_all_pairs(nodes: List[BaseSchedulerNode]) -> None:
            for node1_index, node1 in enumerate(nodes):
                for node2 in nodes[node1_index + 1 :]:
                    key = (node1, node2)
                    if key in seen:
                        continue
                    seen.add(key)

                    if self.can_fuse(node1, node2):
                        possible_fusions.append(key)
                    elif (node2.is_template() or node2.is_foreach()) and self.can_fuse(
                        node2, node1
                    ):
                        # foreach fusions and epilogue fusions are order dependent
                        possible_fusions.append((node2, node1))

        buffer_names_grouping = collections.defaultdict(list)
        for node in nodes:
            for buf in node.used_buffer_names():
                buffer_names_grouping[buf].append(node)
        for node_grouping in buffer_names_grouping.values():
            check_all_pairs(node_grouping)

        if config.aggressive_fusion:
            group_grouping = collections.defaultdict(list)
            for node in nodes:
                group = getattr(node, "group", None)
                if group:
                    group_grouping[group].append(node)
            for node_grouping in group_grouping.values():
                check_all_pairs(node_grouping)

        possible_fusions = self.get_possible_fusions_with_highest_priority(
            possible_fusions
        )
        possible_fusions.sort(key=self.score_fusion_key, reverse=True)
        fusion_log.debug("found %d possible fusions", len(possible_fusions))
        return possible_fusions

    def will_fusion_create_cycle(
        self, node1: BaseSchedulerNode, node2: BaseSchedulerNode
    ) -> bool:
        """
        Finds whether there's a path from node1 to node2 (or vice-versa)
        caused indirectly by other fusions.
        """

        visited = set()

        def found_path(node: BaseSchedulerNode) -> bool:
            # only fused nodes can introduce new ancestors.
            if isinstance(node, FusedSchedulerNode) and node not in visited:
                visited.add(node)
                if node.get_names().issubset(combined_ancestors):
                    # All fusion outputs are in ancestors of node1 and node2, thus
                    # cannot introduce new path:
                    #
                    # 1. if output is neither descendent of node1 or node2, the
                    #        output cannot introduce a path
                    # 2. due to [can_fuse]: if WLOG output is descendent of node1, it cannot be
                    #        on path(node1->node2), hence it cannot be ancestor of node2
                    # 3. due to [acyclic]: if WLOG output is descendent of node1, it cannot be
                    #        ancestor of node1
                    return False
                else:
                    # continue DFS of new ancestors introduced by the fusion
                    return bool(combined_names & node.ancestors) or any(
                        found_path(self.name_to_fused_node[n])
                        for n in node.ancestors - combined_ancestors
                    )
            return False

        combined_names = node1.get_names() | node2.get_names()
        combined_ancestors = (node1.ancestors | node2.ancestors) - combined_names
        cycle = any(found_path(self.name_to_fused_node[n]) for n in combined_ancestors)
        if cycle:
            WhyNoFuse(node1, node2)("will create cycle")
        return cycle

    def can_fusion_increase_peak_memory(
        self, node1: BaseSchedulerNode, node2: BaseSchedulerNode
    ) -> bool:
        """
        This function prevents fusion for nodes that can increase memory
        footprint. This problem is more common in horizontal fusion, where nodes
        that are far apart in the original order get fused, lengthening the live
        intervals of tensors. This is very evident in models with activation
        checkpointing, where the recomputed nodes from different checkpointed
        regions get fused and significantly increase the memory footprint.

        The current attempt is a quick, possibly hacky, heuristic to prevent the
        fusion of nodes that are far away in the original order.

        A better but difficult to implement heurisitic would be to use live
        intervals of the buffers, find region of peak pressure in the original
        program and prevent fusion that crosses that peak region. We might need
        special care or good approximation in this implementation, as fusion of
        node changes live intervals, and re-computing live intervals and peak
        memory after each fusion can introduce large compilation overhead.
        """
        proximity_score = max(
            abs(node1.min_order - node2.max_order),
            abs(node2.min_order - node1.max_order),
        )
        return proximity_score > 64

    def decide_fusion_fail_reason(
        self,
        node1: BaseSchedulerNode,
        node2: BaseSchedulerNode,
        common_buf_names: Tuple[str, ...],
    ) -> str:
        """
        Try to decide reasons why fusion fail due to no shared memory even though
        there are common buffers.
        """
        reasons = {}
        node1_name2dep = {dep.name: dep for dep in node1.read_writes.reads_and_writes()}
        node2_name2dep = {dep.name: dep for dep in node2.read_writes.reads_and_writes()}

        for buf_name in common_buf_names:
            buf = V.graph.get_buffer(buf_name)
            lhs_dep = node1_name2dep[buf_name]
            rhs_dep = node2_name2dep[buf_name]

            if lhs_dep.get_numel() != rhs_dep.get_numel():
                reasons[
                    buf_name
                ] = f"different numel: {lhs_dep.get_numel()} v.s. {rhs_dep.get_numel()}"
                continue

            # same numel but different MemoryDep.size. Should be broadcasting
            if sympy_product(lhs_dep.size) != sympy_product(rhs_dep.size):
                reasons[buf_name] = "broadcast"
                continue

            if not isinstance(lhs_dep, MemoryDep) or not isinstance(rhs_dep, MemoryDep):
                reasons[
                    buf_name
                ] = f"not MemoryDep: {type(lhs_dep)} v.s. {type(rhs_dep)}"
                continue

            lhs_off = lhs_dep.get_offset()
            rhs_off = rhs_dep.get_offset()
            if lhs_off != rhs_off:
                # One example is in transformer, we use a concatenated linear layer
                # to project Q/K/V and then split the result. The 3 splits will
                # point to the same buffer with different offsets.
                reasons[buf_name] = f"different offset: {lhs_off} v.s. {rhs_off}"
                continue

            if (
                lhs_dep.normalize_with_stride_order()
                == rhs_dep.normalize_with_stride_order()
            ):
                reasons[buf_name] = f"Mismatch loop orders: {lhs_dep} v.s. {rhs_dep}"
                continue

            # Add more rules here
            reasons[
                buf_name
            ] = f"Unknown reason: {lhs_dep} v.s. {rhs_dep}. Layout: {buf.layout}"

        return str(reasons)

    def can_fuse(self, node1: BaseSchedulerNode, node2: BaseSchedulerNode) -> bool:
        """
        Determine if it is possible to combine node1 and node2 into a
        single fused node.
        """

        if node1 is node2:
            return False

        why = WhyNoFuse(node1, node2)

        if isinstance(node1, GroupedSchedulerNode) or isinstance(
            node2, GroupedSchedulerNode
        ):
            why("grouped node must not be fused with other nodes")
            return False
        if (
            isinstance(node1, (ExternKernelSchedulerNode, NopKernelSchedulerNode))
            and not node1.is_template()
        ):
            why("node1 is extern or nop")
            return False
        if (
            isinstance(node2, (ExternKernelSchedulerNode, NopKernelSchedulerNode))
            and not node2.is_template()
        ):
            why("node2 is extern or nop")
            return False

        if node2.get_names() & node1.ancestors:
            why("node1 must go before node2")
            return False

        if node2.is_template():
            why("templates can only fuse epilogues")
            return False
        if node1.is_template() and (
            node2.has_aliasing_or_mutation()
            or node2.is_reduction()
            or not config.epilogue_fusion
        ):
            why("template epilogue not satisfied")
            return False

        if (node1.get_names() | node2.get_names()) & V.graph.no_fuse_buffer_names:
            why("fusion for buffer explicit disabled")
            return False

        device = node1.get_device()
        device2 = node2.get_device()
        if device != device2:
            why("device mismatch (%s vs %s)", device, device2)
            return False
        del device2

        no_shared_data = self.score_fusion_memory(node1, node2) == 0
        if no_shared_data and (
            not config.aggressive_fusion or node1.is_reduction() or node2.is_reduction()
        ):
            if is_metric_table_enabled("fusion_failure_due_to_indexing_mismatch"):
                common_buf_names = (
                    node1.read_writes.buffer_names() & node2.read_writes.buffer_names()
                )
                if len(common_buf_names) > 0:
                    get_metric_table("fusion_failure_due_to_indexing_mismatch").add_row(
                        lambda: {
                            "pre_grad_graph_id": V.graph.graph_id,
                            "post_grad_graph_id": V.graph.post_grad_graph_id,
                            "node1_name": node1.get_name(),
                            "node2_name": node2.get_name(),
                            "node1_debug_str": write_text(node1.debug_str()),
                            "node2_debug_str": write_text(node2.debug_str()),
                            "common_buffer_names": list(common_buf_names),
                            "failure_reason": self.decide_fusion_fail_reason(
                                node1, node2, common_buf_names
                            ),
                        }
                    )

                    why("no shared data due to indexing mismatch")
                    return False
            why("no shared data")
            return False  # heuristic not needed for correctness

        if (
            not node1.is_foreach()
            and not node2.is_foreach()
            and len(node1.get_nodes()) + len(node2.get_nodes()) > config.max_fusion_size
        ):
            why("exceeds max fusion")
            return False  # heuristic not needed for correctness

        if node1.get_names() & node2.ancestors:
            # node2 depends on node1 outputs
            if not self.can_fuse_vertical(node1, node2):
                return False
            return self.get_backend(device).can_fuse_vertical(node1, node2)
        else:  # nodes don't depend on each other, but may have common reads
            if self.can_fusion_increase_peak_memory(node1, node2):
                why("will increase peak memory")
                return False
            return self.get_backend(device).can_fuse_horizontal(node1, node2)

    def can_fuse_vertical(
        self, node1: BaseSchedulerNode, node2: BaseSchedulerNode
    ) -> bool:
        """
        Check if it is legal to fuse a consumer (node2) into a producer (node1).

        We can fuse them if all the reads of node2 either match
        corresponding writes in node1, or are written by nodes that can
        be scheduled before the fusion of node1 and node2.

        We also disable fusion of a write subsequent to a read if the reads
        and writes do not align.
        """
        node1_names = node1.get_names()
        computed_deps = set()
        why = WhyNoFuse(node1, node2)

        for cd in node1.read_writes.writes:
            if not isinstance(cd, MemoryDep):
                continue
            for rd in node2.unmet_dependencies:
                if self.fusable_read_and_write(rd, cd):
                    computed_deps.add(rd)

        remaining_deps = {dep.name for dep in node2.unmet_dependencies - computed_deps}
        if remaining_deps & node1_names:
            # MemoryDeps didn't match and read different locations of the same buffer.
            # Examples here include:
            #   - MemoryDep("foo", x) != MemoryDep("foo", x + 1)
            #   - MemoryDep("foo", x) != StarDep("foo")
            why("memory deps did not match")
            return False
        for name in remaining_deps:
            if node1_names & self.name_to_fused_node[name].ancestors:
                why("intermediate nodes between node1 & node2")
                return False

        # similar to can_inplace, if we are going to fuse a write subsequent to a read
        # require that the indexing and size is the same
        for write in node2.read_writes.writes:
            if not isinstance(write, MemoryDep):
                continue
            for read in node1.read_writes.reads:
                if write.name != self.mutation_renames.get(read.name, read.name):
                    continue

                # bail on StarDep
                if not self.fusable_read_and_write(read, write):
                    why("fusing a write into a read with different indexing formula")
                    return False

        return True

    # StarDep doesn't match MemoryDep, different indices don't match
    # However, broadcasting sometimes strips dimensions, and if that's the case
    # we still can match unmet dep
    # if there's indirect indexing, don't match it
    def fusable_read_and_write(self, read: Dep, write: MemoryDep) -> bool:
        if isinstance(read, MemoryDep):
            if read.mode == write.mode and write.mode is not None:
                return True
            read_name = read.name
            if read_name in self.mutation_renames:
                read_name = self.mutation_renames[read_name]
            return (
                read_name == write.name
                and not free_symbol_is_type(read.index, SymT.TMP)
                and not free_symbol_is_type(write.index, SymT.TMP)
                and read.index == write.index
                and len(read.size) >= len(write.size)
                and read.size[: len(write.size)] == write.size
            )
        elif isinstance(read, StarDep):
            read_name = self.mutation_renames.get(read.name, read.name)
            write_name = self.mutation_renames.get(write.name, write.name)
            if (
                read.mode == write.mode
                and write.mode is not None
                and read_name == write_name
            ):
                return True
        return False

    def score_fusion(
        self, node1: BaseSchedulerNode, node2: BaseSchedulerNode
    ) -> Tuple[bool, bool, int, int]:
        """
        Assign a score (higher comes first) to the fusion of node1
        and node2.  When different fusions conflict with each other,
        this is the way we decide what order to run them in.

        Our current score is based on:
        - Estimate of the saved memory operations
        - Fusions closer together in original order
        """
        memory_score = self.score_fusion_memory(node1, node2)
        proximity_score = -max(
            abs(node1.min_order - node2.max_order),
            abs(node2.min_order - node1.max_order),
        )
        return (
            node1.is_template() == config.epilogue_fusion_first and memory_score > 0,
            node1.is_reduction() == node2.is_reduction() and memory_score > 0,
            memory_score,
            proximity_score,
        )

    def dep_size_hint(self, dep: Dep) -> int:
        res = 0
        if dep not in self.__dep_size_hint_cache:
            try:
                if not dep.has_unbacked_symbols():
                    res = dep.numbytes_hint()
            except KeyError:
                # In at least one test (test/inductor/test_torchbind.py) we
                # create a StarDep that doesn't exist in the graph and calling
                # `has_unbacked_symbols()` throws an error.
                pass
            self.__dep_size_hint_cache[dep] = res
        else:
            res = self.__dep_size_hint_cache[dep]
        return res

    def score_fusion_memory(
        self, node1: BaseSchedulerNode, node2: BaseSchedulerNode
    ) -> int:
        """
        The first term in our fusion score that estimates number of saved
        memory operations.
        """
        common_memory_deps = (node1.read_writes.reads | node1.read_writes.writes) & (
            node2.read_writes.reads | node2.read_writes.writes
        )
        return sum(self.dep_size_hint(dep) for dep in common_memory_deps)

    def get_possible_fusions_with_highest_priority(
        self, possible_fusions: List[Tuple[BaseSchedulerNode, BaseSchedulerNode]]
    ) -> List[Tuple[BaseSchedulerNode, BaseSchedulerNode]]:
        # Group the possible fusions based on their priority from the backend.
        # Only return the group of possible fusions with highest priority.
        if len(possible_fusions) == 0:
            return possible_fusions
        possible_fusions_group_by_priority: Dict[
            int, List[Tuple[BaseSchedulerNode, BaseSchedulerNode]]
        ] = {}

        for node1, node2 in possible_fusions:
            assert node1.get_device() == node2.get_device()
            device = node1.get_device()
            fusion_pair_priority = int(
                self.get_backend(device).get_fusion_pair_priority(node1, node2)
            )
            if fusion_pair_priority not in possible_fusions_group_by_priority:
                possible_fusions_group_by_priority[fusion_pair_priority] = [
                    (node1, node2),
                ]
            else:
                possible_fusions_group_by_priority[fusion_pair_priority].append(
                    (node1, node2)
                )
        # return the possible fusions with highest priority
        possible_fusions_with_highest_priority = min(
            possible_fusions_group_by_priority.items(), key=operator.itemgetter(0)
        )[1]
        assert len(possible_fusions_with_highest_priority) > 0
        return possible_fusions_with_highest_priority

    def score_fusion_key(
        self, nodes: Tuple[BaseSchedulerNode, BaseSchedulerNode]
    ) -> Tuple[bool, bool, int, int]:
        """
        Shim for list.sort(key=...)
        """
        node1, node2 = nodes
        return self.score_fusion(node1, node2)

    def compute_last_usage(self) -> None:
        """
        Populate node.last_usage recursively (also for the nodes within a FusedSchedulerNode)
        """

        future_used_buffers = set(V.graph.get_output_names())

        for node in reversed(self.nodes):
            node.set_last_usage(future_used_buffers, self.mutation_real_name)
            future_used_buffers.update(node.last_usage)

    def free_buffers(self) -> None:
        """Free any buffers that are no longer needed"""
        for name in sorted(
            self.buffer_names_to_free
            - V.graph.removed_buffers
            - V.graph.wrapper_code.freed
        ):
            if name in self.name_to_node:
                node = self.name_to_node[name]
                if node.can_free():
                    V.graph.wrapper_code.codegen_free(node.node)
            elif name in V.graph.graph_inputs:
                storage = V.graph.graph_inputs[name].data
                assert isinstance(storage, ir.StorageBox) and storage.is_input_buffer()
                V.graph.wrapper_code.codegen_free(storage.data)

        self.buffer_names_to_free.clear()

    def remove_kernel_local_buffers(self) -> None:
        """
        Any buffers that are both created and have a last use in the
        same kernel can be removed.
        """

        # V.kernel.store_buffer_names should represent the set of nodes
        # get fused
        fused_node_names = V.kernel.store_buffer_names
        names_to_remove = []
        for out_buf in V.kernel.store_buffer_names:
            users = self.name_to_node[out_buf].users
            assert users is not None
            users = {user.get_name() for user in users if not user.is_weak}
            if users.issubset(fused_node_names):
                names_to_remove.append(out_buf)

        def remove_filter(n: str) -> bool:
            return (
                n not in V.kernel.must_keep_buffers
                and n not in V.kernel.args.input_buffers
                and n not in self.mutation_renames
                and n not in self.mutation_real_name
            )

        names_to_remove = list(filter(remove_filter, names_to_remove))

        for name in names_to_remove:
            if name in V.kernel.args.inplace_buffers:
                buf = V.kernel.args.inplace_buffers[name]
                if isinstance(buf, str) and buf.startswith("REMOVED"):
                    continue
                remove = all(n in names_to_remove for n in buf.other_names)
                if remove:
                    self.remove_inplace_buffer(name)
                V.kernel.inplaced_to_remove.add(name)
            else:
                self.remove_buffer(name)

    def remove_buffer(self, name: str) -> None:
        # Assign a special value instead of deleting the entry
        # because we still rely on output_buffers's length to
        # generate unique arg name.
        log.debug("remove_buffer(%r)", name)
        V.kernel.args.output_buffers[name] = "REMOVED"
        V.kernel.removed_buffers.add(name)

    def remove_inplace_buffer(self, name: str) -> None:
        log.debug("removing_inplace_buffer(%r)", name)
        inner_name = V.kernel.args.inplace_buffers[name].inner_name
        V.kernel.args.inplace_buffers[name] = inner_name.replace(
            "in_out_ptr", "REMOVED"
        )
        V.kernel.removed_buffers.add(name)

    def flush(self) -> None:
        for backend in self.backends.values():
            backend.flush()
        self.free_buffers()

    def codegen_extern_call(self, scheduler_node: ExternKernelSchedulerNode) -> None:
        assert isinstance(scheduler_node, ExternKernelSchedulerNode)
        # 'decide_inplace_update' stores the inplace update decisions in
        # the current kernel from where 'allocate' retrieve those decisions.
        # We have to make sure there is a non-NULL kernel handler to store
        # those inplace update decisions.
        counters["inductor"]["extern_calls"] += 1
        with V.set_kernel_handler(Kernel(increase_kernel_count=False)):
            scheduler_node.decide_inplace_update()
            scheduler_node.allocate()
        node = scheduler_node.node
        assert isinstance(node, ir.ExternKernel), f"{type(node)=}"
        node.codegen(V.graph.wrapper_code)
        self.free_buffers()

    def create_backend(self, device: torch.device) -> BaseScheduling:
        assert (
            not is_gpu(device.type) or device.index is not None
        ), f"{device} should have been normalized in lowering"
        V.graph.add_device_info(device)

        device_scheduling = get_scheduling_for_device(device.type)
        if device_scheduling is None:
            raise RuntimeError(f"Unsupported device type: {device.type}")

        if not has_triton():
            if (
                device.type == "cuda"
                and (device_props := torch.cuda.get_device_properties(device)).major < 7
            ):
                raise RuntimeError(
                    f"Found {device_props.name} which is too old to be supported by the triton GPU compiler, which is used as the backend. Triton only supports devices of CUDA Capability >= 7.0, but your device is of CUDA capability {device_props.major}.{device_props.minor}"  # noqa: B950
                )
            elif is_gpu(device.type):
                raise RuntimeError(
                    "Cannot find a working triton installation. Either the package is not installed or it is too old. More information on installing Triton can be found at https://github.com/openai/triton"  # noqa: B950
                )

        return device_scheduling(self)

    def get_backend(self, device: torch.device) -> BaseScheduling:
        if device not in self.backends:
            self.backends[device] = self.create_backend(device)
        return self.backends[device]

    def enter_context(self, node: BaseSchedulerNode) -> None:
        def get_order(n: torch.fx.Node) -> int:
            if n not in self.origin_to_index:
                self.origin_to_index.update({n: i for i, n in enumerate(n.graph.nodes)})
            return self.origin_to_index[n]

        # Use a dict to have ordering
        origins = {
            (get_order(e), e): None
            for n in node.get_nodes()
            if n.node is not None
            for e in n.node.origins
        }
        origins = list(origins.keys())
        if origins:
            _, last = max(origins, key=operator.itemgetter(0))
            V.graph.wrapper_code.enter_context(last)

    @dynamo_timed
    def codegen(self) -> None:
        for node in self.nodes:
            try:
                log.debug(
                    "Generating code for node %s with estimated runtime %f",
                    node.get_name(),
                    node.get_estimated_runtime(),
                )
            except Exception as e:
                log.debug(
                    "Generating code for node %s with estimated runtime 0.0",
                    node.get_name(),
                )

            self.enter_context(node)

            if not isinstance(node, NopKernelSchedulerNode) and (
                device := node.get_device()
            ):
                if (
                    device != self.current_device
                    or node.is_extern()
                    or node.is_template()
                ):
                    self.flush()
                if device != self.current_device:
                    if self.current_device and device_need_guard(
                        self.current_device.type
                    ):
                        V.graph.wrapper_code.codegen_device_guard_exit()
                    if device_need_guard(device.type):
                        assert device.index is not None, "device should have an index"
                        V.graph.wrapper_code.codegen_device_guard_enter(device.index)

                    self.current_device = device

            self.buffer_names_to_free.update(node.last_usage)

            if node.is_template():
                node, *epilogue = node.get_nodes()
                self.get_backend(device).codegen_template(node, epilogue)
            elif node.is_extern():
                node = typing.cast(ExternKernelSchedulerNode, node)
                self.codegen_extern_call(node)
            elif node.is_foreach():
                node = typing.cast(ForeachKernelSchedulerNode, node)
                backend_ = self.get_backend(device)
                from .codegen.cuda_combined_scheduling import CUDACombinedScheduling
                from .codegen.simd import SIMDScheduling

                if isinstance(backend_, (SIMDScheduling, CUDACombinedScheduling)):
                    backend = backend_
                else:
                    raise AssertionError(f"{type(self)=}")
                backend.codegen_foreach(node)
            elif isinstance(node, (FusedSchedulerNode, SchedulerNode)):
                self.get_backend(device).codegen_node(node)
            else:
                assert isinstance(node, NopKernelSchedulerNode)
                node.allocate()

            if config.triton.debug_sync_kernel:
                self.get_backend(device).codegen_sync()

            self.available_buffer_names.update(node.get_names())

            if not isinstance(node, NopKernelSchedulerNode):
                device = node.get_device()
                if device is not None and self.get_backend(device).ready_to_flush():
                    self.flush()

        if self.current_device and device_need_guard(self.current_device.type):
            # exit the outermost CUDA device guard. this is
            # important for nested indentation codegen-ing.
            V.graph.wrapper_code.codegen_device_guard_exit()

        self.flush()

    def get_buffer_layout(self, buf_name: str) -> ir.Layout:
        node = self.name_to_node[buf_name]
        assert node.node is not None
        return node.node.get_layout()


class BaseScheduling:
    @classmethod
    def get_backend_features(cls, device: torch.device) -> Sequence[BackendFeature]:
        """Return a set of .codegen.common.BackendFeature()"""
        return ()

    def can_fuse_vertical(
        self, node1: BaseSchedulerNode, node2: BaseSchedulerNode
    ) -> bool:
        """
        Check whether node1 and node2 can be vertically fused or not.
        """
        raise NotImplementedError

    def can_fuse_horizontal(
        self, node1: BaseSchedulerNode, node2: BaseSchedulerNode
    ) -> bool:
        """
        Check whether node1 and node2 can be horizontally fused or not.
        """
        raise NotImplementedError

    def fuse(
        self, node1: BaseSchedulerNode, node2: BaseSchedulerNode
    ) -> FusedSchedulerNode:
        """
        Fuse two nodes
        """
        if node1.is_foreach() or node2.is_foreach():
            return ForeachKernelSchedulerNode.fuse(node1, node2)
        else:
            return FusedSchedulerNode.fuse(node1, node2)

    def group_fn(
        self, sizes: Sequence[Sequence[sympy.Expr]]
    ) -> Tuple[Tuple[sympy.Expr, ...], ...]:
        """
        Process the iteration sizes in case a transformation needs to be applied.
        """
        raise NotImplementedError

    def codegen_template(
        self,
        template_node: BaseSchedulerNode,
        epilogue_nodes: Sequence[BaseSchedulerNode],
    ) -> Optional[str]:
        """
        Given a template node, generate a kernel.

        This function is only available for triton now. If the third-party backend behaves as a sub-class
        of TritonScheduling, it can override it or reuse it.
        """
        raise NotImplementedError

    def codegen_node(self, node: Union[FusedSchedulerNode, SchedulerNode]) -> None:
        """
        Generate a kernel given a list of pre-fused nodes.
        """
        raise NotImplementedError

    def codegen_sync(self) -> None:
        """
        Generate synchronization code for the kernel. This method depends on the hardware characteristics.
        """
        raise NotImplementedError

    def ready_to_flush(self) -> bool:
        """
        Check whether the backend is requesting the scheduler to flush the generated kernel.
        If not supported, please return False.
        """
        return False

    def flush(self) -> None:
        """
        Flush the generated kernel and python wrapper code to the source code file.
        """
        raise NotImplementedError

    def benchmark_fused_nodes(
        self, nodes: Sequence[BaseSchedulerNode]
    ) -> Tuple[float, str]:
        """
        Benchmark fused list of nodes and return the execution time
        in milliseconds on randomly generated inputs.
        """
        raise NotImplementedError

    def get_fusion_pair_priority(
        self, node1: BaseSchedulerNode, node2: BaseSchedulerNode
    ) -> int:
        """
        Return an unsigned integer which represents the priority of this fusion pair.
        The smaller is with higher priority.
        """
        return 0


def debug_triton_code(node: Union[SchedulerNode, FusedSchedulerNode]) -> List[str]:
    lines = []
    multi_template = node.get_template_node()
    assert multi_template is None or isinstance(multi_template, ir.MultiTemplateBuffer)
    if multi_template and multi_template.make_kernel_render is None:
        lines.append(f"{node.get_name()} Unfinalized multi template buffer")
    else:
        from torch._inductor.codegen.cuda_combined_scheduling import (
            CUDACombinedScheduling,
        )
        from .codegen.simd import SIMDScheduling

        snodes = (node,) if isinstance(node, SchedulerNode) else node.snodes
        device = snodes[0].get_device()
        backend = node.scheduler.get_backend(device)
        assert isinstance(backend, (SIMDScheduling, CUDACombinedScheduling))
        V.graph.scheduler.current_device = device

        # Don't increment kernel count when generating debug string.
        # This will confuse some unit tests that check the number of
        # generated kernels.
        old_generated_kernel_count = metrics.generated_kernel_count
        triton_code = backend.generate_kernel_code_from_nodes(snodes).strip()
        metrics.generated_kernel_count = old_generated_kernel_count

        lines.append(f"{node.get_name()} Triton code:")
        lines.append(textwrap.indent(triton_code, "    "))
    return lines<|MERGE_RESOLUTION|>--- conflicted
+++ resolved
@@ -65,91 +65,6 @@
 fusion_log = torch._logging.getArtifactLogger(__name__, "fusion")
 
 
-<<<<<<< HEAD
-@dataclasses.dataclass
-class SchedulerBuffer:
-    scheduler: Scheduler
-    node: ir.Buffer
-    defining_op: BaseSchedulerNode
-    users: List[NodeUser] = dataclasses.field(default_factory=list)
-
-    def __hash__(self) -> int:
-        return hash(self.node.name)
-
-    def debug_str(self) -> str:
-        result = IndentedBuffer()
-        name = self.get_name()
-        result.writeline(f"{name}: {type(self.node).__name__}")
-        result.writeline(f"{name}.layout = {self.node.layout}")
-        if self.get_aliases():
-            result.writeline(f"{name}.aliases = {pformat(self.get_aliases())}")
-        if self.get_mutations():
-            result.writeline(f"{name}.mutations = {pformat(self.get_mutations())}")
-
-        if len(self.users) <= 1:
-            result.writeline(f"{name}.users = {self.users}")
-        else:
-            result.writeline(f"{name}.users = [")
-            with result.indent(1):
-                for user in self.users:
-                    result.writeline(f"{user},")
-            result.writeline("]")
-        return result.getrawvalue()
-
-    def get_name(self) -> str:
-        return self.node.get_name()
-
-    def allocate(self) -> None:
-        assert self.node is not None
-        if not self.node.should_allocate():
-            return
-
-        if self.node.get_inputs_that_alias_output() or self.node.get_mutation_names():
-            V.graph.wrapper_code.codegen_allocation(self.node)
-            return
-
-        # hacky check for if V.kernel is a real kernel or NullHandler
-        if (
-            hasattr(V.kernel, "args")
-            and self.get_name() in V.kernel.inplace_update_buffers
-        ):
-            V.graph.wrapper_code.codegen_inplace_reuse(
-                self.scheduler.name_to_buf[
-                    V.kernel.inplace_update_buffers[self.get_name()]
-                ].node,
-                self.node,
-            )
-        else:
-            V.graph.wrapper_code.codegen_allocation(self.node)
-
-    def can_free(self) -> bool:
-        # There's no real allocated buffer, no need to free it
-        assert self.node is not None
-        if isinstance(self.node.layout, ir.NoneLayout):
-            return False
-        return all(not isinstance(use.node, OutputNode) for use in self.users)
-
-    def set_users(self, users: List[NodeUser]) -> None:
-        # deduplicate
-        result: Dict[int, NodeUser] = {}
-        for use in users:
-            if id(use.node) in result:
-                result[id(use.node)] = use.merge(result[id(use.node)])
-            else:
-                result[id(use.node)] = use
-        self.users = list(result.values())
-
-    def get_aliases(self) -> Sequence[str]:
-        assert self.node is not None
-        return self.node.get_inputs_that_alias_output()
-
-    def get_mutations(self) -> List[str]:
-        assert self.node is not None
-        return self.node.get_mutation_names()
-
-
-=======
->>>>>>> e42d1f77
 class BaseSchedulerNode:
     group: Tuple[torch.device, Tuple[Tuple[sympy.Expr, ...], ...]]
     read_writes: dependencies.ReadWrites
