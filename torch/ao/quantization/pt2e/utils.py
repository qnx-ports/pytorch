import operator
import types

import torch
from torch._export import capture_pre_autograd_graph
from torch.fx import (
    GraphModule,
    Node,
)
import torch.nn.functional as F
from torch.nn.utils.fusion import fuse_conv_bn_weights
from typing import Any, Callable, Dict, Optional, Tuple, List, Union
from torch.utils._pytree import LeafSpec
from torch.export.unflatten import _AttrKind, _assign_attr

# Makes sure that quantized_decomposed ops are registered
from torch.ao.quantization.fx._decomposed import quantized_decomposed_lib  # noqa: F401

from torch.ao.quantization.quantizer import QuantizationAnnotation


__all__ = [
    "fold_bn_weights_into_conv_node",
    "_get_aten_graph_module_for_pattern",
    "remove_tensor_overload_for_qdq_ops",
]

_QUANTIZE_OPS = [
    torch.ops.quantized_decomposed.quantize_per_tensor.default,
    torch.ops.quantized_decomposed.quantize_per_tensor.tensor,
    torch.ops.quantized_decomposed.quantize_per_channel.default,
]


_DEQUANTIZE_OPS = [
    torch.ops.quantized_decomposed.dequantize_per_tensor.default,
    torch.ops.quantized_decomposed.dequantize_per_tensor.tensor,
    torch.ops.quantized_decomposed.dequantize_per_channel.default,
]

# Example inputs for conv-bn1d patterns
_conv1d_bn_example_inputs = (
    torch.randn(1, 1, 3),  # x
    torch.randn(1, 1, 1),  # conv_weight
    torch.randn(1),        # conv_bias
    torch.randn(1),        # bn_weight
    torch.randn(1),        # bn_bias
    torch.randn(1),        # bn_running_mean
    torch.randn(1),        # bn_running_var
)

# Example inputs for conv-bn2d patterns
_conv2d_bn_example_inputs = (
    torch.randn(1, 1, 3, 3),  # x
    torch.randn(1, 1, 1, 1),  # conv_weight
    torch.randn(1),           # conv_bias
    torch.randn(1),           # bn_weight
    torch.randn(1),           # bn_bias
    torch.randn(1),           # bn_running_mean
    torch.randn(1),           # bn_running_var
)

def _is_connected(source: torch.fx.Node, dest: torch.fx.Node) -> bool:
    """
    Assuming dest is one of the ops inserted by quant workflow, this function
    finds if source and dest are connected. Assumption is that only quant workflow
    inserted ops exist between source and dest
    """
    quant_workflow_ops = _QUANTIZE_OPS + _DEQUANTIZE_OPS
    quant_workflow_ops.append(torch.ops.quantized_decomposed.choose_qparams.tensor)
    while dest.target in quant_workflow_ops:
        if not isinstance(dest.args[0], torch.fx.Node):
            raise ValueError(f"expected arg[0] of quant workflow ops to be a node but found {dest.args[0]}")
        dest = dest.args[0]
    return (dest == source)


def _find_q_dq_node_for_user(
    produer: torch.fx.Node, user: torch.fx.Node
) -> Tuple[Any, Any]:
    """
    Find q, dq pair corresponding to [producer -> q -> dq -> user]
    Utils works by finding dq arg of user and ensuring it is connected to
    producer
    """
    dq_node = None
    for n in user.args:
        if isinstance(n, torch.fx.Node) and n.op == "call_function" and n.target in _DEQUANTIZE_OPS:
            if _is_connected(produer, n):
                dq_node = n
                break
    if dq_node is None:
        for n in user.kwargs:
            if isinstance(n, torch.fx.Node) and n.op == "call_function" and n.target in _DEQUANTIZE_OPS:
                if _is_connected(produer, n):
                    dq_node = n
                    break
    if dq_node is None:
        return (None, None)

    q_node = None
    if dq_node.args[0].op == "call_function" and dq_node.args[0].target in _QUANTIZE_OPS:
        q_node = dq_node.args[0]
    return (q_node, dq_node)



def _is_sym_size_node(node: Node):
    return (
        node.op == "call_function"
        and node.target == torch.ops.aten.sym_size.default
        or node.target == torch.ops.aten.sym_numel.default
        or node.target == torch.ops.aten.sym_numel
        or node.target == torch.ops.aten.sym_size
    )


def _filter_sym_size_users(node: torch.fx.Node) -> List[torch.fx.Node]:
    node_users = list(filter((lambda x: (_is_sym_size_node(x) is False)), node.users))
    return node_users


def _is_valid_annotation(annotation: QuantizationAnnotation) -> bool:
    if annotation is None:
        return False
    input_qspec_map = annotation.input_qspec_map
    output_qspec = annotation.output_qspec
    if len(input_qspec_map) == 0 and output_qspec is None:
        return False
    return True


def _get_tensor_constant_from_node(node, m):
    if node is None:
        return None
    assert node.op == "get_attr"
    target_atoms = node.target.split('.')
    attr_itr = m
    for i, atom in enumerate(target_atoms):
        if not hasattr(attr_itr, atom):
            raise RuntimeError(f"Node referenced nonexistent target {'.'.join(target_atoms[:i])}")
        attr_itr = getattr(attr_itr, atom)
    return attr_itr

def _get_all_arguments(orig_args, orig_kwargs, args_schema):
    all_args = []
    for i, schema in enumerate(args_schema):
        if schema.name in orig_kwargs:
            all_args.append(orig_kwargs[schema.name])
        elif not schema.kwarg_only and i < len(orig_args):
            all_args.append(orig_args[i])
        else:
            all_args.append(schema.default_value)
    return all_args

def _is_supported_batch_norm_for_training(node: Node):
    """
    Return True if the given node refers to an aten batch norm op QAT supports.
    """
    supported_ops = [
        torch.ops.aten._native_batch_norm_legit.default,
        # Note: we won't need this op anymore after batch norm consolidation
        # For now, we need to continue to support it because it gives better
        # training numerics than `_native_batch_norm_legit`
        torch.ops.aten.cudnn_batch_norm.default,
        torch.ops.aten.miopen_batch_norm.default,
    ]
    return node.target in supported_ops

# TODO: move this to torch/ao/quantization/utils.py
def _is_conv_node(n: Node):
    """
    Return whether the node refers to an aten conv or conv transpose op.
    """
    return n.op == "call_function" and n.target in [
        torch.ops.aten.conv1d.default,
        torch.ops.aten.conv2d.default,
    ]

def _is_conv_transpose_node(n: Node):
    """
    Return whether the node refers to an aten conv_transpose op.
    """
    return n.op == "call_function" and n.target in [
        torch.ops.aten.conv_transpose1d,
        torch.ops.aten.conv_transpose1d.default,
        torch.ops.aten.conv_transpose2d,
        torch.ops.aten.conv_transpose2d.input,
    ]

def _is_conv_or_conv_transpose_node(n: Node):
    """
    Return whether the node refers to an aten conv or conv transpose op.
    """
    return _is_conv_node(n) or _is_conv_transpose_node(n)

def _is_conv_transpose_fn(conv_fn: Callable):
    return conv_fn in [F.conv_transpose1d, F.conv_transpose2d]

def _is_bn_node(n: Node):
    return _is_supported_batch_norm_for_training(n) or n.target == torch.ops.aten._native_batch_norm_legit_no_training.default

def fold_bn_weights_into_conv_node(
    conv_node: Node,
    conv_weight_node: Node,
    conv_bias_node: Optional[Node],
    bn_node: Node,
    m: GraphModule
) -> None:
    # conv args: input, weight, bias, stride, padding, dilation, ...
    conv_w = _get_tensor_constant_from_node(conv_weight_node, m)
    conv_b = _get_tensor_constant_from_node(conv_bias_node, m)
    transpose = _is_conv_transpose_node(conv_node)

    # eval bn args: input, weight, bias, running mean, running var, momentum, eps
    # train bn args: input, weight, bias, running mean, running var, training, momentum, eps
    bn_args_schema = bn_node.target._schema.arguments  # type: ignore[union-attr]
    bn_args = _get_all_arguments(bn_node.args, bn_node.kwargs, bn_args_schema)
    bn_w = _get_tensor_constant_from_node(bn_args[1], m)
    bn_b = _get_tensor_constant_from_node(bn_args[2], m)
    bn_rm = _get_tensor_constant_from_node(bn_args[3], m)
    bn_rv = _get_tensor_constant_from_node(bn_args[4], m)
    if bn_node.target == torch.ops.aten._native_batch_norm_legit_no_training.default:
        eps_arg_index = 6
    elif _is_supported_batch_norm_for_training(bn_node):
        eps_arg_index = 7
    else:
        raise ValueError("BN node target is unexpected ", bn_node.target)
    bn_eps = bn_args[eps_arg_index]

    fused_weight, fused_bias = fuse_conv_bn_weights(conv_w, conv_b, bn_rm, bn_rv, bn_eps, bn_w, bn_b, transpose=transpose)

    # update the weight and bias for conv
    conv_args = list(conv_node.args)
    # filling in the default bias argument
    if len(conv_args) == 2:
        conv_args.append(None)

    # calling data since the fused_weight and fused_bias are nn.Parameter
    weight_attr_name = conv_weight_node.target
    assert isinstance(weight_attr_name, str)
    _assign_attr(fused_weight, m, weight_attr_name, _AttrKind.PARAMETER)
    if conv_bias_node is not None:
        bias_attr_name = conv_bias_node.target
        _assign_attr(fused_bias, m, str(bias_attr_name), _AttrKind.PARAMETER)
    else:
        bias_attr_name = weight_attr_name + "_bias"
        _assign_attr(fused_bias, m, bias_attr_name, _AttrKind.PARAMETER)
        with m.graph.inserting_before(conv_node):
            get_bias_node = m.graph.get_attr(bias_attr_name)
        # NOTE: here we assume the bias of conv is not quantized!
        conv_args[2] = get_bias_node
    conv_node.args = tuple(conv_args)

    # native_batch_norm has 3 outputs, we expect getitem calls on the output
    # and we want to replace the uses of getitem 0 with the output of conv
    #
    # Before:
    # conv -> bn - (first output) -> users1
    #          \ - (second output) -> users2
    #          \ - (third output) -> users3
    # After:
    # conv -> (first output) -> users1
    #       bn -
    #          \ - (second output) -> users2
    #          \ - (third output) -> users3
    # if users2 and users3 are empty then bn will be removed through dead code elimination

    for user in bn_node.users:
        if user.op != "call_function" or user.target != operator.getitem or user.args[1] != 0:
            continue
        user.replace_all_uses_with(conv_node)

# fuse conv bn weights, inplace modification of the graph_module and graph
def _fuse_conv_bn_(m: GraphModule) -> None:
    has_bn = any(_is_bn_node(n) for n in m.graph.nodes)
    if not has_bn:
        return
    for n in m.graph.nodes:
        if n.op != "call_function" or n.target != torch.ops.aten._native_batch_norm_legit_no_training.default:
            continue
        bn_node = n
        n = bn_node.args[0]
<<<<<<< HEAD
        if not (_is_conv_node(n) or _is_conv_transpose_node(n)):
=======
        if not _is_conv_or_conv_transpose_node(n):
>>>>>>> f34905f6
            continue
        conv_node = n
        conv_weight_node = conv_node.args[1]
        conv_bias_node = conv_node.args[2] if len(conv_node.args) > 2 else None
        fold_bn_weights_into_conv_node(conv_node, conv_weight_node, conv_bias_node, bn_node, m)

    m.graph.eliminate_dead_code()
    m.recompile()

def _get_node_name_to_scope(model: GraphModule) -> Dict[str, Tuple[str, type]]:
    # TODO: move this information to fx node itself
    node_name_to_scope: Dict[str, Tuple[str, type]] = {}
    for n in model.graph.nodes:
        nn_module_stack = n.meta.get("nn_module_stack", None)
        current_scope = ("", type(None))
        if nn_module_stack:
            bt = list(nn_module_stack.values())[-1]
            current_scope = (bt[0].split(".")[-1], bt[1])
        node_name_to_scope[n.name] = current_scope
    return node_name_to_scope

def _get_aten_graph_module_for_pattern(
    pattern: Callable,
    example_inputs: Tuple[Any, ...],
    is_cuda: bool = False,
    **kwargs,
) -> GraphModule:
    """
    Convert the pattern to an FX graph with decomposed aten ops.
    """
    if is_cuda:
        example_inputs = tuple([x.cuda() if isinstance(x, torch.Tensor) else x for x in example_inputs])
    aten_pattern = capture_pre_autograd_graph(
        pattern,
        example_inputs,
        kwargs,
    )
    aten_pattern.graph.eliminate_dead_code()
    aten_pattern.recompile()

    # ep.module() adds copy_ nodes for the mutated inputs.
    # For patterns, it doesn't matter
    for node in aten_pattern.graph.nodes:
        if node.op == "call_function" and node.target == torch.ops.aten.copy_.default and len(node.users) == 0:
            aten_pattern.graph.erase_node(node)

    aten_pattern.graph.eliminate_dead_code()
    aten_pattern.recompile()

    return aten_pattern

def remove_tensor_overload_for_qdq_ops(match_pattern: GraphModule) -> None:
    """ Remove .tensor overload for quantize/dequantize ops so that we can
    use the match_pattern that we get from torchdynamo export to match the output of convert_pt2e
    """
    _MAP = {
        torch.ops.quantized_decomposed.quantize_per_tensor.default: torch.ops.quantized_decomposed.quantize_per_tensor,
        torch.ops.quantized_decomposed.dequantize_per_tensor.default: torch.ops.quantized_decomposed.dequantize_per_tensor,
        torch.ops.quantized_decomposed.quantize_per_tensor.tensor: torch.ops.quantized_decomposed.quantize_per_tensor,
        torch.ops.quantized_decomposed.dequantize_per_tensor.tensor: torch.ops.quantized_decomposed.dequantize_per_tensor,
        torch.ops.quantized_decomposed.quantize_per_tensor.tensor2: torch.ops.quantized_decomposed.quantize_per_tensor,
        torch.ops.quantized_decomposed.dequantize_per_tensor.tensor2: torch.ops.quantized_decomposed.dequantize_per_tensor,
        torch.ops.quantized_decomposed.quantize_per_channel.default: torch.ops.quantized_decomposed.quantize_per_channel,
        torch.ops.quantized_decomposed.dequantize_per_channel.default: torch.ops.quantized_decomposed.dequantize_per_channel,
        torch.ops.aten.clamp.Tensor: torch.ops.aten.clamp,
    }
    for n in match_pattern.graph.nodes:
        if n.op != "call_function":
            continue
        if n.target in _MAP:
            n.target = _MAP[n.target]

def _is_literal(arg):
    if isinstance(arg, (int, float)):
        return True
    if isinstance(arg, (tuple, list)):
        return all(map(_is_literal, arg))
    return False

def _replace_literals_with_new_placeholders(
    gm: torch.fx.GraphModule,
    merge_dup: bool = False,
    exclude_literals: Optional[List[Any]] = None
):
    """Replace the literals in the graph with placeholder nodes that's created on the fly while we
    traverse the graph, so that the literal arguments in the graph can be matched and replaced

    To use this, the pattern and replacement graph should have the exact same number of literal args
    and they should be used in the exact same order in the pattern and replacement graph.

    If the literal arguments are not used in the same order in pattern and replacement graph, please
    use `_replace_literals_with_existing_placeholders` instead

    Args:
        `gm`: input GraphModule that we'll transform
        `merge_dup`: boolean flag to indicate that if the same literal appears multiple times in
         the graph, whether they should correspond to the same placeholder or not
        `exclude_literals`: a list of literals that will not be replaced with placeholders

    Example:

    # 1. Original Graph
    def pattern(self, x):
        return x + 3

    def replacement(self, x):
        return x - 3

    example_inputs = (torch.randn(1, 3, 3, 3),)
    pattern_gm = _get_aten_graph_module_for_pattern(pattern, example_inputs)
    replacement_gm = _get_aten_graph_module_for_pattern(pattern, example_inptus)

    # 2. Before calling replace literals we'll see the following graph:
    def pattern(self, x):
        return x + 3

    def replacement(self, x):
        return x - 3

    pattern_gm = _replace_literals_with_new_placeholders(pattern_gm)
    replacement_gm = _replace_literals_with_new_placeholders(replacement_gm)

    # 3. After replacing literals with new placeholder nodes

    def pattern(self, x, new_ph):
        return x + new_ph

    def pattern(self, x, new_ph):
        return x - new_ph

    """
    last_ph = None
    cnt = 0
    literal_to_ph: Dict[Union[float, bool, int, torch.dtype], Node] = {}
    if exclude_literals is None:
        exclude_literals = []

    in_spec = gm._in_spec
    args_spec = in_spec.children_specs[0]
    for node in gm.graph.nodes:
        if node.op == "placeholder":
            last_ph = node
            cnt += 1
            continue
        with gm.graph.inserting_after(last_ph):
            new_args = []
            for arg in node.args:
                if _is_literal(arg) and arg not in exclude_literals:
                    if merge_dup and arg in literal_to_ph:
                        new_args.append(literal_to_ph[arg])
                    else:
                        ph_node = gm.graph.placeholder("arg" + str(cnt))
                        new_args.append(ph_node)
                        args_spec.children_specs.append(LeafSpec())
                        cnt += 1
                        if merge_dup:
                            literal_to_ph[arg] = ph_node
                else:
                    new_args.append(arg)
            new_args = tuple(new_args)

        node.args = new_args

    # Update `num_nodes`, `num_leaves`, `num_children`.
    args_spec.__post_init__()
    in_spec.__post_init__()
    return gm


def _replace_literals_with_existing_placeholders(
    gm: torch.fx.GraphModule,
    exclude_literals: Optional[List[Any]] = None,
    literal_to_ph_idx: Optional[Dict[Union[float, int, bool, torch.dtype], int]] = None
):
    """Replace the literals in the graph with **existing** placeholder nodes, so that the literal arguments
    in the graph can be matched and replaced

    To use this, all literal args in the graph should be unique and each of them should correspond
    to exactly one placeholder node

    # 1. Original Graph
    def pattern(self, x_i8, scale, zero_point, quant_min, quant_max):
        return torch.dequantize_per_tensor(x_i8, scale, zero_point, quant_min, quant_max)

    def replacement(x_i8, scale, zero_point, quant_min, quant_max):
        x_i8 = torch.clamp(x_i8, quant_min, quant_max)
        return ((x_i8.to(torch.float32) - zero_point) * scale).to(dtype=torch.float32)

    example_inputs = (
        torch.randn(1, 3, 3, 3),
        1.0,
        0,
        -128,
        127,
    )
    pattern_gm = _get_aten_graph_module_for_pattern(pattern, example_inputs)
    replacement_gm = _get_aten_graph_module_for_pattern(pattern, example_inptus)

    # 2. Before calling replace literals we'll see the following graph:
    def pattern(self, x_i8, scale, zero_point, quant_min, quant_max):
        # scale/zero_point/quant_min/quant_max are burnt in since they are scalar values
        return torch.dequantize_per_tensor(x_i8, 1.0, 0, -128, 127)

    def replacement(x_i8, scale, zero_point, quant_min, quant_max):
        # scale/zero_point/quant_min/quant_max are burnt in since they are scalar values
        x_i8 = torch.clamp(x_i8, -128, 127)
        return ((x_i8.to(torch.float32) - 0) * 1.0).to(dtype=torch.float32)

    # Note that literal args appear in different order in pattern and replacement graph, so
    # we can't use _replace_literals_with_new_placeholders

    literal_to_ph_idx = {1.0: 1, 0: 2, -128: 3, 127: 4}
    pattern_gm = _replace_literals_with_existing_placeholders(pattern_gm, literal_to_ph_idx)
    replacement_gm = _replace_literals_with_existing_placeholders(replacement_gm, literal_to_ph_idx)

    # 3. After replacing literals with existing placeholder nodes

    def pattern(self, x_i8, scale, zero_point, quant_min, quant_max):
        # scale/zero_point/quant_min/quant_max are burnt in since they are scalar values
        return torch.dequantize_per_tensor(x_i8, scale, zero_point, quant_min, quant_max)

    def replacement(x_i8, scale, zero_point, quant_min, quant_max):
        # scale/zero_point/quant_min/quant_max are burnt in since they are scalar values
        x_i8 = torch.clamp(x_i8, quant_min, quant_max)
        return ((x_i8.to(torch.float32) - zero_point) * scale).to(dtype=torch.float32)
    """
    if exclude_literals is None:
        exclude_literals = []

    if literal_to_ph_idx is None:
        literal_to_ph_idx = {}

    phs = [node for node in gm.graph.nodes if node.op == "placeholder"]

    for node in gm.graph.nodes:
        if node.op != "call_function":
            continue
        new_args = []
        for arg in node.args:
            if _is_literal(arg) and arg not in exclude_literals and arg in literal_to_ph_idx:
                ph_idx = literal_to_ph_idx[arg]
                ph_node = phs[ph_idx]
                new_args.append(ph_node)
            else:
                new_args.append(arg)
        new_args = tuple(new_args)
        node.args = new_args
    return gm

# TODO: Handle this in export itself and don't wrap the model in another GraphModule
# in prepare and convert
def _disallow_eval_train(model: GraphModule):
    """
    Disallow calling `model.train()` or `model.eval()` on the given GraphModule.
    This is useful for exported models, where these methods don't actually behave as expected.
    """
    error_message = \
        """
        Calling train() or eval() is not supported for exported models.
        Please call `torch.ao.quantization.move_exported_model_to_train(model)` (or eval) instead.

        If you cannot replace the calls to `model.train()` and `model.eval()`, you may override
        the behavior for these methods by calling `torch.ao.quantization.allow_exported_model_train_eval(model)`,
        which does the above automatically for you. Note that this has limited effect on switching
        behavior between train and eval modes, and should be used only for special ops such as dropout
        and batchnorm.
        """

    def _train(self, mode: bool = True):
        raise NotImplementedError(error_message)

    def _eval(self, mode: bool = True):
        raise NotImplementedError(error_message)

    model.train = types.MethodType(_train, model)  # type: ignore[method-assign]
    model.eval = types.MethodType(_eval, model)  # type: ignore[method-assign]
    return model<|MERGE_RESOLUTION|>--- conflicted
+++ resolved
@@ -170,7 +170,7 @@
 # TODO: move this to torch/ao/quantization/utils.py
 def _is_conv_node(n: Node):
     """
-    Return whether the node refers to an aten conv or conv transpose op.
+    Return whether the node refers to an aten conv op.
     """
     return n.op == "call_function" and n.target in [
         torch.ops.aten.conv1d.default,
@@ -281,11 +281,7 @@
             continue
         bn_node = n
         n = bn_node.args[0]
-<<<<<<< HEAD
-        if not (_is_conv_node(n) or _is_conv_transpose_node(n)):
-=======
         if not _is_conv_or_conv_transpose_node(n):
->>>>>>> f34905f6
             continue
         conv_node = n
         conv_weight_node = conv_node.args[1]
