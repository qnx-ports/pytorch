--- conflicted
+++ resolved
@@ -22,7 +22,7 @@
 from torch.utils import _pytree as pytree
 
 
-__all__ = ["ExportPassBase"]
+__all__ = ["_ExportPassBase"]
 
 
 Argument = Any
@@ -35,7 +35,7 @@
     pass
 
 
-class ExportPassBase(PassBase):
+class _ExportPassBase(PassBase):
     """
     Interpreter-based pass class to help users maintain the IR spec while writing
     transformations.
@@ -48,9 +48,9 @@
 
     class ExportTracer(PythonKeyTracer):
         """
-        Tracer used to create nodes during the retracing part of the ExportPassBase
+        Tracer used to create nodes during the retracing part of the Expo_ExportPassBasertPassBase
         """
-        def __init__(self, callback: "ExportPassBase", codegen: CodeGen) -> None:
+        def __init__(self, callback: "_ExportPassBase", codegen: CodeGen) -> None:
             super().__init__()
             self.callback = callback
             self.root = torch.nn.Module()
@@ -99,6 +99,8 @@
 
                     try:
                         assert self.fake_tensor_mode is not None
+                        # TODO we should allocate static shapes
+                        # for param/buffer values
                         fake_tensor = self.fake_tensor_mode.from_tensor(x)
                     except UnsupportedFakeTensorException:
                         # TODO: This is just a workaround to get over the
@@ -139,9 +141,9 @@
 
     class ExportInterpreter(fx.Interpreter):
         """
-        Interpreter to callback on any ExportPassBase functions
+        Interpreter to callback on any _ExportPassBase functions
         """
-        def __init__(self, callback: "ExportPassBase", gm: fx.GraphModule) -> None:
+        def __init__(self, callback: "_ExportPassBase", gm: fx.GraphModule) -> None:
             super().__init__(gm)
             self.callback = callback
             self.node: torch.fx.Node = next(iter(gm.graph.nodes))
@@ -225,24 +227,11 @@
             self.callback.node_debug_str = n.format_node()
             return super().run_node(n)
 
-<<<<<<< HEAD
-    def __init_subclass__(cls, **kwargs):
-        if hasattr(cls, "ExportInterpreter"):
-            ExportPassBase.ExportInterpreter = cls.ExportInterpreter  # type: ignore[misc]
-        if hasattr(cls, "ExportTracer"):
-            ExportPassBase.ExportTracer = cls.ExportTracer  # type: ignore[misc]
-
-=======
->>>>>>> c379d628
     def __init__(self) -> None:
         self.interpreter = torch.fx.Interpreter(
             torch.fx.GraphModule(torch.nn.Module(), torch.fx.Graph())
         )
-<<<<<<< HEAD
-        self.tracer = ExportPassBase.ExportTracer(self, CodeGen())
-=======
         self.tracer = self.ExportTracer(self, CodeGen())
->>>>>>> c379d628
         self.fake_tensor_mode: Optional[FakeTensorMode] = None
         self._initialized = True
         self.node_debug_str: typing.Optional[str] = None
@@ -377,19 +366,11 @@
     def call_submodule(
         self, graph_module: fx.GraphModule, inputs: Tuple[Argument, ...]
     ) -> PassResult:
-<<<<<<< HEAD
-        prev_tracer, self.tracer = self.tracer, ExportPassBase.ExportTracer(
-            self, graph_module.graph._codegen
-        )
-        self.tracer.fake_tensor_mode = prev_tracer.fake_tensor_mode
-        interpreter = ExportPassBase.ExportInterpreter(self, graph_module)
-=======
         prev_tracer, self.tracer = self.tracer, self.ExportTracer(
             self, graph_module.graph._codegen
         )
         self.tracer.fake_tensor_mode = prev_tracer.fake_tensor_mode
         interpreter = self.ExportInterpreter(self, graph_module)
->>>>>>> c379d628
         prev_interpreter, self.interpreter = self.interpreter, torch.fx.Interpreter(
             torch.fx.GraphModule(torch.nn.Module(), torch.fx.Graph())
         )
