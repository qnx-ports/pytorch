--- conflicted
+++ resolved
@@ -259,21 +259,6 @@
   return (PyObject*)Py_TYPE(obj_or_type);
 }
 
-<<<<<<< HEAD
-static py::object maybe_get_registered_torch_dispatch_rule(
-    PyObject* torch_api_function,
-    const py::object& torch_dispatch_object) {
-  static auto find_torch_dispatch_rule =
-      py::module_::import("torch._library.simple_registry")
-          .attr("find_torch_dispatch_rule");
-  auto result = find_torch_dispatch_rule(
-      py::reinterpret_borrow<py::object>(torch_api_function),
-      torch_dispatch_object.get_type());
-  return result;
-}
-
-=======
->>>>>>> a205a53c
 static py::object dispatch_on_subclass(
     PyObject* args,
     PyObject* kwargs,
@@ -342,8 +327,8 @@
     const char* torch_function_name_str) {
   // Disable mode on the inside; this makes for a more user-friendly
   // experience if you try to, e.g., print your tensors.
-  at::optional<torch::overrides::StashTorchFunctionModeGuard> tf_g;
-  at::optional<torch_dispatch_mode::StashTorchDispatchModeGuard> td_g;
+  std::optional<torch::overrides::StashTorchFunctionModeGuard> tf_g;
+  std::optional<torch_dispatch_mode::StashTorchDispatchModeGuard> td_g;
   py::object mode_obj;
   // NB: We only really need keep the mode_obj live if the function call
   // fails for error reporting, but whatever, Python refcounts are cheap
