"""
Python polyfills for C functions.
"""

<<<<<<< HEAD
from . import builtins, functools, itertools  # noqa: F401
=======
from . import builtins  # noqa: F401
>>>>>>> 551cefdf
<|MERGE_RESOLUTION|>--- conflicted
+++ resolved
@@ -2,8 +2,4 @@
 Python polyfills for C functions.
 """
 
-<<<<<<< HEAD
-from . import builtins, functools, itertools  # noqa: F401
-=======
-from . import builtins  # noqa: F401
->>>>>>> 551cefdf
+from . import builtins, functools  # noqa: F401