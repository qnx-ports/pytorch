# mypy: ignore-errors
import functools
import inspect
from typing import Dict, List

import torch
from ...fx.experimental._backward_state import BackwardState
from .. import compiled_autograd, variables
from .._trace_wrapped_higher_order_op import trace_wrapped
from ..exc import unimplemented
from ..external_utils import call_module_hooks_from_backward_state
from ..guards import GuardBuilder, install_guard
<<<<<<< HEAD
from ..source import AttrSource, GlobalSource
=======
from ..source import AttrSource
>>>>>>> 22ba180e
from ..utils import istype
from .base import VariableTracker
from .constant import ConstantVariable


class DistributedVariable(VariableTracker):
    """
    The base distributed variable that encapsulates common methods
    for the distributed objects (i.e. ProcessGroup, DeviceMesh, etc.).
    Concrete distributed objects could inherit this class and add object
    specific logic.

    i.e. It provides the check on the distributed package existance
    and hold the tracking value for the corresponding distributed object.
    """

    def __init__(self, value, **kwargs):
        super().__init__(**kwargs)
        if not DistributedVariable.is_available():
            unimplemented("torch.distributed package is not available!")
        self.value = value

    def python_type(self):
        return type(self.value)

    @staticmethod
    def is_available():
        # check if the distributed package is available or not
        return torch.distributed.is_available()


def is_from_local(value):
    if not DistributedVariable.is_available():
        return False
    from torch.distributed._tensor import DTensor

    return inspect.isfunction(value) and value is DTensor.from_local


def is_constant_pg_functions(value):
    if not DistributedVariable.is_available():
        return False

    from torch.distributed.distributed_c10d import (
        _get_group_size_by_name,
        _get_group_tag,
        _rank_not_in_group,
        _resolve_group_name_by_ranks_and_tag,
        get_process_group_ranks,
    )

    constant_processgroup_functions = [
        _get_group_size_by_name,
        _get_group_tag,
        _rank_not_in_group,
        get_process_group_ranks,
        _resolve_group_name_by_ranks_and_tag,
    ]

    return inspect.isfunction(value) and value in constant_processgroup_functions


class WorldMetaClassVariable(DistributedVariable):
    """
    Tracks torch.distributed.GroupMember and torch.distributed.group, which are
    instances of the metaclass _WorldMeta.
    """

    @classmethod
    def is_group_member_type(cls, value):
        if not cls.is_available():
            return False

        from torch.distributed.distributed_c10d import _WorldMeta

        return type(value) is _WorldMeta

    def var_getattr(self, tx, name: str) -> VariableTracker:
        if name == "WORLD":
            source = AttrSource(base=self.source, member="WORLD")
            install_guard(source.make_guard(GuardBuilder.ID_MATCH))
            return ProcessGroupVariable(self.value.WORLD)
        return super().var_getattr(tx, name)


class PlacementClassVariable(DistributedVariable):
    @staticmethod
    def is_placement_type(value):
        # we can't rely on importing/accessing torch distributed, it is not always built.
        if not DistributedVariable.is_available():
            return False

        from torch.distributed._tensor.placement_types import Placement

        return type(value) is type and issubclass(value, Placement)

    def call_function(
        self, tx, args: "List[VariableTracker]", kwargs: "Dict[str, VariableTracker]"
    ) -> "VariableTracker":
        if (
            inspect.getattr_static(self.value, "__new__", None) in (object.__new__,)
            and self.source
        ):
            # NOTE: we don't need to track mutations to the placement class as they
            # suppose to be immutable.
            new_obj = object.__new__(self.value)
            var = PlacementVariable(new_obj)
            if inspect.getattr_static(self.value, "__init__", None):
                var.call_method(tx, "__init__", args, kwargs)
                return var

        return super().call_function(tx, args, kwargs)


class PlacementVariable(DistributedVariable):
    @staticmethod
    def is_placement(value):
        # we can't rely on importing/accessing torch distributed, it is not always built.
        if not DistributedVariable.is_available():
            return False

        from torch.distributed._tensor.placement_types import Placement

        return isinstance(value, Placement)

    def as_python_constant(self):
        return self.value

    def var_getattr(self, tx, name: str) -> VariableTracker:
        if name == "dim":
            return ConstantVariable.create(self.value.dim)
        return super().var_getattr(tx, name)

    def call_method(
        self,
        tx,
        name,
        args: "List[VariableTracker]",
        kwargs: "Dict[str, VariableTracker]",
    ) -> "VariableTracker":
        from . import ConstantVariable

        # Placement types dynamo tracking only allows following methods
        # and __setattr__  is for case like `Shard(dim)` and methods.
        # Methods in the list must satisfy:
        #    1. Input arguments are constants and do not need to be guarded on;
        #    2. Output is constant with respect to their inputs
        constant_fold_functions = [
            "__init__",
            "__setattr__",
            "is_shard",
            "is_partial",
            "is_replicate",
        ]

        if name in constant_fold_functions:
            try:
                value_type = type(self.value)
                assert (
                    inspect.getattr_static(value_type, "__getattr__", None) is None
                ), "no custom getattr allowed!"
                method = inspect.getattr_static(value_type, name)
            except AttributeError:
                method = None
            if method is object.__init__:
                return ConstantVariable.create(None)

            args = [x.as_python_constant() for x in args]
            kwargs = {k: v.as_python_constant() for k, v in kwargs.items()}
            if name == "__setattr__":
                method(self.value, *args, **kwargs)
                return self
            constant_val = method(self.value, *args, **kwargs)
            return ConstantVariable.create(constant_val)

        return super().call_method(tx, name, args, kwargs)


class DeviceMeshVariable(DistributedVariable):
    @staticmethod
    def is_device_mesh(value):
        # we can't rely on importing/accessing torch distributed, it is not always built.
        if not DistributedVariable.is_available():
            return False

        from torch.distributed.device_mesh import DeviceMesh

        return istype(value, DeviceMesh)

    def as_python_constant(self):
        return self.value

    def var_getattr(self, tx, name: str) -> VariableTracker:
        if name == "ndim":
            return ConstantVariable.create(self.value.ndim)
        if name == "device_type":
            return ConstantVariable.create(self.value.device_type)
        return super().var_getattr(tx, name)

    def call_method(
        self,
        tx,
        name,
        args: "List[VariableTracker]",
        kwargs: "Dict[str, VariableTracker]",
    ) -> "VariableTracker":
        if name == "size":
            const_args = [x.as_python_constant() for x in args]
            const_kwargs = {k: v.as_python_constant() for k, v in kwargs.items()}
            return ConstantVariable.create(self.value.size(*const_args, **const_kwargs))
        if name == "get_coordinate":
            return ConstantVariable.create(self.value.get_coordinate())
        if name == "get_group":
            return ConstantVariable.create(self.value.get_group())
        if name == "_get_or_create_default_group":
            return ProcessGroupVariable(self.value._get_or_create_default_group())
        return super().call_method(tx, name, args, kwargs)


class ProcessGroupVariable(DistributedVariable):
    """
    We don't want a ProcessGroup object to end up in our output graph.

    But it's common for dynamo to intercept a PG that is then used to get info like
    rank() or world_size(), as well as passed to utility functions in distributed_c10d
    which desugar it into plain types like a ranklist and tag.

    For convenience and proper guarding, we construct a variable type.

    TODO: make it possible to use ProcessGroupVariable as input to simple functions
          like _expand_group without dynamo complaining about making a proxy for it.
          It is not a tensor-like type, and we don't want a proxy- but dynamo assumes
          torch library functions are dealing with tensor-like types and would have proxies
          for their args.
    TODO: should we make this inherit VT instead of UDOV? Do we want any of the default behaviors
          or just graph-break whenever one of our special cases is not hit?
    """

    def as_python_constant(self):
        return self.value

    def call_method(
        self,
        tx,
        name,
        args: "List[VariableTracker]",
        kwargs: "Dict[str, VariableTracker]",
    ) -> "VariableTracker":
        if name == "rank":
            return variables.ConstantVariable.create(self.value.rank())
        if name == "size":
            return variables.ConstantVariable.create(self.value.size())

        return super().call_method(tx, name, args, kwargs)

    def var_getattr(self, tx, name):
        if name == "group_name":
            return variables.ConstantVariable.create(self.value.group_name)
        if name in ["rank", "size"]:
            return variables.LambdaVariable(
                lambda *args, **kwargs: self.call_method(tx, name, args, kwargs)
            )
        # TODO should this just raise unimplemented?
        return super().var_getattr(tx, name)

    @staticmethod
    def is_process_group(value):
        # we can't rely on importing/accessing torch distributed, it is not always built.
        if not DistributedVariable.is_available():
            return False
        from torch._C._distributed_c10d import ProcessGroup
        from torch.testing._internal.distributed.fake_pg import FakeProcessGroup

        return istype(value, (ProcessGroup, FakeProcessGroup))

<<<<<<< HEAD
    @staticmethod
    def get_global_pg_variable():
        """
        Make a ProcessGroupVariable from torch.distributed.group.WORLD and
        intall guards.
        """
        import torch.distributed as dist

        source = AttrSource(
            AttrSource(
                base=AttrSource(
                    base=GlobalSource(global_name="torch"),
                    member="distributed",
                    get_static=False,
                ),
                member="group",
                get_static=False,
            ),
            member="WORLD",
            get_static=False,
        )
        install_guard(source.make_guard(GuardBuilder.ID_MATCH))
        return ProcessGroupVariable(
            dist.group.WORLD,
            source=source,
        )

=======
>>>>>>> 22ba180e

class BackwardHookVariable(VariableTracker):
    """
    Handles torch.utils.hooks.BackwardHook for module-level backward
    hooks.
    """

    @staticmethod
    def create(
        tx,
        module: VariableTracker,
        user_hooks: VariableTracker,
        user_pre_hooks: VariableTracker,
    ):
        if not compiled_autograd.compiled_autograd_enabled:
            unimplemented("module-level backwards hooks require compiled autograd")

        def _in_graph_bw_hooks(bw_state: BackwardState):
            """
            Rather than installing the user hooks in the graph (which
            don't survive AotAutograd), we install hooks that will call
            trace_wrapped in the backward pass that CompiledAutograd
            can turn into actual hook calls.
            """
            return torch.utils.hooks.BackwardHook(
                None,
                (
                    functools.partial(
                        trace_wrapped,
                        fn=call_module_hooks_from_backward_state,
                        bw_state=bw_state,
                        hooks_name=user_hooks_name,
                        module_name=module_name,
                    ),
                ),
                (
                    functools.partial(
                        trace_wrapped,
                        fn=call_module_hooks_from_backward_state,
                        bw_state=bw_state,
                        hooks_name=user_pre_hooks_name,
                        module_name=module_name,
                    ),
                ),
            )

<<<<<<< HEAD
        module_name, bw_state_proxy = tx.output.add_backward_state_hook(module)
=======
        module_name, bw_state_proxy = tx.output.add_backward_state_hook(module, "mod")
>>>>>>> 22ba180e
        user_pre_hooks_name, _ = tx.output.add_backward_state_hook(user_pre_hooks)
        user_hooks_name, _ = tx.output.add_backward_state_hook(user_hooks)
        proxy = tx.output.create_proxy(
            "call_function",
            _in_graph_bw_hooks,
            (bw_state_proxy,),
            {},
        )
        proxy.node.meta["example_value"] = torch.utils.hooks.BackwardHook(None, (), ())
        return BackwardHookVariable(proxy, module, user_hooks, user_pre_hooks)

    def __init__(
        self,
        proxy: torch.fx.Proxy,
        module: VariableTracker,
        user_hooks: VariableTracker,
        user_pre_hooks: VariableTracker,
        **options,
    ):
        super().__init__(**options)
        self.proxy = proxy
        self.module = module
        self.user_hooks = user_hooks
        self.user_pre_hooks = user_pre_hooks

    def as_proxy(self):
        return self.proxy

    def call_method(
        self,
        tx,
        name,
        args: List[VariableTracker],
        kwargs: Dict[str, VariableTracker],
    ) -> VariableTracker:
        if name in ("setup_input_hook", "setup_output_hook"):
            return self._setup_hook(tx, name, *args, **kwargs)
        return super().call_method(tx, name, args, kwargs)

    def _setup_hook(self, tx, hook_method_name, args):
        from .builder import wrap_fx_proxy

        return wrap_fx_proxy(
            tx,
            tx.output.create_proxy(
                "call_method",
                hook_method_name,
                (self.as_proxy(), args.as_proxy()),
                {},
            ),
        )<|MERGE_RESOLUTION|>--- conflicted
+++ resolved
@@ -10,11 +10,7 @@
 from ..exc import unimplemented
 from ..external_utils import call_module_hooks_from_backward_state
 from ..guards import GuardBuilder, install_guard
-<<<<<<< HEAD
-from ..source import AttrSource, GlobalSource
-=======
 from ..source import AttrSource
->>>>>>> 22ba180e
 from ..utils import istype
 from .base import VariableTracker
 from .constant import ConstantVariable
@@ -290,36 +286,6 @@
 
         return istype(value, (ProcessGroup, FakeProcessGroup))
 
-<<<<<<< HEAD
-    @staticmethod
-    def get_global_pg_variable():
-        """
-        Make a ProcessGroupVariable from torch.distributed.group.WORLD and
-        intall guards.
-        """
-        import torch.distributed as dist
-
-        source = AttrSource(
-            AttrSource(
-                base=AttrSource(
-                    base=GlobalSource(global_name="torch"),
-                    member="distributed",
-                    get_static=False,
-                ),
-                member="group",
-                get_static=False,
-            ),
-            member="WORLD",
-            get_static=False,
-        )
-        install_guard(source.make_guard(GuardBuilder.ID_MATCH))
-        return ProcessGroupVariable(
-            dist.group.WORLD,
-            source=source,
-        )
-
-=======
->>>>>>> 22ba180e
 
 class BackwardHookVariable(VariableTracker):
     """
@@ -366,11 +332,7 @@
                 ),
             )
 
-<<<<<<< HEAD
-        module_name, bw_state_proxy = tx.output.add_backward_state_hook(module)
-=======
         module_name, bw_state_proxy = tx.output.add_backward_state_hook(module, "mod")
->>>>>>> 22ba180e
         user_pre_hooks_name, _ = tx.output.add_backward_state_hook(user_pre_hooks)
         user_hooks_name, _ = tx.output.add_backward_state_hook(user_hooks)
         proxy = tx.output.create_proxy(
