--- conflicted
+++ resolved
@@ -595,19 +595,10 @@
         self.enabled = enabled
 
     def __call__(self, fn):
-<<<<<<< HEAD
         # This code is a simplified version of _TorchDynamoContext.__call__.
         # We just want to enable/disable the eval frame callback mechanism, so we
         # don't have to check trace_rules or create any wrapper.
         # But we still need to return a proper callable/wrapped module/wraped class.
-=======
-        # Earlier this code was in the base class _TorchDynamoContext. But we
-        # moved it here to have better code organization. For disable, we just
-        # want the callback to be None. We don't have to check trace_rules or
-        # create any wrapper.
-        fn = innermost_fn(fn)
-
->>>>>>> a07052fe
         if isinstance(fn, torch.nn.Module):
             mod = fn
             new_mod = OptimizedModule(mod, self)
@@ -628,26 +619,21 @@
 
         assert callable(fn)
 
-        callback = self.callback
-
         @functools.wraps(fn)
         def _fn(*args, **kwargs):
-<<<<<<< HEAD
             if torch._dynamo.is_compiling():
                 raise RuntimeError(
-                    "Dynamo should not be tracing into CompileEnabledContext wrapper function!"
+                    "Dynamo should not be tracing into CompileEnabledContext wrapper function! "
+                    "Please report a bug if you see this error."
                 )
 
             from torch._C._dynamo.eval_frame import set_eval_frame_callback_enabled
 
             prior = set_eval_frame_callback_enabled(self.enabled)
-=======
-            prior = _maybe_set_eval_frame(callback)
->>>>>>> a07052fe
             try:
                 return fn(*args, **kwargs)
             finally:
-                _maybe_set_eval_frame(prior)
+                set_eval_frame_callback_enabled(prior)
 
         if self.enabled:
             # if dynamo is already enabled, directly trace fn without going through _fn
