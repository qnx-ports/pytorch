# mypy: ignore-errors

import functools
import warnings
from typing import Any, Callable, List, Union

import torch
import torch.utils._pytree as pytree
from torch._ops import OpOverload
from torch._subclasses.fake_tensor import (
    FakeTensor,
    FakeTensorMode,
    tree_flatten_only,
    UnsupportedFakeTensorException,
)
from torch.utils._python_dispatch import TorchDispatchMode


aten = torch._ops.ops.aten


def outputs_alias_inputs(outputs, inputs):
    input_storages = {
        inp._typed_storage()._cdata
        for inp in tree_flatten_only(torch.Tensor, inputs)
        if torch._C._has_storage(inp)
    }
    return any(
        torch._C._has_storage(out) and out._typed_storage()._cdata in input_storages
        for out in tree_flatten_only(torch.Tensor, outputs)
    )


def outputs_are_inputs(outputs, inputs):
    input_ids = {id(inp) for inp in tree_flatten_only(torch.Tensor, inputs)}
    return any(id(out) in input_ids for out in tree_flatten_only(torch.Tensor, outputs))


def output_alias_each_other(outputs):
    storages = set()
    for out in tree_flatten_only(torch.Tensor, outputs):
        if not torch._C._has_storage(out):
            continue
        stor = out._typed_storage()._cdata
        if stor in storages:
            return True
        storages.add(stor)
    return False


def _check_alias_info(context, real_out, real_in, fake_out, fake_in):
    r_aliasing = outputs_alias_inputs(real_out, real_in)
    f_aliasing = outputs_alias_inputs(fake_out, fake_in)
    assert (
        r_aliasing == f_aliasing
    ), f"{context} mismatch in outputs_alias_inputs check {f_aliasing} != {r_aliasing}"

    r_identity_eq = outputs_are_inputs(real_out, real_in)
    f_identity_eq = outputs_are_inputs(fake_out, fake_in)
    assert (
        r_identity_eq == f_identity_eq
    ), f"{context} mismatch in outputs_are_inputs check {f_identity_eq} != {r_identity_eq}"

    r_output_alias_each_other = output_alias_each_other(real_out)
    f_output_alias_each_other = output_alias_each_other(fake_out)
    assert r_output_alias_each_other == f_output_alias_each_other, (
        f"{context} mismatch in outputs_alias_each_other check "
        f"{f_output_alias_each_other} != {r_output_alias_each_other}"
    )


def is_sdpa_error(func, idx, e):
    if (
        (
            func is aten._scaled_dot_product_flash_attention.default
            or func is aten._flash_attention_forward.default
        )
        and idx in (6, 7)
        and "Devices" in repr(e)
    ):
        return True
    if (
        (
            func is aten._scaled_dot_product_efficient_attention.default
            or func is aten._efficient_attention_forward.default
        )
        and idx in (2, 3)
        and "Devices" in repr(e)
    ):
        return True
    if (
        func is aten._scaled_dot_product_cudnn_attention.default
        and idx in (6, 7)
        and "Devices" in repr(e)
    ):
        return True
    return False


<<<<<<< HEAD
def _check_fake_real_tensors(
    real_out: torch.Tensor,
    fake_out: FakeTensor,
    context="",
    sizes=True,
    strides=False,
    storage_offset=True,
    requires_grad=True,
):
    if requires_grad:
        assert real_out.requires_grad == fake_out.requires_grad, (
            f"{context} mismatched requires_grad-ness of outputs. "
            f"This usually means that you have added autograd support "
            f"for your operator at a dispatch key other than Autograd, "
            f"which will lead to problems"
        )

    if torch._C._has_storage(real_out):
        r_offset = real_out.storage_offset()
        f_offset = fake_out.storage_offset()
        assert r_offset == f_offset, f"{context} mismatched storage offset"

    torch._prims.utils.compare_tensor_meta(
        real_out,
        fake_out,
        check_sizes=sizes,
        check_strides=strides,
        allow_rhs_unbacked=True,
    )
=======
def try_convert_fake_to_real(
    ten_list: List[Union[FakeTensor, Any]]
) -> List[Union[FakeTensor, torch.Tensor, Any]]:
    """
    Attempt to convert fake tensors to a corresponding real tensor with the correct underlying storage by looking up
    the FakeTensorMode meta to real storage mapping. On failure to find the storage mapping, the FakeTensor will
    remain in the list.

    Note: this is not currently optimized (makes copies of the meta converter internal dictionaries)
    """

    fake_tensor = next(
        (item for item in ten_list if isinstance(item, FakeTensor)), None
    )
    if fake_tensor is None:
        return ten_list

    fake_mode = fake_tensor.fake_mode
    meta_converter = fake_mode.fake_tensor_converter.meta_converter
    desc = meta_converter.describer

    storage_to_key = {v: k for k, v in meta_converter.storage_memo.items()}
    key_to_real_storage = {v: k for k, v in desc.lookup_storage.items()}
    out = []
    for t in ten_list:
        if not isinstance(t, FakeTensor) or not t.layout == torch.strided:
            out.append(t)
            continue

        key = storage_to_key.get(t.untyped_storage())
        real_storage = None if key is None else key_to_real_storage.get(key)
        if real_storage is None:
            out.append(t)
            continue

        unhinted = False

        def map_symint(s):
            nonlocal unhinted
            if not isinstance(s, torch.SymInt):
                return s
            unhinted = unhinted if not unhinted else s.node.has_hint()
            return s.node.hint

        stor_offset = map_symint(t.storage_offset())
        size = [map_symint(s) for s in t.shape]
        stride = [map_symint(s) for s in t.stride()]

        if unhinted:
            out.append(t)
            continue

        new_tensor = torch.empty(
            [],
            dtype=t.dtype,
            device=t.device,
        )
        new_tensor.set_(
            real_storage,
            storage_offset=stor_offset,
            size=size,
            stride=stride,
        )
        out.append(new_tensor.clone())

    return out
>>>>>>> 4dd04db5


class CrossRefFakeMode(TorchDispatchMode):
    def __init__(
        self,
        ignore_op_fn: Union[Callable[[OpOverload], bool], None] = None,
        *,
        check_strides=True,
        check_aliasing=True,
        only_check_ops_with_meta=True,
    ):
        super().__init__()
        self.ignore_op_fn = (
            ignore_op_fn if ignore_op_fn is not None else lambda fn: False
        )
        self.check_strides = check_strides
        self.check_aliasing = check_aliasing
        self.only_check_ops_with_meta = only_check_ops_with_meta

    def __torch_dispatch__(self, func, types, args=(), kwargs=None):
        kwargs = kwargs or {}

        fake_r = None

        # empty_like excluded for now due to sparse complex
        # aten._to_dense.default this one is getting called with csc
        if (
            func
            not in (
                aten.lift_fresh.default,
                aten.lift_fresh_copy.default,
                aten.set_.source_Storage_storage_offset,
            )
            and not self.ignore_op_fn(func)
            and (
                not self.only_check_ops_with_meta
                or torch._subclasses.fake_impls.has_meta(func)
            )
            and torch.Tag.dynamic_output_shape not in func.tags
            and torch.Tag.inplace_view not in func.tags
            and torch.Tag.data_dependent_output not in func.tags
        ):
            # Do not import symbolic_shapes at the top of the module as it imports sympy and that's slow
            from torch.fx.experimental.symbolic_shapes import ShapeEnv

            try:
                # TODO: enable_python_dispatcher() here
                with FakeTensorMode(shape_env=ShapeEnv()) as fake_mode:
                    fake_args, fake_kwargs = pytree.tree_map_only(
                        torch.Tensor,
                        functools.partial(fake_mode.from_tensor, static_shapes=True),
                        (args, kwargs),
                    )
                    with warnings.catch_warnings():
                        fake_r = func(*fake_args, **fake_kwargs)
            except UnsupportedFakeTensorException:
                pass

        context = (
            f"When comparing the output of {func} on FakeTensor and concrete Tensors, "
            f"found"
        )
        r = func(*args, **kwargs)
        if fake_r is not None:
            r_flat = pytree.tree_leaves(r)
            f_flat = pytree.tree_leaves(fake_r)
            assert len(f_flat) == len(
                r_flat
            ), f"{context} mismatch in number of returns {len(f_flat)} != {len(r_flat)}"

            if self.check_aliasing:
                _check_alias_info(
                    context, r, (args, kwargs), fake_r, (fake_args, fake_kwargs)
                )

            for idx, (r_out, f_out) in enumerate(
                zip(pytree.tree_leaves(r), pytree.tree_leaves(fake_r))
            ):
                r_is_ten = isinstance(r_out, torch.Tensor)
                assert r_is_ten == isinstance(
                    f_out, torch.Tensor
                ), f"{context} mismatched number of tensor outputs"
                if r_is_ten:
                    try:
                        _check_fake_real_tensors(
                            r_out,
                            f_out,
                            sizes=True,
                            strides=self.check_strides,
                            storage_offset=True,
                            requires_grad=True,
                        )
                    except Exception as e:
                        if is_sdpa_error(func, idx, e):
                            continue
                        error_message = (
                            f"{context} mismatched tensor metadata: {e}"
                            if len(r_flat) == 1
                            else f"{context} mismatched tensor metadata for output[{idx}]: {e}"
                        )
                        raise RuntimeError(error_message) from e
        return r<|MERGE_RESOLUTION|>--- conflicted
+++ resolved
@@ -97,7 +97,74 @@
     return False
 
 
-<<<<<<< HEAD
+def try_convert_fake_to_real(
+    ten_list: List[Union[FakeTensor, Any]]
+) -> List[Union[FakeTensor, torch.Tensor, Any]]:
+    """
+    Attempt to convert fake tensors to a corresponding real tensor with the correct underlying storage by looking up
+    the FakeTensorMode meta to real storage mapping. On failure to find the storage mapping, the FakeTensor will
+    remain in the list.
+
+    Note: this is not currently optimized (makes copies of the meta converter internal dictionaries)
+    """
+
+    fake_tensor = next(
+        (item for item in ten_list if isinstance(item, FakeTensor)), None
+    )
+    if fake_tensor is None:
+        return ten_list
+
+    fake_mode = fake_tensor.fake_mode
+    meta_converter = fake_mode.fake_tensor_converter.meta_converter
+    desc = meta_converter.describer
+
+    storage_to_key = {v: k for k, v in meta_converter.storage_memo.items()}
+    key_to_real_storage = {v: k for k, v in desc.lookup_storage.items()}
+    out = []
+    for t in ten_list:
+        if not isinstance(t, FakeTensor) or not t.layout == torch.strided:
+            out.append(t)
+            continue
+
+        key = storage_to_key.get(t.untyped_storage())
+        real_storage = None if key is None else key_to_real_storage.get(key)
+        if real_storage is None:
+            out.append(t)
+            continue
+
+        unhinted = False
+
+        def map_symint(s):
+            nonlocal unhinted
+            if not isinstance(s, torch.SymInt):
+                return s
+            unhinted = unhinted if not unhinted else s.node.has_hint()
+            return s.node.hint
+
+        stor_offset = map_symint(t.storage_offset())
+        size = [map_symint(s) for s in t.shape]
+        stride = [map_symint(s) for s in t.stride()]
+
+        if unhinted:
+            out.append(t)
+            continue
+
+        new_tensor = torch.empty(
+            [],
+            dtype=t.dtype,
+            device=t.device,
+        )
+        new_tensor.set_(
+            real_storage,
+            storage_offset=stor_offset,
+            size=size,
+            stride=stride,
+        )
+        out.append(new_tensor.clone())
+
+    return out
+
+
 def _check_fake_real_tensors(
     real_out: torch.Tensor,
     fake_out: FakeTensor,
@@ -127,74 +194,6 @@
         check_strides=strides,
         allow_rhs_unbacked=True,
     )
-=======
-def try_convert_fake_to_real(
-    ten_list: List[Union[FakeTensor, Any]]
-) -> List[Union[FakeTensor, torch.Tensor, Any]]:
-    """
-    Attempt to convert fake tensors to a corresponding real tensor with the correct underlying storage by looking up
-    the FakeTensorMode meta to real storage mapping. On failure to find the storage mapping, the FakeTensor will
-    remain in the list.
-
-    Note: this is not currently optimized (makes copies of the meta converter internal dictionaries)
-    """
-
-    fake_tensor = next(
-        (item for item in ten_list if isinstance(item, FakeTensor)), None
-    )
-    if fake_tensor is None:
-        return ten_list
-
-    fake_mode = fake_tensor.fake_mode
-    meta_converter = fake_mode.fake_tensor_converter.meta_converter
-    desc = meta_converter.describer
-
-    storage_to_key = {v: k for k, v in meta_converter.storage_memo.items()}
-    key_to_real_storage = {v: k for k, v in desc.lookup_storage.items()}
-    out = []
-    for t in ten_list:
-        if not isinstance(t, FakeTensor) or not t.layout == torch.strided:
-            out.append(t)
-            continue
-
-        key = storage_to_key.get(t.untyped_storage())
-        real_storage = None if key is None else key_to_real_storage.get(key)
-        if real_storage is None:
-            out.append(t)
-            continue
-
-        unhinted = False
-
-        def map_symint(s):
-            nonlocal unhinted
-            if not isinstance(s, torch.SymInt):
-                return s
-            unhinted = unhinted if not unhinted else s.node.has_hint()
-            return s.node.hint
-
-        stor_offset = map_symint(t.storage_offset())
-        size = [map_symint(s) for s in t.shape]
-        stride = [map_symint(s) for s in t.stride()]
-
-        if unhinted:
-            out.append(t)
-            continue
-
-        new_tensor = torch.empty(
-            [],
-            dtype=t.dtype,
-            device=t.device,
-        )
-        new_tensor.set_(
-            real_storage,
-            storage_offset=stor_offset,
-            size=size,
-            stride=stride,
-        )
-        out.append(new_tensor.clone())
-
-    return out
->>>>>>> 4dd04db5
 
 
 class CrossRefFakeMode(TorchDispatchMode):
