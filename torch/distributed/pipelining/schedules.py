--- conflicted
+++ resolved
@@ -59,15 +59,9 @@
     RECV_F = 7
     SEND_B = 8
     RECV_B = 9
-<<<<<<< HEAD
-    SEND_F_RECV_B = 10
-    SEND_B_RECV_F = 11
-    # TODO- probably want to reconsider naming backward_input 'B' and having 'FULL_BACKWARD'.
-    # instead, B = full backward, Bx, Bw are the partials?
-    FULL_BACKWARD = 12
-=======
     FULL_BACKWARD = 10
->>>>>>> 3ed30ee4
+    SEND_F_RECV_B = 11
+    SEND_B_RECV_F = 12
 
     def __str__(self):
         str_map = {
@@ -80,12 +74,9 @@
             _ComputationType.RECV_F: "RECV_F",
             _ComputationType.SEND_B: "SEND_B",
             _ComputationType.RECV_B: "RECV_B",
-<<<<<<< HEAD
+            _ComputationType.FULL_BACKWARD: "BW",
             _ComputationType.SEND_F_RECV_B: "SEND_F_RECV_B",
             _ComputationType.SEND_B_RECV_F: "SEND_B_RECV_F",
-=======
->>>>>>> 3ed30ee4
-            _ComputationType.FULL_BACKWARD: "BW",
         }
         return str_map[self]
 
@@ -109,15 +100,12 @@
             return _ComputationType.SEND_B
         elif action == "RECV_B":
             return _ComputationType.RECV_B
-<<<<<<< HEAD
+        elif action == "BW":
+            return _ComputationType.FULL_BACKWARD
         elif action == "SEND_F_RECV_B":
             return _ComputationType.SEND_F_RECV_B
         elif action == "SEND_B_RECV_F":
             return _ComputationType.SEND_B_RECV_F
-=======
->>>>>>> 3ed30ee4
-        elif action == "BW":
-            return _ComputationType.FULL_BACKWARD
         else:
             raise RuntimeError(f"Invalid computation type {action}")
 
@@ -131,12 +119,9 @@
 RECV_F = _ComputationType.RECV_F
 SEND_B = _ComputationType.SEND_B
 RECV_B = _ComputationType.RECV_B
-<<<<<<< HEAD
+FULL_BACKWARD = _ComputationType.FULL_BACKWARD
 SEND_F_RECV_B = _ComputationType.SEND_F_RECV_B
 SEND_B_RECV_F = _ComputationType.SEND_B_RECV_F
-=======
->>>>>>> 3ed30ee4
-FULL_BACKWARD = _ComputationType.FULL_BACKWARD
 
 # Convenience shorthand for compute actions only since they are used in 'simple schedule format'
 F = FORWARD
@@ -146,11 +131,7 @@
 
 # Helper to parse an action string like 1F0 into a tuple of (stage_index, computation_type, microbatch_index)
 _action_regex = re.compile(
-<<<<<<< HEAD
     r"(\d+)(F|BW|B|W|UNSHARD|RESHARD|SEND_F|RECV_F|SEND_B|RECV_B){0,1}(\d*)(_(\d+)(RECV_B|RECV_F)(\d+)){0,1}"
-=======
-    r"(\d+)([F,BW,B,W]|UNSHARD|RESHARD|SEND_F|RECV_F|SEND_B|RECV_B{0,1})(\d*)"
->>>>>>> 3ed30ee4
 )
 
 
