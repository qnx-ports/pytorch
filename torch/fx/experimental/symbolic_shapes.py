--- conflicted
+++ resolved
@@ -4804,7 +4804,7 @@
                 res = f"{source_ref(source)} == {sexpr}"
                 exprs.append(res)
                 if (s0 := self.source_to_var.get(srcname)) is not None:
-                    if source != (canonical_source := self.var_to_sources[s0][0]):
+                    if source != self.var_to_sources[s0][0]:
                         verbose_exprs.append(
                             f"{res}  # duck sizing added this equality because these "
                             f"variables had the same size {self.var_to_val[s0]} "
@@ -5517,17 +5517,11 @@
                 f"ATTENTION: guard_size_oblivious would fix the error, evaluating expression to {size_oblivious_result}.\n"
                 "Maybe you need to add guard_size_oblivious to framework code, see doc below for more guidance.\n\n"
             )
-<<<<<<< HEAD
-        fsummary, _maybe_user_loc, maybe_extra_debug = self._get_stack_summary(True)
-        if expr.is_integer:
-            desc = "Could not extract specialized integer from data-dependent expression"
-=======
         sloc, maybe_extra_debug = self._get_stack_summary(True)
         if expr.is_integer:  # type: ignore[attr-defined]
             desc = (
                 "Could not extract specialized integer from data-dependent expression"
             )
->>>>>>> b485d7c3
         else:
             desc = "Could not guard on data-dependent expression"
         msg = (
