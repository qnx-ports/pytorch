# mypy: allow-untyped-decorators
# mypy: allow-untyped-defs
import contextlib
import copy
import dataclasses
import functools
import re
import types
import warnings
from collections import namedtuple
from contextlib import contextmanager
from typing import (
    Any,
    Callable,
    Dict,
    final,
    Iterator,
    List,
    Optional,
    Tuple,
    Type,
    TYPE_CHECKING,
    Union,
)

from torch._higher_order_ops.utils import autograd_not_implemented

from torch._library.fake_class_registry import FakeScriptObject
from torch.fx.graph import _PyTreeCodeGen, _PyTreeInfo

from torch.fx.immutable_collections import immutable_dict, immutable_list

if TYPE_CHECKING:
    # Import the following modules during type checking to enable code intelligence features,
    # such as auto-completion in tools like pylance, even when these modules are not explicitly
    # imported in user code.

    import sympy

    from torch.utils._sympy.value_ranges import ValueRanges

import torch
import torch.utils._pytree as pytree

from torch._export.verifier import Verifier
from torch._subclasses.functional_tensor import FunctionalTensor

from torch.export._tree_utils import is_equivalent, reorder_kwargs
from torch.fx._compatibility import compatibility

from torch.fx._utils import first_call_function_nn_module_stack
from torch.fx.experimental.proxy_tensor import maybe_disable_fake_tensor_mode

from torch.fx.passes.infra.pass_base import PassResult
from torch.fx.passes.infra.pass_manager import PassManager
from torch.fx.passes.runtime_assert import insert_deferred_runtime_asserts

from .graph_signature import (  # noqa: F401
    ArgumentSpec,
    ConstantArgument,
    CustomObjArgument,
    ExportGraphSignature,
    InputKind,
    InputSpec,
    OutputKind,
    OutputSpec,
    SymIntArgument,
    TensorArgument,
    TokenArgument,
)

__all__ = [
    "ExportedProgram",
    "ModuleCallEntry",
    "ModuleCallSignature",
]


PassType = Callable[[torch.fx.GraphModule], Optional[PassResult]]


@dataclasses.dataclass
class ModuleCallSignature:
    inputs: List[ArgumentSpec]
    outputs: List[ArgumentSpec]
    in_spec: pytree.TreeSpec
    out_spec: pytree.TreeSpec


@dataclasses.dataclass
class ModuleCallEntry:
    fqn: str
    signature: Optional[ModuleCallSignature] = None


def _disable_prexisiting_fake_mode(fn):
    @functools.wraps(fn)
    def wrapper(*args, **kwargs):
        with maybe_disable_fake_tensor_mode():
            return fn(*args, **kwargs)

    return wrapper


def _fx_collection_equivalence_fn(
    spec1_type: Optional[type],
    spec1_context: pytree.Context,
    spec2_type: Optional[type],
    spec2_context: pytree.Context,
) -> bool:
    """Treat containers and their immutable variants as the same type. Otherwise
    compare as normal.
    """
    if spec1_type is None or spec2_type is None:
        return spec1_type is spec2_type and spec1_context == spec2_context

    if issubclass(spec1_type, (dict, immutable_dict)) and issubclass(
        spec2_type, (dict, immutable_dict)
    ):
        return spec1_context == spec2_context

    if issubclass(spec1_type, (list, immutable_list)) and issubclass(
        spec2_type, (list, immutable_list)
    ):
        return spec1_context == spec2_context

    return spec1_type is spec2_type and spec1_context == spec2_context


def _register_cia_to_meta(*args, **kwargs):
    kernel = kwargs["kernel"]
    del kwargs["kernel"]

    assert torch._C._dispatch_has_kernel_for_dispatch_key(
        kernel.name(), torch._C.DispatchKey.CompositeImplicitAutograd
    )

    return kernel._op_dk(
        torch._C.DispatchKey.CompositeImplicitAutograd, *args, **kwargs
    )


# This list is compiled from DispatchKey.cpp.
# The idea is that we use these keys to override
# CIA decomp in export
_AUTOGRAD_ALIAS_BACKEND_KEYS_TO_OVERRIDE = [
    torch._C.DispatchKey.AutogradCPU,
    torch._C.DispatchKey.AutogradCUDA,
    torch._C.DispatchKey.AutogradMeta,
    torch._C.DispatchKey.AutogradXLA,
    torch._C.DispatchKey.AutogradLazy,
    torch._C.DispatchKey.AutogradIPU,
    torch._C.DispatchKey.AutogradXPU,
    torch._C.DispatchKey.AutogradMPS,
    torch._C.DispatchKey.AutogradHPU,
    torch._C.DispatchKey.AutogradPrivateUse1,
    torch._C.DispatchKey.AutogradPrivateUse2,
    torch._C.DispatchKey.AutogradPrivateUse3,
]


@contextmanager
def _override_composite_implicit_decomp(ops_to_preserve, decomp_table):
    # This function overrides CompositeImplicitAutograd decomp for
    # functional composite ops that user specified. Ideally we want to not-decompose
    # ALL composite ops but today's C++ functinalization relies on
    # the fact that it is working with the opset after decomp is run.
    # Hence we can only do it for functional ops. One caveat is that
    # there are some composite ops that lie about their schema (claimed to be
    # functional but not really aka dropout), for these cases, we just decompose.
    saved_tables = {}
    patched_ops = set()
    removed_decomps = {}
    for op_overload in ops_to_preserve:
        # Our strategy for deciding if we can preserve CIA is following:
        # 1. The op should be known statically that it is functional
        # 2. If it is maybe aliasing, we decompose because we must know if an op
        #    is mutating or aliasing.
        # TODO (tmanlaibaatar) make this utility function and share it with functional_tensor
        # decomp part. (https://github.com/pytorch/pytorch/issues/129431)
        def assert_valid_to_preserve(op_overload):
            if op_overload in FunctionalTensor.maybe_aliasing_or_mutating_ops:
                raise RuntimeError(
                    f"We can't detect {op_overload} as a functional op statically, so we can't preserve it"
                )
            if op_overload in FunctionalTensor.metadata_fns:
                raise RuntimeError(
                    f"{op_overload} is a metadata query function, "
                    "it will be preserved implicitly in our tracing system. "
                    "Please file an issue on github if you see otherwise"
                )

            alias_info = len(
                [i for i in op_overload._schema.arguments if i.alias_info is not None]
            )

            is_mutating_or_aliasing = alias_info != 0 or op_overload._schema.is_mutable

            if is_mutating_or_aliasing:
                raise RuntimeError(
                    f"{op_overload} is a mutating/aliasing op, we can't preserve it as is"
                )

            if not torch._C._dispatch_has_kernel(op_overload.name()):
                raise RuntimeError(
                    f"{op_overload} is a TorchScript op, we can't preserve it as is"
                )

            return True

        # If we didn't error, it means we can go ahead
        assert_valid_to_preserve(op_overload)

        saved_tables[op_overload] = op_overload.py_kernels.copy()
        patched_ops.add(op_overload)

        for override_dispatch_key in _AUTOGRAD_ALIAS_BACKEND_KEYS_TO_OVERRIDE:
            if override_dispatch_key not in op_overload.py_kernels:
                # TODO (tmanlaibaatar)https://github.com/pytorch/pytorch/issues/129430
                op_overload.py_impl(override_dispatch_key)(
                    autograd_not_implemented(op_overload, deferred_error=True)
                )
        if torch._C.DispatchKey.CompositeImplicitAutograd in op_overload.py_kernels:
            del op_overload.py_kernels[torch._C.DispatchKey.CompositeImplicitAutograd]

        def _(*args, **kwargs):
            return NotImplemented

        op_overload.py_impl(torch._C.DispatchKey.CompositeImplicitAutograd)(_)

        # For fake tensor prop, we do want to register meta kernel directly
        if torch._C.DispatchKey.Meta not in op_overload.py_kernels:
            op_overload.py_impl(torch._C.DispatchKey.Meta)(
                functools.partial(_register_cia_to_meta, kernel=op_overload)
            )

        if op_overload in decomp_table:
            removed_decomps[op_overload] = decomp_table[op_overload]
            del decomp_table[op_overload]

    try:
        yield
    finally:
        for op in patched_ops:
            op.py_kernels.clear()
            op.py_kernels.update(saved_tables[op])
            op._dispatch_cache.clear()

        for op, decomp in removed_decomps.items():
            decomp_table[op] = decomp


def _rename_without_collisions(
    name_map: Dict[str, str],
    orig_name: str,
    name: str,
    is_placeholder: bool = False,
):
    """
    Renames nodes to avoid name collisions, with suffixing.
    name_map: map from original name to new name
    orig_name: mapping key
    name: candidate name (potentially suffixed, e.g. mul_2)
    is_placeholder: if the node is a placeholder, avoid detecting suffix
    """
    if name in name_map.values():
        # non-placeholder nodes may be suffixed with the count
        # instead of adding another suffix, we will try to increment it
        match = re.match(r"(.*)_(\d+)", name)
        if match and not is_placeholder:
            name, n = match.group(1), int(match.group(2))
        else:
            n = 0
        while (dup_name := f"{name}_{n + 1}") in name_map.values():
            n += 1
        name_map[orig_name] = dup_name
    else:
        name_map[orig_name] = name
    return name_map[orig_name]


def _name_hoo_subgraph_placeholders(gm: torch.fx.GraphModule) -> None:
    """
    Propagate placeholder names from the top-level graph into HigherOrderOp subgraphs,
    and handle collisions with non-placeholders by count suffixing.
    Different HOO subgraph types have different input schemas, so we first enumerate them
    and gather the top-level named placeholder nodes.
    """
    # gather all HOO subgraphs and their top-level named placeholder nodes
    subgraph_ph_tuples: List[Tuple[torch.fx.GraphModule, List[torch.fx.Node]]] = []
    for node in gm.graph.nodes:
        if node.op == "call_function" and isinstance(
            node.target, torch._ops.HigherOrderOperator
        ):
            # HOO subgraphs have varying input schemas, so we enumerate them there
            if node.target._name == "cond":
                _, true_graph, false_graph, cond_args = node._args
                subgraph_ph_tuples.append((getattr(gm, true_graph.target), cond_args))
                subgraph_ph_tuples.append((getattr(gm, false_graph.target), cond_args))
            elif node.target._name == "wrap_with_set_grad_enabled":
                subgraph, phs = node._args[1], node._args[2:]
                subgraph_ph_tuples.append((getattr(gm, subgraph.target), phs))
            elif node.target._name == "map_impl":
                body_graph, array, args = node._args
                subgraph_ph_tuples.append(
                    (getattr(gm, body_graph.target), array + args)
                )

    # propagate names
    for subgraph, hoo_phs in subgraph_ph_tuples:
        name_map: Dict[str, str] = {}
        for i, node in enumerate(subgraph.graph.nodes):
            if i < len(hoo_phs):  # placeholder, retain name
                name_map[node.name] = hoo_phs[i].name
                node.name = node.target = hoo_phs[i].name
            else:  # non-placeholder, check for collisions
                node.name = _rename_without_collisions(name_map, node.name, node.name)

        # recurse and recompile
        _name_hoo_subgraph_placeholders(subgraph)
        subgraph.recompile()


def _decompose_and_get_gm_with_new_signature_constants(
    ep,
    *,
    decomp_table: Dict[torch._ops.OperatorBase, Callable],
    _preserve_ops: Tuple[torch._ops.OpOverload],
    joint_loss_index: Optional[int],
):
    from torch._export.passes.lift_constants_pass import ConstantAttrMap
    from torch._functorch.aot_autograd import aot_export_module
    from torch._guards import detect_fake_mode

    from torch.export._trace import (
        _export_to_aten_ir,
        _fakify_params_buffers,
        _ignore_backend_decomps,
        _verify_nn_module_stack,
        _verify_placeholder_names,
        _verify_stack_trace,
    )

    if ep.verifier.dialect == "TRAINING":
        mod = ep.module()
        fake_args = []
        for node in mod.graph.nodes:
            if node.op == "placeholder":
                fake_args.append(node.meta["val"])

        fake_args_unwrapped = pytree.tree_unflatten(fake_args, mod._in_spec)
        fake_mode = detect_fake_mode(fake_args)
        fake_mode = contextlib.nullcontext() if fake_mode is None else fake_mode

        # Fix the graph output signature to be tuple if scalar
        out_spec = mod._out_spec

        orig_arg_names = mod.graph._codegen.pytree_info.orig_args  # type: ignore[attr-defined]

        # aot_export expect the return type to always be a tuple.
        if out_spec.type not in (list, tuple):
            out_spec = pytree.TreeSpec(tuple, None, [out_spec])

        mod.graph._codegen = _PyTreeCodeGen(
            _PyTreeInfo(
                orig_arg_names,
                mod._in_spec,
                out_spec,
            )
        )

        mod.recompile()

        # the exported module will store constants & non-persistent buffers such that
        # retracing treats them as persistent buffers, so we inform the constants lifting pass
        # and overwrite the new graph signature using the previous program.
        constant_attrs = ConstantAttrMap()
        non_persistent_buffers = {
            spec.target
            for spec in ep.graph_signature.input_specs
            if spec.kind == InputKind.BUFFER and not spec.persistent
        }
        for name, value in ep.constants.items():
            if name in non_persistent_buffers:
                continue
            # recursive getattr
            _mod = mod
            *atoms, attr = name.split(".")
            for atom in atoms:
                _mod = getattr(_mod, atom)
            # remove as buffer, reassign as constant/non-persistent buffer
            _mod._buffers.pop(attr, None)
            setattr(_mod, attr, value)
            constant_attrs.add(value, name)

        # get params & buffers after excluding constants
        fake_params_buffers = _fakify_params_buffers(fake_mode, mod)

        params_buffers_to_node_meta = {}
        for node in mod.graph.nodes:
            target = node.target
            meta = node.meta
            if node.op == "get_attr":
                params_buffers_to_node_meta[target] = meta

            # If the call_function uses param as input, we also need to update params' meta
            # with this call_function node's meta.
            # This is basically the same flow as torch.fx.traceback.preserve_meta()
            if node.op == "call_function" and not isinstance(
                node.target, torch._ops.HigherOrderOperator
            ):
                for arg in node._input_nodes:
                    if arg.op == "get_attr":
                        for entry in torch.fx.proxy._COPY_META_FIELDS:
                            if entry in meta:
<<<<<<< HEAD
                                params_buffers_to_node_meta[arg.target][entry] = meta[entry]
        with _ignore_backend_decomps(), fake_mode, _override_composite_implicit_decomp(
            _preserve_ops,
            decomp_table,
        ):
            aten_export_artifact = _export_to_aten_ir(
                mod,
                # this requires empty kwargs, but not in pytree.flattened format
                (
                    *fake_args_unwrapped[0],
                    *fake_args_unwrapped[1].values(),
                ),
                {},
                fake_params_buffers,
                constant_attrs,
                _check_autograd_state=False,
            )
=======
                                params_buffers_to_node_meta[arg.target][entry] = meta[
                                    entry
                                ]

        aten_export_artifact = _export_to_aten_ir(
            mod,
            # this requires empty kwargs, but not in pytree.flattened format
            (
                *fake_args_unwrapped[0],
                *fake_args_unwrapped[1].values(),
            ),
            {},
            fake_params_buffers,
            constant_attrs,
            _check_autograd_state=False,
        )
>>>>>>> ead3cd66

        gm = aten_export_artifact.gm
        new_graph_signature = aten_export_artifact.sig

        for node in gm.graph.nodes:
            # nn_module_stack
            if node.op not in ["placeholder", "output"]:
                for key, (fqn, mod_cls) in node.meta["nn_module_stack"].items():
                    if isinstance(mod_cls, type):
                        node.meta["nn_module_stack"][key] = (
                            fqn,
                            mod_cls.__module__ + "." + mod_cls.__qualname__,
                        )

        # Don't copy over nn_module_stack, stack_trace metadata for params/buffers nodes
        for metadata in params_buffers_to_node_meta.values():
            metadata.pop("nn_module_stack", None)
            metadata.pop("stack_trace", None)

        for node in gm.graph.nodes:
            if node.op == "placeholder":
                if node.target in new_graph_signature.inputs_to_parameters:
                    param_name = new_graph_signature.inputs_to_parameters[node.target]
                    if param_name in params_buffers_to_node_meta:
                        for k, v in params_buffers_to_node_meta[param_name].items():
                            node.meta[k] = v
                if node.target in new_graph_signature.inputs_to_buffers:
                    buffer_name = new_graph_signature.inputs_to_buffers[node.target]
                    if buffer_name in params_buffers_to_node_meta:
                        for k, v in params_buffers_to_node_meta[buffer_name].items():
                            node.meta[k] = v

        # overwrite signature for non-persistent buffers
        for spec in new_graph_signature.input_specs:
            if spec.kind == InputKind.BUFFER and spec.target in non_persistent_buffers:
                spec.persistent = False

        _verify_nn_module_stack(gm)
        _verify_stack_trace(gm)
        _verify_placeholder_names(gm, new_graph_signature)
        return gm, new_graph_signature

    old_placeholders = [
        node for node in ep.graph_module.graph.nodes if node.op == "placeholder"
    ]
    fake_args = [node.meta["val"] for node in old_placeholders]

    buffers_to_remove = [name for name, _ in ep.graph_module.named_buffers()]
    for name in buffers_to_remove:
        delattr(ep.graph_module, name)

    from torch._guards import detect_fake_mode

    # TODO(zhxhchen17) Return the new graph_signature directly.
    fake_mode = detect_fake_mode(fake_args)
    fake_mode = contextlib.nullcontext() if fake_mode is None else fake_mode
    with _ignore_backend_decomps(), fake_mode, _override_composite_implicit_decomp(
        _preserve_ops,
        decomp_table,
    ):
        gm, graph_signature = aot_export_module(
            ep.graph_module,
            fake_args,
            decompositions=decomp_table,
            trace_joint=True if joint_loss_index is not None else False,
            output_loss_index=joint_loss_index
            if joint_loss_index is not None
            else None,
        )

    # Update the signatures with the new placeholder names in case they
    # changed when calling aot_export
    def update_arg(old_arg, new_ph):
        if isinstance(old_arg, ConstantArgument):
            return old_arg
        elif isinstance(old_arg, TensorArgument):
            return TensorArgument(name=new_ph.name)
        elif isinstance(old_arg, SymIntArgument):
            return SymIntArgument(name=new_ph.name)
        raise RuntimeError(f"Type of old_arg not supported: {type(old_arg)}")

    new_placeholders = [node for node in gm.graph.nodes if node.op == "placeholder"]
    new_outputs = list(gm.graph.nodes)[-1].args[0]

    # rename the placeholders
    assert len(new_placeholders) == len(old_placeholders)
    for old_ph, new_ph in zip(old_placeholders, new_placeholders):
        new_ph.name = new_ph.target = old_ph.name

    # handle name collisions with newly decomposed graph nodes
    name_map = {ph.name: ph.name for ph in new_placeholders}
    for node in gm.graph.nodes:
        if node.op == "placeholder":
            continue
        node.name = _rename_without_collisions(name_map, node.name, node.name)

    # propagate names to higher order op subgraphs
    _name_hoo_subgraph_placeholders(gm)

    # Run this pass before creating input/output specs, since size-related CSE/DCE might affect output signature.
    # Overwrite output specs afterwards.
    from torch._export.passes._node_metadata_hook import (
        _node_metadata_hook,
        _set_node_metadata_hook,
    )
    from torch._functorch._aot_autograd.input_output_analysis import _graph_output_names

    if not torch._dynamo.config.do_not_emit_runtime_asserts:
        stack_trace = (
            'File "torch/fx/passes/runtime_assert.py", line 24, '
            "in insert_deferred_runtime_asserts"
        )
        shape_env = _get_shape_env(gm)
        if shape_env is not None:
            with _set_node_metadata_hook(
                gm, functools.partial(_node_metadata_hook, stack_trace=stack_trace)
            ):
                insert_deferred_runtime_asserts(
                    gm,
                    shape_env,
                    f"exported program: {first_call_function_nn_module_stack(gm.graph)}",
                    export=True,
                )

    # update output specs
    gm.recompile()
    for i, name in enumerate(_graph_output_names(gm)):
        if isinstance(new_outputs[i], torch.fx.Node):
            new_outputs[i].name = name

    # To match the output target with correct input for input mutations
    # need to find the old to new placeholder map
    old_new_placeholder_map = {
        spec.arg.name: new_placeholders[i].name
        for i, spec in enumerate(ep.graph_signature.input_specs)
        if not isinstance(spec.arg, ConstantArgument)
    }

    input_specs = [
        InputSpec(
            spec.kind,
            update_arg(spec.arg, new_placeholders[i]),
            spec.target,
            spec.persistent,
        )
        for i, spec in enumerate(ep.graph_signature.input_specs)
    ]
    output_specs = [
        OutputSpec(
            spec.kind,
            update_arg(spec.arg, new_outputs[i]),
            old_new_placeholder_map.get(spec.target, spec.target),
        )
        for i, spec in enumerate(ep.graph_signature.output_specs)
    ]

    if joint_loss_index is not None:
        assert graph_signature.backward_signature is not None
        gradients = graph_signature.backward_signature.gradients_to_user_inputs
        assert len(graph_signature.user_inputs) == len(ep.graph_signature.input_specs)
        specs = {
            graph_signature.user_inputs[i]: spec
            for i, spec in enumerate(ep.graph_signature.input_specs)
            if isinstance(spec.arg, TensorArgument)
        }
        for i, node in enumerate(new_outputs[len(output_specs) :]):
            source = gradients[node.name]
            spec = specs[source]  # type: ignore[index]
            if spec.kind == InputKind.PARAMETER:
                kind = OutputKind.GRADIENT_TO_PARAMETER
                target = spec.target
            elif spec.kind == InputKind.USER_INPUT:
                kind = OutputKind.GRADIENT_TO_USER_INPUT
                target = source
            else:
                raise AssertionError(f"Unknown input kind: {spec.kind}")
            output_specs.append(
                OutputSpec(
                    kind,
                    TensorArgument(name=node.name),
                    target,
                )
            )

    assert len(new_placeholders) == len(old_placeholders)

    new_graph_signature = ExportGraphSignature(
        input_specs=input_specs, output_specs=output_specs
    )
    # NOTE: aot_export adds symint metadata for placeholders with int
    # values; since these become specialized, we replace such metadata with
    # the original values.
    # Also, set the param/buffer metadata back to the placeholders.
    for old_node, new_node in zip(old_placeholders, new_placeholders):
        if not isinstance(old_node.meta["val"], torch.Tensor):
            new_node.meta["val"] = old_node.meta["val"]

        if (
            new_node.target in new_graph_signature.inputs_to_parameters
            or new_node.target in new_graph_signature.inputs_to_buffers
        ):
            for k, v in old_node.meta.items():
                new_node.meta[k] = v
    return gm, new_graph_signature


def _decompose_exported_program(
    ep,
    *,
    decomp_table: Dict[torch._ops.OperatorBase, Callable],
    _preserve_ops: Tuple[torch._ops.OpOverload],
    joint_loss_index: Optional[int],
):
    gm, new_graph_signature = _decompose_and_get_gm_with_new_signature_constants(
        ep,
        decomp_table=decomp_table,
        _preserve_ops=_preserve_ops,
        joint_loss_index=joint_loss_index,
    )

    # TODO unfortunately preserving graph-level metadata is not
    # working well with aot_export. So we manually copy it.
    # (The node-level meta is addressed above.)
    gm.meta.update(ep.graph_module.meta)

    new_range_constraints = _get_updated_range_constraints(
        gm,
        ep.range_constraints,
    )

    exported_program = ExportedProgram(
        root=gm,
        graph=gm.graph,
        graph_signature=new_graph_signature,
        state_dict=ep.state_dict,
        range_constraints=new_range_constraints,
        module_call_graph=copy.deepcopy(ep.module_call_graph),
        example_inputs=ep.example_inputs,
        constants=ep.constants,
    )
    return exported_program


class ExportedProgram:
    """
    Package of a program from :func:`export`. It contains
    an :class:`torch.fx.Graph` that represents Tensor computation, a state_dict containing
    tensor values of all lifted parameters and buffers, and various metadata.

    You can call an ExportedProgram like the original callable traced by
    :func:`export` with the same calling convention.

    To perform transformations on the graph, use ``.module`` property to access
    an :class:`torch.fx.GraphModule`. You can then use
    `FX transformation <https://pytorch.org/docs/stable/fx.html#writing-transformations>`_
    to rewrite the graph. Afterwards, you can simply use :func:`export`
    again to construct a correct ExportedProgram.
    """

    def __init__(
        self,
        root: Union[torch.nn.Module, Dict[str, Any]],
        graph: torch.fx.Graph,
        graph_signature: ExportGraphSignature,
        state_dict: Dict[str, Union[torch.Tensor, torch.nn.Parameter]],
        range_constraints: "Dict[sympy.Symbol, Any]",
        module_call_graph: List[ModuleCallEntry],
        example_inputs: Optional[Tuple[Tuple[Any, ...], Dict[str, Any]]] = None,
        constants: Optional[
            Dict[str, Union[torch.Tensor, FakeScriptObject, torch._C.ScriptObject]]
        ] = None,
        *,
        verifiers: Optional[List[Type[Verifier]]] = None,
    ):
        # Remove codegen related things from the graph. It should just be a flat graph.
        graph._codegen = torch.fx.graph.CodeGen()
        self._graph_module = _create_graph_module_for_export(root, graph)
        if isinstance(root, torch.fx.GraphModule):
            self._graph_module.meta.update(root.meta)

        self._graph_signature: ExportGraphSignature = graph_signature
        self._state_dict: Dict[str, Any] = state_dict
        self._range_constraints: Dict[sympy.Symbol, ValueRanges] = range_constraints
        assert module_call_graph is not None
        self._module_call_graph: List[ModuleCallEntry] = module_call_graph
        self._example_inputs = example_inputs

        self._constants = constants or {}

        verifiers = verifiers or [Verifier]
        assert all(issubclass(v, Verifier) for v in verifiers)
        self._verifiers = verifiers
        # Validate should be always the last step of the constructor.
        self._validate()

    @property
    @compatibility(is_backward_compatible=False)
    def graph_module(self):
        return self._graph_module

    @property
    @compatibility(is_backward_compatible=False)
    def graph(self):
        return self.graph_module.graph

    @property
    @compatibility(is_backward_compatible=False)
    def graph_signature(self):
        return self._graph_signature

    @property
    @compatibility(is_backward_compatible=False)
    def state_dict(self):
        return self._state_dict

    @compatibility(is_backward_compatible=False)
    def parameters(self) -> Iterator[torch.nn.Parameter]:
        """
        Returns an iterator over original module's parameters.
        """
        for _, param in self.named_parameters():
            yield param

    @compatibility(is_backward_compatible=False)
    def named_parameters(self) -> Iterator[Tuple[str, torch.nn.Parameter]]:
        """
        Returns an iterator over original module parameters, yielding
        both the name of the parameter as well as the parameter itself.
        """
        for param_name in self.graph_signature.parameters:
            yield param_name, self.state_dict[param_name]

    @compatibility(is_backward_compatible=False)
    def buffers(self) -> Iterator[torch.Tensor]:
        """
        Returns an iterator over original module buffers.
        """
        for _, buf in self.named_buffers():
            yield buf

    @compatibility(is_backward_compatible=False)
    def named_buffers(self) -> Iterator[Tuple[str, torch.Tensor]]:
        """
        Returns an iterator over original module buffers, yielding
        both the name of the buffer as well as the buffer itself.
        """
        non_persistent_buffers = set(self.graph_signature.non_persistent_buffers)
        for buffer_name in self.graph_signature.buffers:
            if buffer_name in non_persistent_buffers:
                yield buffer_name, self.constants[buffer_name]
            else:
                yield buffer_name, self.state_dict[buffer_name]

    @property
    @compatibility(is_backward_compatible=False)
    def range_constraints(self):
        return self._range_constraints

    @property
    @compatibility(is_backward_compatible=False)
    def module_call_graph(self):
        return self._module_call_graph

    @property
    @compatibility(is_backward_compatible=False)
    def example_inputs(self):
        return self._example_inputs

    @property
    @compatibility(is_backward_compatible=False)
    def call_spec(self):
        CallSpec = namedtuple("CallSpec", ["in_spec", "out_spec"])

        if len(self.module_call_graph) == 0:
            return CallSpec(in_spec=None, out_spec=None)
        assert self.module_call_graph[0].fqn == ""
        return CallSpec(
            in_spec=self.module_call_graph[0].signature.in_spec,
            out_spec=self.module_call_graph[0].signature.out_spec,
        )

    @property
    @compatibility(is_backward_compatible=False)
    def verifier(self) -> Any:
        return self._verifiers[0]

    @property
    @compatibility(is_backward_compatible=False)
    def dialect(self) -> str:
        assert self._verifiers is not None
        return self._verifiers[0].dialect

    @property
    @compatibility(is_backward_compatible=False)
    def verifiers(self):
        return self._verifiers

    @property
    @compatibility(is_backward_compatible=False)
    def tensor_constants(self):
        return self._constants

    @property
    @compatibility(is_backward_compatible=False)
    def constants(self):
        return self._constants

    def _get_flat_args_with_check(self, args, kwargs):
        """Flatten args, kwargs using pytree, then, check specs.

        Args:
            args: List[Any] original args passed to __call__
            kwargs: Dict[str, Any] original kwargs passed to __call

        Returns:
            A tuple of (flat_args, received_spec)
            flat_args is flattend args / kwargs
            received_spec is the pytree spec produced while flattening the
            tuple (args, kwargs)
        """
        in_spec = self.call_spec.in_spec
        if in_spec is not None:
            kwargs = reorder_kwargs(kwargs, in_spec)
        flat_args_with_path, received_spec = pytree.tree_flatten_with_path(
            (args, kwargs)
        )  # type: ignore[possibly-undefined]
        self._check_input_constraints(flat_args_with_path)
        flat_args = tuple(x[1] for x in flat_args_with_path)
        return flat_args, received_spec

    def _graph_module_flat_inputs(self, args: Any, kwargs: Any) -> Any:
        """Transform args, kwargs of __call__ to args for graph_module.

        self.graph_module takes stuff from state dict as inputs.
        The invariant is for ep: ExportedProgram is
        ep(args, kwargs) ==
          ep.postprocess(ep.graph_module(ep.graph_module_flat_inputs(args, kwargs)))
        """

        in_spec = self.call_spec.in_spec
        flat_args, received_spec = self._get_flat_args_with_check(args, kwargs)
        if in_spec is not None and not is_equivalent(
            received_spec, in_spec, _fx_collection_equivalence_fn
        ):
            raise ValueError(
                "Trying to flatten user inputs with exported input tree spec: \n"
                f"{in_spec}\n"
                "but actually got inputs with tree spec of: \n"
                f"{received_spec}"
            )

        additional_inputs = []
        for input_ in self.graph_signature.input_specs:
            if input_.kind == InputKind.USER_INPUT:
                continue
            elif input_.kind in (
                InputKind.PARAMETER,
                InputKind.BUFFER,
            ):
                if input_.persistent is False:
                    # This is a non-persistent buffer, grab it from our
                    # constants instead of the state dict.
                    additional_inputs.append(self.constants[input_.target])
                else:
                    additional_inputs.append(self.state_dict[input_.target])
            elif input_.kind in (
                InputKind.CONSTANT_TENSOR,
                InputKind.CUSTOM_OBJ,
            ):
                additional_inputs.append(self.constants[input_.target])
        additional_inputs = tuple(additional_inputs)

        # NOTE: calling convention is first params, then buffers, then args as user supplied them.
        # See: torch/_functorch/aot_autograd.py#L1034
        return additional_inputs + flat_args

    def __call__(self, *args: Any, **kwargs: Any) -> Any:
        raise RuntimeError(
            "Unable to call ExportedProgram directly. "
            "You should use `exported_program.module()` instead."
        )

    def _postprocess_graph_module_outputs(self, res, orig_args, orig_kwargs):
        """Process potential mutations to the input.

        Because self.graph_module is functional, so mutations has to be written
        back after execution of graph_module.
        """
        import torch._export.error as error

        flat_args, _ = self._get_flat_args_with_check(orig_args, orig_kwargs)
        if self.call_spec.out_spec is not None:
            buffer_mutation = self.graph_signature.buffers_to_mutate
            user_input_mutation = self.graph_signature.user_inputs_to_mutate
            num_mutated = len(buffer_mutation) + len(user_input_mutation)
            mutated_values = res[:num_mutated]

            # Exclude dependency token from final result.
            assertion_dep_token = self.graph_signature.assertion_dep_token
            if assertion_dep_token is not None:
                assertion_dep_token_index = next(iter(assertion_dep_token.keys()))
                res = res[:assertion_dep_token_index]

            res = res[num_mutated:]
            try:
                res = pytree.tree_unflatten(res, self.call_spec.out_spec)
            except Exception:
                _, received_spec = pytree.tree_flatten(res)
                raise error.InternalError(  # noqa: B904
                    "Trying to flatten user outputs with exported output tree spec: \n"
                    f"{self.call_spec.out_spec}\n"
                    "but actually got outputs with tree spec of: \n"
                    f"{received_spec}"
                )
            finally:
                user_inputs = [
                    spec
                    for spec in self.graph_signature.input_specs
                    if spec.kind == InputKind.USER_INPUT
                ]
                for i, value in enumerate(mutated_values):
                    output_spec = self.graph_signature.output_specs[i]
                    if output_spec.kind == OutputKind.BUFFER_MUTATION:
                        assert output_spec.target is not None
                        self.state_dict[output_spec.target] = value
                    elif output_spec.kind == OutputKind.USER_INPUT_MUTATION:
                        assert output_spec.target is not None
                        index = next(
                            i
                            for i, spec in enumerate(user_inputs)
                            if spec.arg.name == output_spec.target
                        )
                        flat_args[index].copy_(value)
                    else:
                        raise AssertionError(f"Unexpected kind: {output_spec.kind}")
        return res

    def __str__(self) -> str:
        graph_module = self.graph_module.print_readable(
            print_output=False, colored=False
        ).replace("\n", "\n    ")
        string = (
            "ExportedProgram:\n"
            f"    {graph_module}\n"
            f"Graph signature: {self.graph_signature}\n"
            f"Range constraints: {self.range_constraints}\n"
        )
        return string

    def module(self) -> torch.nn.Module:
        """
        Returns a self contained GraphModule with all the parameters/buffers inlined.
        """
        from ._unlift import _unlift_exported_program_lifted_states

        module = _unlift_exported_program_lifted_states(self)

        def _train(self, mode: bool = True):
            raise NotImplementedError("Calling train() is not supported yet.")

        def _eval(self, mode: bool = True):
            raise NotImplementedError("Calling eval() is not supported yet.")

        module.train = types.MethodType(_train, module)  # type: ignore[method-assign]
        module.eval = types.MethodType(_eval, module)  # type: ignore[method-assign]
        return module

    def _num_lifted_params_buffers(self):
        return next(
            (
                i
                for i, s in enumerate(self._graph_signature.input_specs)
                if s.kind == InputKind.USER_INPUT
            ),
            len(self._graph_signature.input_specs),
        )

    @_disable_prexisiting_fake_mode
    def run_decompositions(
        self,
        decomp_table: Optional[Dict[torch._ops.OperatorBase, Callable]] = None,
        _preserve_ops: Tuple[torch._ops.OpOverload] = (),  # type: ignore[assignment]
    ) -> "ExportedProgram":
        """
        Run a set of decompositions on the exported program and returns a new
        exported program. By default we will run the Core ATen decompositions to
        get operators in the
        `Core ATen Operator Set <https://pytorch.org/docs/stable/torch.compiler_ir.html>`_.

        For now, we do not decompose joint graphs.
        """
        from torch._decomp import core_aten_decompositions

        if decomp_table is None:
            decomp_table = core_aten_decompositions()

        return _decompose_exported_program(
            self,
            decomp_table=decomp_table,
            _preserve_ops=_preserve_ops,  # type: ignore[arg-type]
            joint_loss_index=None,
        )

    def _transform_do_not_use(self, *passes: PassType) -> "ExportedProgram":
        pm = PassManager(list(passes))
        # Since we abstractly run the passes, we need to disable backend decomp here
        # again.
        from torch.export._trace import _ignore_backend_decomps

        with _ignore_backend_decomps():
            res = pm(self.graph_module)
        transformed_gm = res.graph_module if res is not None else self.graph_module
        assert transformed_gm is not None

        if transformed_gm is self.graph_module and not res.modified:
            return self

        # TODO(zhxchen17) Remove this.
        def _get_updated_graph_signature(
            old_signature: ExportGraphSignature,
            new_gm: torch.fx.GraphModule,
        ) -> ExportGraphSignature:
            """
            Update the graph signature's user_input/user_outputs.
            """
            new_input_specs = []
            for i, node in enumerate(new_gm.graph.nodes):
                if node.op != "placeholder":
                    break

                assert i < len(
                    old_signature.input_specs
                ), "Number of inputs changed after transformation"
                old_input_spec = old_signature.input_specs[i]
                arg = (
                    old_input_spec.arg
                    if isinstance(
                        old_input_spec.arg, (ConstantArgument, CustomObjArgument)
                    )
                    else type(old_input_spec.arg)(node.name)
                )
                new_input_specs.append(
                    InputSpec(
                        old_input_spec.kind,
                        arg,
                        old_input_spec.target,
                        old_input_spec.persistent,
                    )
                )

            output_node = list(new_gm.graph.nodes)[-1]
            assert output_node.op == "output"

            new_output_specs = []
            for i, node in enumerate(output_node.args[0]):
                assert i < len(
                    old_signature.output_specs
                ), "Number of outputs changed after transformation"
                old_output_spec = old_signature.output_specs[i]
                arg = (
                    old_output_spec.arg
                    if isinstance(
                        old_output_spec.arg, (ConstantArgument, CustomObjArgument)
                    )
                    else type(old_output_spec.arg)(node.name)
                )
                new_output_specs.append(
                    OutputSpec(old_output_spec.kind, arg, old_output_spec.target)
                )

            new_signature = ExportGraphSignature(
                input_specs=new_input_specs, output_specs=new_output_specs
            )
            return new_signature

        transformed_ep = ExportedProgram(
            root=transformed_gm,
            graph=transformed_gm.graph,
            graph_signature=_get_updated_graph_signature(
                self.graph_signature, transformed_gm
            ),
            state_dict=self.state_dict,
            range_constraints=_get_updated_range_constraints(
                transformed_gm,
                self.range_constraints,
            ),
            module_call_graph=copy.deepcopy(self._module_call_graph),
            example_inputs=self.example_inputs,
            constants=self.constants,
            verifiers=self.verifiers,
        )
        transformed_ep.graph_module.meta.update(self.graph_module.meta)
        transformed_ep.graph_module.meta.update(res.graph_module.meta)
        return transformed_ep

    def _check_input_constraints(self, flat_args_with_path):
        from torch._export.utils import _check_input_constraints_for_graph

        placeholders = [p for p in self.graph.nodes if p.op == "placeholder"]
        input_placeholders = [
            p
            for p, s in zip(placeholders, self.graph_signature.input_specs)
            if s.kind == InputKind.USER_INPUT
        ]
        _check_input_constraints_for_graph(
            input_placeholders, flat_args_with_path, self.range_constraints
        )

    @final
    def _validate(self):
        assert (
            len(self.verifiers) > 0
        ), "ExportedProgram must have at least one verifier."
        for v in self.verifiers:
            v().check(self)

    # TODO(zhxchen17) Formalize this.
    def _update(
        self, graph_module, graph_signature, *, state_dict=None, verifiers=None
    ) -> "ExportedProgram":
        return ExportedProgram(
            root=graph_module,
            graph=graph_module.graph,
            graph_signature=graph_signature,
            state_dict=state_dict if state_dict is not None else self.state_dict,
            range_constraints=copy.deepcopy(self.range_constraints),
            module_call_graph=copy.deepcopy(self._module_call_graph),
            example_inputs=self.example_inputs,
            constants=self.constants,
            verifiers=verifiers if verifiers is not None else self.verifiers,
        )


def _get_shape_env(gm):
    vals = [
        node.meta["val"]
        for node in gm.graph.nodes
        if node.meta.get("val", None) is not None
    ]
    from torch._guards import detect_fake_mode

    fake_mode = detect_fake_mode(vals)
    if fake_mode is not None:
        return fake_mode.shape_env
    for v in vals:
        if isinstance(v, torch.SymInt):
            return v.node.shape_env


def _get_updated_range_constraints(
    gm: torch.fx.GraphModule,
    old_range_constraints: "Optional[Dict[sympy.Symbol, Any]]" = None,
) -> "Dict[sympy.Symbol, Any]":
    assert old_range_constraints is not None

    shape_env = _get_shape_env(gm)
    if shape_env is None:
        return {}

    range_constraints = copy.copy(old_range_constraints)
    range_constraints = {
        k: v for k, v in range_constraints.items() if k not in shape_env.replacements
    }
    # Only when we have an unbacked symint, and it's used as constructor inputs,
    # runtime_var_to_range will make a difference compated to var_to_range.
    # e.g. [2, oo) -> [0, oo)
    for k, v in shape_env.var_to_range.items():
        if k not in shape_env.replacements and k not in range_constraints:
            range_constraints[k] = v
    return range_constraints


def _create_graph_module_for_export(root, graph):
    try:
        gm = torch.fx.GraphModule(root, graph)
    except SyntaxError:
        # If custom objects stored in memory are being used in the graph,
        # the generated python code will result in a syntax error on the custom
        # object, since it is unable to parse the in-memory object. However
        # we can still run the graph eagerly through torch.fx.Interpreter,
        # so we will bypass this error.
        warnings.warn(
            "Unable to execute the generated python source code from "
            "the graph. The graph module will no longer be directly callable, "
            "but you can still run the ExportedProgram, and if needed, you can "
            "run the graph module eagerly using torch.fx.Interpreter."
        )
        gm = torch.fx.GraphModule(root, torch.fx.Graph())
        gm._graph = graph

    return gm<|MERGE_RESOLUTION|>--- conflicted
+++ resolved
@@ -413,8 +413,10 @@
                     if arg.op == "get_attr":
                         for entry in torch.fx.proxy._COPY_META_FIELDS:
                             if entry in meta:
-<<<<<<< HEAD
-                                params_buffers_to_node_meta[arg.target][entry] = meta[entry]
+                                params_buffers_to_node_meta[arg.target][entry] = meta[
+                                    entry
+                                ]
+
         with _ignore_backend_decomps(), fake_mode, _override_composite_implicit_decomp(
             _preserve_ops,
             decomp_table,
@@ -431,24 +433,6 @@
                 constant_attrs,
                 _check_autograd_state=False,
             )
-=======
-                                params_buffers_to_node_meta[arg.target][entry] = meta[
-                                    entry
-                                ]
-
-        aten_export_artifact = _export_to_aten_ir(
-            mod,
-            # this requires empty kwargs, but not in pytree.flattened format
-            (
-                *fake_args_unwrapped[0],
-                *fake_args_unwrapped[1].values(),
-            ),
-            {},
-            fake_params_buffers,
-            constant_attrs,
-            _check_autograd_state=False,
-        )
->>>>>>> ead3cd66
 
         gm = aten_export_artifact.gm
         new_graph_signature = aten_export_artifact.sig
