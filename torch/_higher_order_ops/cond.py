--- conflicted
+++ resolved
@@ -2,11 +2,8 @@
 # mypy: allow-untyped-defs
 import contextlib
 import logging
-<<<<<<< HEAD
 import warnings
-=======
 from typing import Any, Callable, List, Tuple, Union
->>>>>>> 05fc568f
 
 import torch
 import torch._subclasses.functional_tensor
