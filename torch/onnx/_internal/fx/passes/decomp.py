from __future__ import annotations

from typing import Callable, Mapping, Optional

import torch
import torch._ops
import torch.fx
from torch.fx.experimental import proxy_tensor

from torch.onnx._internal import _beartype
from torch.onnx._internal.fx import _pass, diagnostics
from torch.onnx._internal.fx.passes import _utils


class Decompose(_pass.Transform):
    def __init__(
        self,
        diagnostic_context: diagnostics.DiagnosticContext,
        module: torch.fx.GraphModule,
        decomposition_table: Mapping[torch._ops.OpOverload, Callable],
        enable_dynamic_axes: bool,
        allow_fake_constant: Optional[bool] = False,
    ):
        super().__init__(diagnostic_context, module)
        self.decomposition_table = decomposition_table
        self.enable_dynamic_axes = enable_dynamic_axes
        self.allow_fake_constant = allow_fake_constant

    @_beartype.beartype
    def _run(self, *args, **kwargs) -> torch.fx.GraphModule:
        assert not kwargs, "kwargs is not supported in Decompose."

        # To preserve stack trace info after `make_fx`.
        module = _utils.wrap_graph_module_for_node_meta_preservation(self.module)

        # fake mode use static size to trace the size of tensors. while symbolic
        # mode generates aten::sym_size to dynamically trace the size of tensors.

        # e.g. fake mode:
        #  view: f32[3, 5, 20] = torch.ops.aten.view.default(x, [3, 5, 20])

        # e.g. symbolic mode:
        #  sym_size = torch.ops.aten.sym_size(x, 0)
        #  sym_size_1 = torch.ops.aten.sym_size(x, 1)
        #  sym_size_2 = torch.ops.aten.sym_size(x, 2)
        #  sym_size_3 = torch.ops.aten.sym_size(x, 3)
        #  mul = sym_size_2 * sym_size_3;  sym_size_2 = sym_size_3 = None
        #  view: f32[3, 5, 20] = torch.ops.aten.view.default(x, [sym_size, sym_size_1, mul])

        fx_mode = "symbolic" if self.enable_dynamic_axes else "fake"

        # Apply decomposition table to the input graph.
<<<<<<< HEAD
        # Make sure the feed-in "module" is stateless.
        decomposed_module = proxy_tensor.make_fx(
            module,
            decomposition_table=self.decomposition_table,
            tracing_mode=fx_mode,
            _allow_non_fake_inputs=True,
            _allow_fake_constant=self.allow_fake_constant,
        )(*args)
=======
        assert fake_mode is not None  # for mypy
        with proxy_tensor.maybe_disable_fake_tensor_mode(), python_dispatch.enable_python_dispatcher(), (
            fake_mode
        ):
            decomposed_module = proxy_tensor.make_fx(
                module,
                decomposition_table=self.decomposition_table,
                tracing_mode=tracing_mode,
                _allow_non_fake_inputs=True,
                _allow_fake_constant=self.allow_fake_constant,
            )(*maybe_fake_args)

>>>>>>> c379d628
        # Rename placeholder targets to match the original module's signature since
        # We don't want to map forward(x, y, z) to forward(arg0, arg1, arg2).
        _utils.replace_placeholder_name_and_target(decomposed_module, self.module)

        return decomposed_module<|MERGE_RESOLUTION|>--- conflicted
+++ resolved
@@ -1,12 +1,15 @@
 from __future__ import annotations
+
+import contextlib
 
 from typing import Callable, Mapping, Optional
 
 import torch
 import torch._ops
 import torch.fx
+from torch._dispatch import python as python_dispatch
+from torch._subclasses import fake_tensor
 from torch.fx.experimental import proxy_tensor
-
 from torch.onnx._internal import _beartype
 from torch.onnx._internal.fx import _pass, diagnostics
 from torch.onnx._internal.fx.passes import _utils
@@ -47,19 +50,20 @@
         #  mul = sym_size_2 * sym_size_3;  sym_size_2 = sym_size_3 = None
         #  view: f32[3, 5, 20] = torch.ops.aten.view.default(x, [sym_size, sym_size_1, mul])
 
-        fx_mode = "symbolic" if self.enable_dynamic_axes else "fake"
+        # Mimic `torch._dynamo.export(aten_graph=True)` behavior in invoking `make_fx`.
+        # TODO: May need revisit for user fake mode export + dynamic shape scenario.
+        fake_mode: Optional[fake_tensor.FakeTensorMode] = self.fake_mode
+        maybe_fake_args = self._maybe_fakefy_args(fake_mode, *args)
+        if fake_mode is not None:
+            # Using existing fake mode as context, signal `make_fx` that it does not need
+            # to create a new fake mode by passing tracing_mode as "real".
+            tracing_mode = "real"
+        else:
+            # Existing fake mode not found, signal `make_fx` to create one.
+            fake_mode = contextlib.nullcontext()  # type: ignore[assignment]
+            tracing_mode = "symbolic" if self.enable_dynamic_axes else "fake"
 
         # Apply decomposition table to the input graph.
-<<<<<<< HEAD
-        # Make sure the feed-in "module" is stateless.
-        decomposed_module = proxy_tensor.make_fx(
-            module,
-            decomposition_table=self.decomposition_table,
-            tracing_mode=fx_mode,
-            _allow_non_fake_inputs=True,
-            _allow_fake_constant=self.allow_fake_constant,
-        )(*args)
-=======
         assert fake_mode is not None  # for mypy
         with proxy_tensor.maybe_disable_fake_tensor_mode(), python_dispatch.enable_python_dispatcher(), (
             fake_mode
@@ -72,7 +76,6 @@
                 _allow_fake_constant=self.allow_fake_constant,
             )(*maybe_fake_args)
 
->>>>>>> c379d628
         # Rename placeholder targets to match the original module's signature since
         # We don't want to map forward(x, y, z) to forward(arg0, arg1, arg2).
         _utils.replace_placeholder_name_and_target(decomposed_module, self.module)
