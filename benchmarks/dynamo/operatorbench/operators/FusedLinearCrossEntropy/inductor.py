from utils.common import BenchmarkConfig

import torch

from . import FusedLinearCrossEntropyOperator, H, V
from .baseline import TorchLMHeadCE


class TorchLMHeadCECompiled(TorchLMHeadCE):
    def __init__(self, H: int, V: int, dtype: torch.dtype, ignore_index: int = -100):
        super().__init__(H, V, dtype, ignore_index)


class Operator(FusedLinearCrossEntropyOperator):
    variant = "Inductor"

    def __init__(self, benchmark_config: BenchmarkConfig):
        super().__init__(benchmark_config)
        self.operator = TorchLMHeadCECompiled(
            H=H, V=V, dtype=self.benchmark_config.dtype
        ).to(self.benchmark_config.device.value)
<<<<<<< HEAD
=======
        self.operator = torch.compile(self.operator)
>>>>>>> 9f293693
<|MERGE_RESOLUTION|>--- conflicted
+++ resolved
@@ -19,7 +19,4 @@
         self.operator = TorchLMHeadCECompiled(
             H=H, V=V, dtype=self.benchmark_config.dtype
         ).to(self.benchmark_config.device.value)
-<<<<<<< HEAD
-=======
-        self.operator = torch.compile(self.operator)
->>>>>>> 9f293693
+        self.operator = torch.compile(self.operator)