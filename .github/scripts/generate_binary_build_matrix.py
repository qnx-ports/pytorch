#!/usr/bin/env python3

"""Generates a matrix to be utilized through github actions

Will output a condensed version of the matrix if on a pull request that only
includes the latest version of python we support built on three different
architectures:
    * CPU
    * Latest CUDA
    * Latest ROCM
    * Latest XPU
"""

import os
from typing import Dict, List, Optional, Tuple


CUDA_ARCHES = ["11.8", "12.1", "12.4"]


CUDA_ARCHES_FULL_VERSION = {"11.8": "11.8.0", "12.1": "12.1.1", "12.4": "12.4.1"}


CUDA_ARCHES_CUDNN_VERSION = {"11.8": "9", "12.1": "9", "12.4": "9"}


ROCM_ARCHES = ["6.1", "6.2"]

XPU_ARCHES = ["xpu"]

CPU_CXX11_ABI_ARCH = ["cpu-cxx11-abi"]


CPU_AARCH64_ARCH = ["cpu-aarch64"]


CPU_S390X_ARCH = ["cpu-s390x"]


CUDA_AARCH64_ARCH = ["cuda-aarch64"]


PYTORCH_EXTRA_INSTALL_REQUIREMENTS = {
    "11.8": (
        "nvidia-cuda-nvrtc-cu11==11.8.89; platform_system == 'Linux' and platform_machine == 'x86_64' | "  # noqa: B950
        "nvidia-cuda-runtime-cu11==11.8.89; platform_system == 'Linux' and platform_machine == 'x86_64' | "
        "nvidia-cuda-cupti-cu11==11.8.87; platform_system == 'Linux' and platform_machine == 'x86_64' | "
        "nvidia-cudnn-cu11==9.1.0.70; platform_system == 'Linux' and platform_machine == 'x86_64' | "
        "nvidia-cublas-cu11==11.11.3.6; platform_system == 'Linux' and platform_machine == 'x86_64' | "
        "nvidia-cufft-cu11==10.9.0.58; platform_system == 'Linux' and platform_machine == 'x86_64' | "
        "nvidia-curand-cu11==10.3.0.86; platform_system == 'Linux' and platform_machine == 'x86_64' | "
        "nvidia-cusolver-cu11==11.4.1.48; platform_system == 'Linux' and platform_machine == 'x86_64' | "
        "nvidia-cusparse-cu11==11.7.5.86; platform_system == 'Linux' and platform_machine == 'x86_64' | "
        "nvidia-nccl-cu11==2.21.5; platform_system == 'Linux' and platform_machine == 'x86_64' | "
        "nvidia-nvtx-cu11==11.8.86; platform_system == 'Linux' and platform_machine == 'x86_64'"
    ),
    "12.1": (
        "nvidia-cuda-nvrtc-cu12==12.1.105; platform_system == 'Linux' and platform_machine == 'x86_64' | "  # noqa: B950
        "nvidia-cuda-runtime-cu12==12.1.105; platform_system == 'Linux' and platform_machine == 'x86_64' | "
        "nvidia-cuda-cupti-cu12==12.1.105; platform_system == 'Linux' and platform_machine == 'x86_64' | "
        "nvidia-cudnn-cu12==9.1.0.70; platform_system == 'Linux' and platform_machine == 'x86_64' | "
        "nvidia-cublas-cu12==12.1.3.1; platform_system == 'Linux' and platform_machine == 'x86_64' | "
        "nvidia-cufft-cu12==11.0.2.54; platform_system == 'Linux' and platform_machine == 'x86_64' | "
        "nvidia-curand-cu12==10.3.2.106; platform_system == 'Linux' and platform_machine == 'x86_64' | "
        "nvidia-cusolver-cu12==11.4.5.107; platform_system == 'Linux' and platform_machine == 'x86_64' | "
        "nvidia-cusparse-cu12==12.1.0.106; platform_system == 'Linux' and platform_machine == 'x86_64' | "
        "nvidia-nccl-cu12==2.21.5; platform_system == 'Linux' and platform_machine == 'x86_64' | "
        "nvidia-nvtx-cu12==12.1.105; platform_system == 'Linux' and platform_machine == 'x86_64'"
    ),
    "12.4": (
        "nvidia-cuda-nvrtc-cu12==12.4.127; platform_system == 'Linux' and platform_machine == 'x86_64' | "
        "nvidia-cuda-runtime-cu12==12.4.127; platform_system == 'Linux' and platform_machine == 'x86_64' | "
        "nvidia-cuda-cupti-cu12==12.4.127; platform_system == 'Linux' and platform_machine == 'x86_64' | "
        "nvidia-cudnn-cu12==9.1.0.70; platform_system == 'Linux' and platform_machine == 'x86_64' | "
        "nvidia-cublas-cu12==12.4.5.8; platform_system == 'Linux' and platform_machine == 'x86_64' | "
        "nvidia-cufft-cu12==11.2.1.3; platform_system == 'Linux' and platform_machine == 'x86_64' | "
        "nvidia-curand-cu12==10.3.5.147; platform_system == 'Linux' and platform_machine == 'x86_64' | "
        "nvidia-cusolver-cu12==11.6.1.9; platform_system == 'Linux' and platform_machine == 'x86_64' | "
        "nvidia-cusparse-cu12==12.3.1.170; platform_system == 'Linux' and platform_machine == 'x86_64' | "
        "nvidia-nccl-cu12==2.21.5; platform_system == 'Linux' and platform_machine == 'x86_64' | "
        "nvidia-nvtx-cu12==12.4.127; platform_system == 'Linux' and platform_machine == 'x86_64' | "
        "nvidia-nvjitlink-cu12==12.4.127; platform_system == 'Linux' and platform_machine == 'x86_64'"
    ),
}


def get_nccl_submodule_version() -> str:
    from pathlib import Path

    nccl_version_mk = (
        Path(__file__).absolute().parent.parent.parent
        / "third_party"
        / "nccl"
        / "nccl"
        / "makefiles"
        / "version.mk"
    )
    if not nccl_version_mk.exists():
        raise RuntimeError(
            "Please make sure that nccl submodule is checked out when importing this script"
        )
    with nccl_version_mk.open("r") as f:
        content = f.read()
    d = {}
    for l in content.split("\n"):
        if not l.startswith("NCCL_"):
            continue
        (k, v) = l.split(":=")
        d[k.strip()] = v.strip()
    return f"{d['NCCL_MAJOR']}.{d['NCCL_MINOR']}.{d['NCCL_PATCH']}"


def get_nccl_wheel_version(arch_version: str) -> str:
    import re

    requirements = map(
        str.strip, re.split("[;|]", PYTORCH_EXTRA_INSTALL_REQUIREMENTS[arch_version])
    )
    return next(x for x in requirements if x.startswith("nvidia-nccl-cu")).split("==")[
        1
    ]


def validate_nccl_dep_consistency(arch_version: str) -> None:
    wheel_ver = get_nccl_wheel_version(arch_version)
    submodule_ver = get_nccl_submodule_version()
    if wheel_ver != submodule_ver:
        raise RuntimeError(
            f"NCCL submodule version {submodule_ver} differs from wheel version {wheel_ver}"
        )


def arch_type(arch_version: str) -> str:
    if arch_version in CUDA_ARCHES:
        return "cuda"
    elif arch_version in ROCM_ARCHES:
        return "rocm"
    elif arch_version in XPU_ARCHES:
        return "xpu"
    elif arch_version in CPU_CXX11_ABI_ARCH:
        return "cpu-cxx11-abi"
    elif arch_version in CPU_AARCH64_ARCH:
        return "cpu-aarch64"
    elif arch_version in CPU_S390X_ARCH:
        return "cpu-s390x"
    elif arch_version in CUDA_AARCH64_ARCH:
        return "cuda-aarch64"
    else:  # arch_version should always be "cpu" in this case
        return "cpu"


# This can be updated to the release version when cutting release branch, i.e. 2.1
DEFAULT_TAG = os.getenv("RELEASE_VERSION_TAG", "main")

WHEEL_CONTAINER_IMAGES = {
    **{
        gpu_arch: f"pytorch/manylinux-builder:cuda{gpu_arch}-{DEFAULT_TAG}"
        for gpu_arch in CUDA_ARCHES
    },
    **{
        gpu_arch: f"pytorch/manylinux-builder:rocm{gpu_arch}-{DEFAULT_TAG}"
        for gpu_arch in ROCM_ARCHES
    },
    "xpu": f"pytorch/manylinux2_28-builder:xpu-{DEFAULT_TAG}",
    "cpu": f"pytorch/manylinux-builder:cpu-{DEFAULT_TAG}",
    "cpu-cxx11-abi": f"pytorch/manylinuxcxx11-abi-builder:cpu-cxx11-abi-{DEFAULT_TAG}",
    "cpu-aarch64": f"pytorch/manylinuxaarch64-builder:cpu-aarch64-{DEFAULT_TAG}",
    "cpu-s390x": f"pytorch/manylinuxs390x-builder:cpu-s390x-{DEFAULT_TAG}",
    "cuda-aarch64": f"pytorch/manylinuxaarch64-builder:cuda12.4-{DEFAULT_TAG}",
}

CONDA_CONTAINER_IMAGES = {
    **{
        gpu_arch: f"pytorch/conda-builder:cuda{gpu_arch}-{DEFAULT_TAG}"
        for gpu_arch in CUDA_ARCHES
    },
    "cpu": f"pytorch/conda-builder:cpu-{DEFAULT_TAG}",
}

PRE_CXX11_ABI = "pre-cxx11"
CXX11_ABI = "cxx11-abi"
RELEASE = "release"
DEBUG = "debug"

LIBTORCH_CONTAINER_IMAGES: Dict[Tuple[str, str], str] = {
    **{
        (
            gpu_arch,
            PRE_CXX11_ABI,
        ): f"pytorch/manylinux-builder:cuda{gpu_arch}-{DEFAULT_TAG}"
        for gpu_arch in CUDA_ARCHES
    },
    **{
        (
            gpu_arch,
            CXX11_ABI,
        ): f"pytorch/libtorch-cxx11-builder:cuda{gpu_arch}-{DEFAULT_TAG}"
        for gpu_arch in CUDA_ARCHES
    },
    **{
        (
            gpu_arch,
            PRE_CXX11_ABI,
        ): f"pytorch/manylinux-builder:rocm{gpu_arch}-{DEFAULT_TAG}"
        for gpu_arch in ROCM_ARCHES
    },
    **{
        (
            gpu_arch,
            CXX11_ABI,
        ): f"pytorch/libtorch-cxx11-builder:rocm{gpu_arch}-{DEFAULT_TAG}"
        for gpu_arch in ROCM_ARCHES
    },
    ("cpu", PRE_CXX11_ABI): f"pytorch/manylinux-builder:cpu-{DEFAULT_TAG}",
    ("cpu", CXX11_ABI): f"pytorch/libtorch-cxx11-builder:cpu-{DEFAULT_TAG}",
}

FULL_PYTHON_VERSIONS = ["3.9", "3.10", "3.11", "3.12"]


def translate_desired_cuda(gpu_arch_type: str, gpu_arch_version: str) -> str:
    return {
        "cpu": "cpu",
        "cpu-aarch64": "cpu",
        "cpu-cxx11-abi": "cpu-cxx11-abi",
        "cpu-s390x": "cpu",
        "cuda": f"cu{gpu_arch_version.replace('.', '')}",
        "cuda-aarch64": "cu124",
        "rocm": f"rocm{gpu_arch_version}",
        "xpu": "xpu",
    }.get(gpu_arch_type, gpu_arch_version)


def list_without(in_list: List[str], without: List[str]) -> List[str]:
    return [item for item in in_list if item not in without]


def generate_conda_matrix(os: str) -> List[Dict[str, str]]:
    ret: List[Dict[str, str]] = []
    arches = ["cpu"]
    python_versions = FULL_PYTHON_VERSIONS
    if os == "linux" or os == "windows":
        arches += CUDA_ARCHES
    for python_version in python_versions:
        # We don't currently build conda packages for rocm
        for arch_version in arches:
            gpu_arch_type = arch_type(arch_version)
            gpu_arch_version = "" if arch_version == "cpu" else arch_version
            ret.append(
                {
                    "python_version": python_version,
                    "gpu_arch_type": gpu_arch_type,
                    "gpu_arch_version": gpu_arch_version,
                    "desired_cuda": translate_desired_cuda(
                        gpu_arch_type, gpu_arch_version
                    ),
                    "container_image": CONDA_CONTAINER_IMAGES[arch_version],
                    "package_type": "conda",
                    "build_name": f"conda-py{python_version}-{gpu_arch_type}{gpu_arch_version}".replace(
                        ".", "_"
                    ),
                }
            )
    return ret


def generate_libtorch_matrix(
    os: str,
    abi_version: str,
    arches: Optional[List[str]] = None,
    libtorch_variants: Optional[List[str]] = None,
) -> List[Dict[str, str]]:
    if arches is None:
        arches = ["cpu"]
        if os == "linux":
            arches += CUDA_ARCHES
            arches += ROCM_ARCHES
        elif os == "windows":
            arches += CUDA_ARCHES

    if libtorch_variants is None:
        libtorch_variants = [
            "shared-with-deps",
            "shared-without-deps",
            "static-with-deps",
            "static-without-deps",
        ]

    ret: List[Dict[str, str]] = []
    for arch_version in arches:
        for libtorch_variant in libtorch_variants:
            # one of the values in the following list must be exactly
            # CXX11_ABI, but the precise value of the other one doesn't
            # matter
            gpu_arch_type = arch_type(arch_version)
            gpu_arch_version = "" if arch_version == "cpu" else arch_version
            # ROCm builds without-deps failed even in ROCm runners; skip for now
            if gpu_arch_type == "rocm" and "without-deps" in libtorch_variant:
                continue
            ret.append(
                {
                    "gpu_arch_type": gpu_arch_type,
                    "gpu_arch_version": gpu_arch_version,
                    "desired_cuda": translate_desired_cuda(
                        gpu_arch_type, gpu_arch_version
                    ),
                    "libtorch_variant": libtorch_variant,
                    "libtorch_config": abi_version if os == "windows" else "",
                    "devtoolset": abi_version if os != "windows" else "",
                    "container_image": (
                        LIBTORCH_CONTAINER_IMAGES[(arch_version, abi_version)]
                        if os != "windows"
                        else ""
                    ),
                    "package_type": "libtorch",
                    "build_name": f"libtorch-{gpu_arch_type}{gpu_arch_version}-{libtorch_variant}-{abi_version}".replace(
                        ".", "_"
                    ),
                }
            )
    return ret


def generate_wheels_matrix(
    os: str,
    arches: Optional[List[str]] = None,
    python_versions: Optional[List[str]] = None,
    use_split_build: bool = False,
) -> List[Dict[str, str]]:
    package_type = "wheel"
    if os == "linux" or os == "linux-aarch64" or os == "linux-s390x":
        # NOTE: We only build manywheel packages for x86_64 and aarch64 and s390x linux
        package_type = "manywheel"

    if python_versions is None:
        python_versions = FULL_PYTHON_VERSIONS + ["3.13", "3.13t"]

    if arches is None:
        # Define default compute archivectures
        arches = ["cpu"]
        if os == "linux":
            arches += CPU_CXX11_ABI_ARCH + CUDA_ARCHES + ROCM_ARCHES + XPU_ARCHES
        elif os == "windows":
            arches += CUDA_ARCHES + XPU_ARCHES
        elif os == "linux-aarch64":
            # Only want the one arch as the CPU type is different and
            # uses different build/test scripts
            arches = ["cpu-aarch64", "cuda-aarch64"]
        elif os == "linux-s390x":
            # Only want the one arch as the CPU type is different and
            # uses different build/test scripts
            arches = ["cpu-s390x"]

    ret: List[Dict[str, str]] = []
    for python_version in python_versions:
        for arch_version in arches:
            gpu_arch_type = arch_type(arch_version)
            gpu_arch_version = (
                ""
                if arch_version == "cpu"
                or arch_version == "cpu-cxx11-abi"
                or arch_version == "cpu-aarch64"
                or arch_version == "cpu-s390x"
                or arch_version == "cuda-aarch64"
                or arch_version == "xpu"
                else arch_version
            )

            # TODO: Enable python 3.13 on rocm, aarch64, windows
            if (
                gpu_arch_type == "rocm" or (os != "linux" and os != "linux-s390x")
            ) and (python_version == "3.13" or python_version == "3.13t"):
                continue

            # TODO: Enable python 3.13t on xpu and cpu-s390x
            if (
                gpu_arch_type == "xpu" or gpu_arch_type == "cpu-s390x"
            ) and python_version == "3.13t":
                continue

            if use_split_build and (
                arch_version not in ["12.4", "12.1", "11.8", "cpu"] or os != "linux"
            ):
                raise RuntimeError(
                    "Split build is only supported on linux with cuda 12.4, 12.1, 11.8, and cpu.\n"
                    f"Currently attempting to build on arch version {arch_version} and os {os}.\n"
                    "Please modify the matrix generation to exclude this combination."
                )

            # 12.1 linux wheels require PYTORCH_EXTRA_INSTALL_REQUIREMENTS to install

            if (
                arch_version in ["12.4", "12.1", "11.8"]
                and os == "linux"
                or arch_version == "cuda-aarch64"
            ):
                ret.append(
                    {
                        "python_version": python_version,
                        "gpu_arch_type": gpu_arch_type,
                        "gpu_arch_version": gpu_arch_version,
                        "desired_cuda": translate_desired_cuda(
                            gpu_arch_type, gpu_arch_version
                        ),
                        "use_split_build": "True" if use_split_build else "False",
                        "devtoolset": (
                            "cxx11-abi" if arch_version == "cuda-aarch64" else ""
                        ),
                        "container_image": WHEEL_CONTAINER_IMAGES[arch_version],
                        "package_type": package_type,
                        "pytorch_extra_install_requirements": (
                            PYTORCH_EXTRA_INSTALL_REQUIREMENTS[arch_version]
                            if os != "linux-aarch64"
                            else ""
                        ),
                        "build_name": f"{package_type}-py{python_version}-{gpu_arch_type}{gpu_arch_version}".replace(  # noqa: B950
                            ".", "_"
                        ),
                    }
                )
                # Special build building to use on Colab. Python 3.11 for 12.1 CUDA
                if python_version == "3.11" and arch_version == "12.1":
                    ret.append(
                        {
                            "python_version": python_version,
                            "gpu_arch_type": gpu_arch_type,
                            "gpu_arch_version": gpu_arch_version,
                            "desired_cuda": translate_desired_cuda(
                                gpu_arch_type, gpu_arch_version
                            ),
                            "use_split_build": "True" if use_split_build else "False",
                            "devtoolset": "",
                            "container_image": WHEEL_CONTAINER_IMAGES[arch_version],
                            "package_type": package_type,
<<<<<<< HEAD
                            "pytorch_extra_install_requirements": (
                                PYTORCH_EXTRA_INSTALL_REQUIREMENTS[arch_version]
                                if os != "linux-aarch64"
                                else ""
                            ),
                            "build_name": f"{package_type}-py{python_version}-{gpu_arch_type}{gpu_arch_version}-split".replace(  # noqa: B950
=======
                            "pytorch_extra_install_requirements": "",
                            "build_name": f"{package_type}-py{python_version}-{gpu_arch_type}{gpu_arch_version}-full".replace(  # noqa: B950
>>>>>>> 9231d20c
                                ".", "_"
                            ),
                        }
                    )
            else:
                ret.append(
                    {
                        "python_version": python_version,
                        "gpu_arch_type": gpu_arch_type,
                        "gpu_arch_version": gpu_arch_version,
                        "desired_cuda": translate_desired_cuda(
                            gpu_arch_type, gpu_arch_version
                        ),
                        "use_split_build": "True" if use_split_build else "False",
                        "devtoolset": (
                            "cxx11-abi" if arch_version == "cpu-cxx11-abi" else ""
                        ),
                        "container_image": WHEEL_CONTAINER_IMAGES[arch_version],
                        "package_type": package_type,
                        "build_name": f"{package_type}-py{python_version}-{gpu_arch_type}{gpu_arch_version}".replace(
                            ".", "_"
                        ),
                        "pytorch_extra_install_requirements": (
<<<<<<< HEAD
                            PYTORCH_EXTRA_INSTALL_REQUIREMENTS["12.1"]
                            if os != "linux"
=======
                            PYTORCH_EXTRA_INSTALL_REQUIREMENTS["12.1"]  # fmt: skip
                            if os != "linux" and gpu_arch_type != "xpu"
>>>>>>> 9231d20c
                            else ""
                        ),
                    }
                )

    return ret


validate_nccl_dep_consistency("12.4")
validate_nccl_dep_consistency("12.1")
validate_nccl_dep_consistency("11.8")<|MERGE_RESOLUTION|>--- conflicted
+++ resolved
@@ -432,17 +432,8 @@
                             "devtoolset": "",
                             "container_image": WHEEL_CONTAINER_IMAGES[arch_version],
                             "package_type": package_type,
-<<<<<<< HEAD
-                            "pytorch_extra_install_requirements": (
-                                PYTORCH_EXTRA_INSTALL_REQUIREMENTS[arch_version]
-                                if os != "linux-aarch64"
-                                else ""
-                            ),
-                            "build_name": f"{package_type}-py{python_version}-{gpu_arch_type}{gpu_arch_version}-split".replace(  # noqa: B950
-=======
                             "pytorch_extra_install_requirements": "",
                             "build_name": f"{package_type}-py{python_version}-{gpu_arch_type}{gpu_arch_version}-full".replace(  # noqa: B950
->>>>>>> 9231d20c
                                 ".", "_"
                             ),
                         }
@@ -466,13 +457,8 @@
                             ".", "_"
                         ),
                         "pytorch_extra_install_requirements": (
-<<<<<<< HEAD
                             PYTORCH_EXTRA_INSTALL_REQUIREMENTS["12.1"]
-                            if os != "linux"
-=======
-                            PYTORCH_EXTRA_INSTALL_REQUIREMENTS["12.1"]  # fmt: skip
                             if os != "linux" and gpu_arch_type != "xpu"
->>>>>>> 9231d20c
                             else ""
                         ),
                     }
