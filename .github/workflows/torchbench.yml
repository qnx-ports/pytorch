--- conflicted
+++ resolved
@@ -11,14 +11,9 @@
   cancel-in-progress: true
 
 jobs:
-<<<<<<< HEAD
   get-default-label-prefix:
+    if: github.repository_owner == 'pytorch'
     name: get-default-label-prefix
-=======
-  get-label-type:
-    if: github.repository_owner == 'pytorch'
-    name: get-label-type
->>>>>>> 9af18169
     uses: pytorch/pytorch/.github/workflows/_runner-determinator.yml@main
     with:
       triggering_actor: ${{ github.triggering_actor }}
