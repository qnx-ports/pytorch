--- conflicted
+++ resolved
@@ -348,8 +348,6 @@
        access_x * strides.x];
 }
 
-<<<<<<< HEAD
-=======
 template <typename scalar_t>
 void upsample_increment_value_bounded(
     device AtomicType_t<scalar_t>* data,
@@ -634,7 +632,6 @@
 
 } // namespace mps
 
->>>>>>> 9b2e453e
 TORCH_IMPL_FUNC(upsample_nearest1d_out_mps)
 (const Tensor& input, IntArrayRef output_size, std::optional<double> scale, const Tensor& output) {
   mps::upsample_out_template(input, output_size, std::nullopt, std::nullopt, scale, output, false, "nearest");
@@ -739,8 +736,6 @@
  const Tensor& grad_input) {
   mps::upsample_out_template(
       grad_output, output_size, input_size, scales_h, scales_w, grad_input, align_corners, "bilinear");
-<<<<<<< HEAD
-=======
 }
 
 TORCH_IMPL_FUNC(upsample_bicubic2d_out_mps)
@@ -763,7 +758,6 @@
  const Tensor& grad_input) {
   mps::upsample_bicubic2d_backward_out_template(
       grad_input, grad_output, output_size, input_size, align_corners, scales_h, scales_w);
->>>>>>> 9b2e453e
 }
 
 } // namespace at::native