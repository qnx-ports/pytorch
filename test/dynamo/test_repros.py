"""
PYTEST_DONT_REWRITE (prevents pytest from rewriting assertions, which interferes
with test_rewrite_assert_with_msg and test_rewrite_assert_without_msg)
"""

# Owner(s): ["module: dynamo"]
import collections
import contextlib
import copy
import dataclasses
import functools
import gc
import importlib
import inspect
import itertools
import os
import random
import unittest
import warnings
import weakref
from abc import ABC
from collections import namedtuple
from copy import deepcopy
from enum import Enum, IntEnum
from functools import wraps
from typing import Any, Dict, Iterator, List, Tuple
from unittest import mock

import numpy as np

import torch
import torch._dynamo.test_case
import torch._dynamo.testing
import torch._dynamo.utils
import torch._functorch.config
import torch.library
import torch.utils._pytree as pytree
from torch import nn
from torch._dynamo.debug_utils import same_two_models
from torch._dynamo.testing import CompileCounter, rand_strided, same
from torch._inductor.utils import fresh_inductor_cache
from torch.nn import functional as F
from torch.testing._internal.common_cuda import PLATFORM_SUPPORTS_FLASH_ATTENTION
from torch.testing._internal.common_utils import (
    disable_translation_validation_if_dynamic_shapes,
    instantiate_parametrized_tests,
    parametrize,
    skipIfWindows,
    TEST_WITH_ROCM,
)
from torch.testing._internal.two_tensor import TwoTensor


_orig_module_call = torch.nn.Module.__call__

# Custom operator that only supports CPU and Meta
lib = torch.library.Library("test_sample", "DEF")  # noqa: TOR901
lib.define("foo(Tensor self) -> Tensor")
lib.impl("foo", torch.sin, "CPU")


requires_cuda = unittest.skipUnless(torch.cuda.is_available(), "requires cuda")


_GLOBAL_CPU_TENSOR = torch.randn(3)

HAS_MSGSPEC = importlib.util.find_spec("msgspec")
if HAS_MSGSPEC:
    import msgspec


def exists(val):
    return val is not None


def maybe(fn):
    @wraps(fn)
    def inner(x, *args, **kwargs):
        if not exists(x):
            return x
        return fn(x, *args, **kwargs)

    return inner


def is_fx_tracing_test() -> bool:
    """
    Copied from the hpc trainer codebase
    """
    return torch.nn.Module.__call__ is not _orig_module_call


def has_detectron2():
    try:
        from detectron2.layers.mask_ops import _paste_masks_tensor_shape

        return _paste_masks_tensor_shape is not None
    except ImportError:
        return False


def _do_paste_mask(masks, boxes, img_h: int, img_w: int, skip_empty: bool = True):
    # from detectron2 mask_ops.py

    device = masks.device

    if skip_empty and not torch.jit.is_scripting():
        x0_int, y0_int = torch.clamp(boxes.min(dim=0).values.floor()[:2] - 1, min=0).to(
            dtype=torch.int32
        )
        x1_int = torch.clamp(boxes[:, 2].max().ceil() + 1, max=img_w).to(
            dtype=torch.int32
        )
        y1_int = torch.clamp(boxes[:, 3].max().ceil() + 1, max=img_h).to(
            dtype=torch.int32
        )
    else:
        x0_int, y0_int = 0, 0
        x1_int, y1_int = img_w, img_h
    x0, y0, x1, y1 = torch.split(boxes, 1, dim=1)  # each is Nx1

    N = masks.shape[0]

    img_y = torch.arange(y0_int, y1_int, device=device, dtype=torch.float32) + 0.5
    img_x = torch.arange(x0_int, x1_int, device=device, dtype=torch.float32) + 0.5
    img_y = (img_y - y0) / (y1 - y0) * 2 - 1
    img_x = (img_x - x0) / (x1 - x0) * 2 - 1
    # img_x, img_y have shapes (N, w), (N, h)

    gx = img_x[:, None, :].expand(N, img_y.size(1), img_x.size(1))
    gy = img_y[:, :, None].expand(N, img_y.size(1), img_x.size(1))
    grid = torch.stack([gx, gy], dim=3)

    if not torch.jit.is_scripting():
        if not masks.dtype.is_floating_point:
            masks = masks.float()
    img_masks = F.grid_sample(masks, grid.to(masks.dtype), align_corners=False)

    if skip_empty and not torch.jit.is_scripting():
        return img_masks[:, 0], (slice(y0_int, y1_int), slice(x0_int, x1_int))
    else:
        return img_masks[:, 0], ()


def global_fn(x):
    return torch.sin(x)


def cat(tensors, dim=0):
    # from detectron2 wrappers.py
    assert isinstance(tensors, (list, tuple))
    if len(tensors) == 1:
        return tensors[0]
    return torch.cat(tensors, dim)


def shapes_to_tensor(x, device=None):
    # from detectron2 wrappers.py
    if torch.jit.is_scripting():
        return torch.as_tensor(x, device=device)
    if torch.jit.is_tracing():
        assert all(
            isinstance(t, torch.Tensor) for t in x
        ), "Shape should be tensor during tracing!"
        # as_tensor should not be used in tracing because it records a constant
        ret = torch.stack(x)
        if ret.device != device:  # avoid recording a hard-coded device if not necessary
            ret = ret.to(device=device)
        return ret
    return torch.as_tensor(x, device=device)


fw_graph = [None]
bw_graph = [None]


def aot_graph_capture_backend(gm, args):
    from functorch.compile import min_cut_rematerialization_partition
    from torch._functorch.aot_autograd import aot_module_simplified

    def fw_compiler(gm, _):
        fw_graph[0] = gm
        return gm

    def bw_compiler(gm, _):
        bw_graph[0] = gm
        return gm

    return aot_module_simplified(
        gm,
        args,
        fw_compiler,
        bw_compiler,
        partition_fn=min_cut_rematerialization_partition,
        keep_inference_input_mutations=True,
    )


class Boxes:
    # from detectron2 poolers.py
    def __init__(self, tensor: torch.Tensor):
        """
        Args:
            tensor (Tensor[float]): a Nx4 matrix.  Each row is (x1, y1, x2, y2).
        """
        device = (
            tensor.device if isinstance(tensor, torch.Tensor) else torch.device("cpu")
        )
        tensor = torch.as_tensor(tensor, dtype=torch.float32, device=device)
        if tensor.numel() == 0:
            # Use reshape, so we don't end up creating a new tensor that does not depend on
            # the inputs (and consequently confuses jit)
            tensor = tensor.reshape((-1, 4)).to(dtype=torch.float32, device=device)
        assert tensor.dim() == 2 and tensor.size(-1) == 4, tensor.size()
        self.tensor = tensor

    def __len__(self) -> int:
        return self.tensor.shape[0]

    @property
    def device(self):
        return self.tensor.device


def convert_boxes_to_pooler_format(box_lists):
    # from detectron2 structures.py
    boxes = torch.cat([x.tensor for x in box_lists], dim=0)
    # __len__ returns Tensor in tracing.
    sizes = shapes_to_tensor([x.__len__() for x in box_lists], device=boxes.device)
    indices = torch.repeat_interleave(
        torch.arange(len(box_lists), dtype=boxes.dtype, device=boxes.device), sizes
    )
    return cat([indices[:, None], boxes], dim=1)


ReformerBackwardOutput = namedtuple(
    "ReformerBackwardOutput",
    ["attn_output", "hidden_states", "grad_attn_output", "grad_hidden_states"],
)
ReformerEncoderOutput = namedtuple(
    "ReformerEncoderOutput",
    ["hidden_states", "all_hidden_states", "all_attentions", "past_buckets_states"],
)


class _ReversibleFunction(torch.autograd.Function):
    # taken from modeling_reformer.py in huggingface
    @staticmethod
    def forward(
        ctx,
        hidden_states,
        layers,
        attention_mask,
        head_mask,
        num_hashes,
        all_hidden_states,
        all_attentions,
        past_buckets_states,
        use_cache,
        orig_sequence_length,
        output_hidden_states,
        output_attentions,
    ):
        all_buckets = ()

        # split duplicated tensor
        hidden_states, attn_output = torch.chunk(hidden_states, 2, dim=-1)

        for layer_id, (layer, layer_head_mask) in enumerate(zip(layers, head_mask)):
            if output_hidden_states is True:
                all_hidden_states.append(hidden_states)

            attn_output = layer(attn_output)
            all_buckets = all_buckets + (attn_output,)

        # Add last layer
        if output_hidden_states is True:
            all_hidden_states.append(hidden_states)

        # attach params to ctx for backward
        ctx.save_for_backward(attn_output.detach(), hidden_states.detach())
        ctx.layers = layers
        ctx.all_buckets = all_buckets
        ctx.head_mask = head_mask
        ctx.attention_mask = attention_mask

        # Concatenate 2 RevNet outputs
        return torch.cat([attn_output, hidden_states], dim=-1)

    @staticmethod
    def backward(ctx, grad_hidden_states):
        grad_attn_output, grad_hidden_states = torch.chunk(
            grad_hidden_states, 2, dim=-1
        )

        # free memory
        del grad_attn_output

        # num of return vars has to match num of forward() args
        # return gradient for hidden_states arg and None for other args
        return (
            grad_hidden_states,
            None,
            None,
            None,
            None,
            None,
            None,
            None,
            None,
            None,
            None,
            None,
        )


class ReformerEncoder(torch.nn.Module):
    def __init__(self) -> None:
        super().__init__()
        self.dropout = 0.5
        self.layer_norm = torch.nn.LayerNorm(512, eps=1.0e-12)
        self.layers = [torch.nn.Linear(256, 256)]

    def forward(
        self,
        hidden_states,
        attention_mask=None,
        head_mask=[None] * 6,
        num_hashes=None,
        use_cache=False,
        orig_sequence_length=64,
        output_hidden_states=False,
        output_attentions=False,
    ):
        # hidden_states and attention lists to be filled if wished
        all_hidden_states = []
        all_attentions = []
        past_buckets_states = [((None), (None)) for i in range(len(self.layers))]

        # concat same tensor for reversible ResNet
        hidden_states = torch.cat([hidden_states, hidden_states], dim=-1)
        hidden_states = _ReversibleFunction.apply(
            hidden_states,
            self.layers,
            attention_mask,
            head_mask,
            num_hashes,
            all_hidden_states,
            all_attentions,
            past_buckets_states,
            use_cache,
            orig_sequence_length,
            output_hidden_states,
            output_attentions,
        )

        # Apply layer norm to concatenated hidden states
        hidden_states = self.layer_norm(hidden_states)

        # Apply dropout
        hidden_states = torch.nn.functional.dropout(
            hidden_states, p=self.dropout, training=self.training
        )

        return ReformerEncoderOutput(
            hidden_states=hidden_states,
            all_hidden_states=all_hidden_states,
            all_attentions=all_attentions,
            past_buckets_states=past_buckets_states,
        )


class ListConfig:
    class ValueNode:
        def __init__(self, value):
            self.value = value

        def _dereference_node(self):
            return self

        def _is_missing(self):
            return False

        def _value(self):
            return self.value

    # Based on an example from omegaconfig.listconfig
    class ListIterator(Iterator[Any]):
        def __init__(self, lst: Any, resolve: bool) -> None:
            self.resolve = resolve
            self.iterator = iter(lst.__dict__["_content"])
            self.index = 0

        def __next__(self) -> Any:
            x = next(self.iterator)
            if self.resolve:
                x = x._dereference_node()
                if x._is_missing():
                    raise AssertionError

            self.index = self.index + 1
            if isinstance(x, ListConfig.ValueNode):
                return x._value()
            raise AssertionError

    def __iter__(self):
        return self._iter_ex(True)

    def _iter_ex(self, resolve: bool) -> Iterator[Any]:
        try:
            return ListConfig.ListIterator(self, resolve)
        except Exception:
            raise AssertionError from None

    def __init__(self) -> None:
        self._content = [
            ListConfig.ValueNode(1),
            ListConfig.ValueNode(3),
            ListConfig.ValueNode(torch.tensor([7.0])),
        ]


def longformer_chunk(hidden_states, window_overlap=256):
    """convert into overlapping chunks. Chunk size = 2w, overlap size = w"""

    # non-overlapping chunks of size = 2w
    hidden_states = hidden_states.view(
        hidden_states.size(0),
        hidden_states.size(1) // (window_overlap * 2),
        window_overlap * 2,
        hidden_states.size(2),
    )

    # use `as_strided` to make the chunks overlap with an overlap size = window_overlap
    chunk_size = list(hidden_states.size())
    chunk_size[1] = chunk_size[1] * 2 - 1

    chunk_stride = list(hidden_states.stride())
    chunk_stride[1] = chunk_stride[1] // 2
    return hidden_states.as_strided(size=chunk_size, stride=chunk_stride)


class PartialT5(torch.nn.Module):
    # Highly simplified T5Attention prefix
    def __init__(self) -> None:
        super().__init__()
        self.q = torch.nn.Linear(512, 512)
        self.k = torch.nn.Linear(512, 512)
        self.v = torch.nn.Linear(512, 512)

    def forward(
        self,
        hidden_states,
        key_value_states=None,
        past_key_value=None,
        query_length=None,
    ):
        batch_size, seq_length = hidden_states.shape[:2]

        real_seq_length = seq_length

        if past_key_value is not None:
            assert (
                len(past_key_value) == 2
            ), f"past_key_value should have 2 past states: keys and values. Got {len(past_key_value)} past states"
            real_seq_length += (
                past_key_value[0].shape[2] if query_length is None else query_length
            )

        def shape(states):
            """projection"""
            return states.view(batch_size, -1, 8, 64).transpose(1, 2)

        def project(hidden_states, proj_layer, key_value_states, past_key_value):
            """projects hidden states correctly to key/query states"""
            if key_value_states is None:
                # self-attn
                # (batch_size, n_heads, seq_length, dim_per_head)
                hidden_states = shape(proj_layer(hidden_states))
            elif past_key_value is None:
                # cross-attn
                # (batch_size, n_heads, seq_length, dim_per_head)
                hidden_states = shape(proj_layer(key_value_states))

            if past_key_value is not None:
                if key_value_states is None:
                    # self-attn
                    # (batch_size, n_heads, key_length, dim_per_head)
                    hidden_states = torch.cat([past_key_value, hidden_states], dim=2)
                else:
                    # cross-attn
                    hidden_states = past_key_value
            return hidden_states

        # get query states
        query_states = shape(
            self.q(hidden_states)
        )  # (batch_size, n_heads, seq_length, dim_per_head)

        # get key/value states
        key_states = project(
            hidden_states,
            self.k,
            key_value_states,
            past_key_value[0] if past_key_value is not None else None,
        )
        value_states = project(
            hidden_states,
            self.v,
            key_value_states,
            past_key_value[1] if past_key_value is not None else None,
        )

        # compute scores
        scores = torch.matmul(query_states, key_states.transpose(3, 2))

        # (truncated here )
        return scores, value_states


class ChunkReformerFeedForward(torch.nn.Module):
    # simplified from HF modeling_reformer.py
    def __init__(self) -> None:
        super().__init__()
        self.layer_norm = torch.nn.LayerNorm(256, eps=1e-12)
        self.dense = torch.nn.Linear(256, 256)
        self.output = torch.nn.Linear(256, 256)

    def forward(self, attention_output):
        return apply_chunking_to_forward(
            self.forward_chunk,
            attention_output + 1,
        )

    def forward_chunk(self, hidden_states):
        hidden_states = self.layer_norm(hidden_states)
        hidden_states = self.dense(hidden_states)
        return self.output(hidden_states)


def apply_chunking_to_forward(forward_fn, *input_tensors):
    # simplified from HF model_utils.py
    assert len(input_tensors) > 0
    tensor_shape = input_tensors[0].shape[1]
    assert all(input_tensor.shape[1] == tensor_shape for input_tensor in input_tensors)
    num_args_in_forward_chunk_fn = len(inspect.signature(forward_fn).parameters)
    if num_args_in_forward_chunk_fn != len(input_tensors):
        raise ValueError

    return forward_fn(*input_tensors)


def _validate_model_kwargs(fn, model_kwargs):
    # simplified from transformers.generation.utils._validate_model_kwargs
    unused_model_args = []
    model_args = set(inspect.signature(fn).parameters)
    for key, value in model_kwargs.items():
        if value is not None and key not in model_args:
            unused_model_args.append(key)
    if unused_model_args:
        raise ValueError(
            f"The following `model_kwargs` are not used by the model: {unused_model_args} (note: typos in the"
            " generate arguments will also show up in this list)"
        )


class FakeMamlInner(torch.nn.Module):
    def __init__(self) -> None:
        super().__init__()
        self.linear = torch.nn.Linear(784, 5)

    def forward(self, x, ignored=None, bn_training=False):
        return self.linear(x.view(x.shape[0], -1))


class PartialMaml(torch.nn.Module):
    # Highly simplified version of maml.meta.Meta.finetuning
    def __init__(self) -> None:
        super().__init__()
        self.net = FakeMamlInner()
        self.update_step_test = 10
        self.update_lr = 0.4

    def forward(self, x_spt, y_spt, x_qry, y_qry):
        querysz = x_qry.size(0)

        corrects = [0 for _ in range(self.update_step_test + 1)]

        # in order to not ruin the state of running_mean/variance and bn_weight/bias
        # we finetuning on the copied model instead of self.net
        net = deepcopy(self.net)

        # 1. run the i-th task and compute loss for k=0
        logits = net(x_spt)
        loss = F.cross_entropy(logits, y_spt)
        grad = torch.autograd.grad(loss, net.parameters())
        fast_weights = [
            p[1] - self.update_lr * p[0] for p in zip(grad, net.parameters())
        ]

        # this is the loss and accuracy before first update
        with torch.no_grad():
            # [setsz, nway]
            logits_q = net(x_qry, net.parameters(), bn_training=True)
            # [setsz]
            pred_q = F.softmax(logits_q, dim=1).argmax(dim=1)
            # scalar
            correct = torch.eq(pred_q, y_qry).sum().item()
            corrects[0] = corrects[0] + correct

        # this is the loss and accuracy after the first update
        with torch.no_grad():
            # [setsz, nway]
            logits_q = net(x_qry, fast_weights, bn_training=True)
            # [setsz]
            pred_q = F.softmax(logits_q, dim=1).argmax(dim=1)
            # scalar
            correct = torch.eq(pred_q, y_qry).sum().item()
            corrects[1] = corrects[1] + correct

        del net

        accs = torch.tensor(corrects) / querysz

        return accs


def softmax_backward_data(parent, grad_output, output, dim, self):
    from torch import _softmax_backward_data

    return _softmax_backward_data(grad_output, output, parent.dim, self.dtype)


class XSoftmax(torch.autograd.Function):
    # transformers.models.deberta.modeling_deberta.XSoftmax
    @staticmethod
    def forward(self, input, mask, dim):
        self.dim = dim
        rmask = ~(mask.to(torch.bool))
        output = input.masked_fill(rmask, torch.tensor(torch.finfo(input.dtype).min))
        output = torch.softmax(output, self.dim)
        output.masked_fill_(rmask, 0)
        self.save_for_backward(output, rmask)
        return output

    @staticmethod
    def backward(self, grad_output):
        (output, rmask) = self.saved_tensors
        inputGrad = softmax_backward_data(self, grad_output, output, self.dim, output)
        return inputGrad, None, None


class ModelOutput(collections.OrderedDict):
    """based on file_utils.py in HuggingFace"""

    def __getitem__(self, k):
        if isinstance(k, str):
            inner_dict = dict(self.items())
            return inner_dict[k]
        else:
            return self.to_tuple()[k]

    def __setattr__(self, name, value):
        if name in self.keys() and value is not None:
            # Don't call self.__setitem__ to avoid recursion errors
            super().__setitem__(name, value)
        super().__setattr__(name, value)

    def __setitem__(self, key, value):
        # Will raise a KeyException if needed
        super().__setitem__(key, value)
        # Don't call self.__setattr__ to avoid recursion errors
        super().__setattr__(key, value)

    def to_tuple(self):
        return tuple(self[k] for k in self.keys())


def create_rand_mask_from_inputs(
    from_blocked_mask,
    to_blocked_mask,
    rand_attn,
    num_attention_heads,
    num_rand_blocks,
    batch_size,
    from_seq_length,
    from_block_size,
):
    """taken from HF modeling_big_bird.py"""
    num_windows = from_seq_length // from_block_size - 2
    rand_mask = torch.stack(
        [p1[i1.flatten()] for p1, i1 in zip(to_blocked_mask, rand_attn)]
    )
    rand_mask = rand_mask.view(
        batch_size, num_attention_heads, num_windows, num_rand_blocks * from_block_size
    )
    rand_mask = torch.einsum("blq,bhlk->bhlqk", from_blocked_mask[:, 1:-1], rand_mask)
    return rand_mask


class SequentialAppendList(torch.nn.Sequential):
    """from timm/models/vovnet.py"""

    def forward(self, x: torch.Tensor, concat_list: List[torch.Tensor]) -> torch.Tensor:
        for i, module in enumerate(self):
            if i == 0:
                concat_list.append(module(x))
            else:
                concat_list.append(module(concat_list[-1]))
        x = torch.cat(concat_list, dim=1)
        return x, concat_list


class BatchNormAct2d(torch.nn.BatchNorm2d):
    """Taken from timm"""

    def __init__(
        self,
        num_features,
        eps=1e-5,
        momentum=0.1,
        affine=True,
        track_running_stats=True,
        act_layer=torch.nn.ReLU,
        inplace=True,
    ):
        super().__init__(
            num_features,
            eps=eps,
            momentum=momentum,
            affine=affine,
            track_running_stats=track_running_stats,
        )
        self.act = act_layer(inplace=inplace)

    @torch.jit.ignore
    def _forward_python(self, x):
        return super().forward(x)

    def forward(self, x):
        if torch.jit.is_scripting():
            x = self._forward_jit(x)
        else:
            x = self._forward_python(x)
        x = self.act(x)
        return x


def get_parameter_dtype(parameter):
    """from huggingface model_utils.py"""
    try:
        return next(parameter.parameters()).dtype
    except StopIteration:
        # For nn.DataParallel compatibility in PyTorch 1.5

        def find_tensor_attributes(module):
            tuples = [(k, v) for k, v in module.__dict__.items() if torch.is_tensor(v)]
            return tuples

        gen = parameter._named_members(get_members_fn=find_tensor_attributes)
        first_tuple = next(gen)
        return first_tuple[1].dtype


class DummyConfig:
    attn_layers = ["local", "lsh", "local", "lsh", "local", "lsh"]
    lsh_attn_chunk_length = 64
    local_attn_chunk_length = 64


def _get_min_chunk_len(config):
    """from hf_Reformer"""
    attn_types = config.attn_layers
    attn_types_set = set(attn_types)
    if len(attn_types_set) == 1 and attn_types[0] == "lsh":
        return config.lsh_attn_chunk_length
    elif len(attn_types_set) == 1 and attn_types[0] == "local":
        return config.local_attn_chunk_length
    elif len(attn_types_set) == 2 and attn_types_set == {"lsh", "local"}:
        return min(config.lsh_attn_chunk_length, config.local_attn_chunk_length)
    else:
        raise NotImplementedError(
            f"Only attn layer types 'lsh' and 'local' exist, but `config.attn_layers`: {config.attn_layers}. Select "
            "attn layer types from ['lsh', 'local'] only."
        )


def _stable_argsort(vector, dim):
    """from hf_Reformer"""
    # this function scales the vector so that torch.argsort is stable.
    # torch.argsort is not stable on its own
    scale_offset = torch.arange(vector.shape[dim], device=vector.device).view(1, 1, -1)
    scale_offset = scale_offset.expand(vector.shape)
    scaled_vector = vector.shape[dim] * vector + (scale_offset % vector.shape[dim])
    return torch.argsort(scaled_vector, dim=dim)


def _get_sorted_bucket_idx_and_undo_sorted_bucket_idx(buckets):
    """from hf_Reformer"""
    # no gradients are needed
    with torch.no_grad():
        # hash-based sort
        sorted_bucket_idx = _stable_argsort(buckets, dim=-1)

        # create simple indices to scatter to, to have undo sort
        indices = (
            torch.arange(sorted_bucket_idx.shape[-1], device=buckets.device)
            .view(1, 1, -1)
            .expand(sorted_bucket_idx.shape)
        )

        # get undo sort
        undo_sorted_bucket_idx = sorted_bucket_idx.new(*sorted_bucket_idx.size())
        undo_sorted_bucket_idx.scatter_(-1, sorted_bucket_idx, indices)

    return sorted_bucket_idx, undo_sorted_bucket_idx


class CustomList1(list):
    def __call__(self, x):
        for processor in self:
            x = processor(x)
        return x

    def clear(self):
        pass  # this prevents RestrictedListSubclassVariable from kicking in


class CustomList2(list):
    def __call__(self, x):
        for processor in self:
            x = processor(x)
        return x

    def length_times_10(self):
        return len(self) * 10

    def append_twice(self, x):
        self.extend([x, x])


def _merge_criteria_processor_list(default_list, custom_list):
    # simplified transformers/generation/utils.py
    if len(custom_list) == 0:
        return default_list
    for default in default_list:
        for custom in custom_list:
            if type(custom) is type(default):
                raise ValueError
    default_list.extend(custom_list)
    return default_list


class FeedForwardLayer(nn.Module):
    def __init__(self, d_model, dim_feedforward, activation, dropout) -> None:
        super().__init__()
        self.linear1 = nn.Linear(d_model, dim_feedforward)
        self.activation = activation
        self.dropout1 = nn.Dropout(dropout)
        self.linear2 = nn.Linear(dim_feedforward, d_model)
        self.dropout2 = nn.Dropout(dropout)

    def forward(self, x):
        return self.dropout2(
            self.linear2(self.dropout1(self.activation(self.linear1(x))))
        )


class TransformerEncoderLayer(nn.Module):
    def __init__(
        self,
        d_model,
        nhead,
        dim_feedforward=2048,
        dropout=0.1,
        activation=nn.ReLU(),
        layer_norm_eps=1e-5,
    ):
        super().__init__()
        self.self_attn = nn.MultiheadAttention(d_model, nhead, dropout=dropout)
        self.norm1 = nn.LayerNorm(d_model, eps=layer_norm_eps)
        self.norm2 = nn.LayerNorm(d_model, eps=layer_norm_eps)
        self.dropout = nn.Dropout(dropout)
        self.ff_block = FeedForwardLayer(d_model, dim_feedforward, activation, dropout)

    def forward(self, src, src_mask=None, src_key_padding_mask=None):
        x = src
        x = self.norm1(x + self._sa_block(x, src_mask, src_key_padding_mask))
        x = self.norm2(x + self._ff_block(x))
        return x

    # self-attention block
    def _sa_block(self, x, attn_mask, key_padding_mask):
        x = self.self_attn(
            x,
            x,
            x,
            attn_mask=attn_mask,
            key_padding_mask=key_padding_mask,
            need_weights=False,
        )[0]
        return self.dropout(x)

    # feed forward block
    def _ff_block(self, x):
        return self.ff_block(x)


class MockModule(torch.nn.Module):
    def inner_fn(self, left, right):
        return tuple(left) == tuple(right)

    def fn(self, tensor):
        if type(tensor) is int:
            return False

        torch.add(tensor, tensor)
        return self.inner_fn(tensor.shape, (1, 2, 3))


class IncByOne:
    def __init__(self, x):
        self.x = x + 1


class IncByTwo:
    def __init__(self, x):
        self.x = x + 2


class ReproTests(torch._dynamo.test_case.TestCase):
    def test_do_paste_mask(self):
        torch._dynamo.utils.counters.clear()
        cnt = torch._dynamo.testing.CompileCounter()
        opt__do_paste_mask = torch.compile(_do_paste_mask, backend=cnt)
        opt__do_paste_mask(
            torch.randn(1, 1, 28, 28),
            torch.tensor([[0.0, 1, 2, 4]]) * 1,
            427,
            640,
            True,
        )
        opt__do_paste_mask(
            torch.randn(1, 1, 28, 28),
            torch.tensor([[0.0, 1, 2, 4]]) * 2,
            427,
            640,
            True,
        )
        opt__do_paste_mask(
            torch.randn(1, 1, 28, 28),
            torch.tensor([[0.0, 1, 2, 4]]) * 3,
            612,
            612,
            True,
        )
        opt__do_paste_mask(
            torch.randn(1, 1, 28, 28),
            torch.tensor([[0.0, 1, 2, 4]]) * 4,
            612,
            612,
            True,
        )
        opt__do_paste_mask(
            torch.randn(1, 1, 28, 28),
            torch.tensor([[0.0, 1, 2, 4]]) * 2,
            427,
            640,
            False,
        )
        # (dynamic shapes, static shapes)
        self.assertIn(cnt.frame_count, (5, 7))
        self.assertIn(cnt.op_count, (92, 106, 119))

    def test_convert_boxes_to_pooler_format(self):
        boxes1 = [
            Boxes(torch.arange(0, 8).reshape((2, 4))),
            Boxes(torch.arange(8, 16).reshape((2, 4))),
        ]
        boxes2 = [
            Boxes(torch.arange(16, 20).reshape((1, 4))),
            Boxes(torch.arange(20, 24).reshape((1, 4))),
        ]
        correct1 = convert_boxes_to_pooler_format(boxes1)
        correct2 = convert_boxes_to_pooler_format(boxes2)
        fn = convert_boxes_to_pooler_format
        cnt = torch._dynamo.testing.CompileCounter()
        opt_fn = torch._dynamo.optimize(cnt)(fn)
        self.assertTrue(same(opt_fn(boxes1), correct1))
        self.assertTrue(same(opt_fn(boxes2), correct2))

        # repeat_interleave is a dynamic shape operator we do not execute/
        # In the future, we could reduce the frame_count down to 1
        # by guarding on the exact values of `Tensor repeats` arg
        if torch._dynamo.config.assume_static_by_default:
            self.assertExpectedInline(cnt.frame_count, """4""")
            self.assertExpectedInline(cnt.op_count, """10""")
        else:
            self.assertExpectedInline(cnt.frame_count, """4""")
            self.assertExpectedInline(cnt.op_count, """14""")

    def test_boxes_len(self):
        def fn(boxes):
            return len(boxes) + boxes.__len__() + boxes.tensor

        boxes1 = Boxes(torch.arange(0, 8).reshape((2, 4)))
        cnt = torch._dynamo.testing.CompileCounter()
        opt_fn = torch._dynamo.optimize_assert(cnt)(fn)
        self.assertTrue(same(opt_fn(boxes1), boxes1.tensor + 4.0))

        if torch._dynamo.config.assume_static_by_default:
            self.assertExpectedInline(cnt.frame_count, """1""")
            self.assertExpectedInline(cnt.op_count, """1""")
        else:
            self.assertExpectedInline(cnt.frame_count, """1""")
            self.assertExpectedInline(cnt.op_count, """2""")

    def _reformer(self, nopython):
        input = torch.randn([1, 64, 256])
        model = ReformerEncoder()
        torch.manual_seed(1337)
        correct = copy.deepcopy(model)(input)
        cnt = torch._dynamo.testing.CompileCounter()
        torch.manual_seed(1337)
        opt_model = torch._dynamo.optimize(cnt, nopython=nopython)(model)
        self.assertTrue(same(opt_model(input), correct))
        return cnt

    @requires_cuda
    def test_sub_alpha_scalar_repro(self):
        @torch.compile(backend="aot_eager")
        def f(x):
            return x.sub(1, alpha=2)

        f(torch.ones(2, device="cuda", dtype=torch.float64))

    # https://github.com/pytorch/pytorch/issues/113010
    def test_out_overload_non_contiguous(self):
        def f(x, y):
            return torch.abs(x, out=y.T)

        f_compiled = torch.compile(f, backend="aot_eager")

        x_ref = torch.arange(4, dtype=torch.float32).reshape(2, 2)
        y_ref = torch.arange(4, dtype=torch.float32).reshape(2, 2)
        x_test = torch.arange(4, dtype=torch.float32).reshape(2, 2)
        y_test = torch.arange(4, dtype=torch.float32).reshape(2, 2)

        out_ref = f(x_ref, y_ref)
        out_test = f_compiled(x_test, y_test)
        self.assertEqual(out_ref, out_test)
        self.assertEqual(y_ref, y_test)

    # https://github.com/pytorch/pytorch/issues/109053
    def test_view_dtype_overload(self):
        def f(x):
            return x.view(torch.int32)

        f_compiled = torch.compile(f, backend="aot_eager")

        x1 = torch.ones(4, requires_grad=True)
        out_ref = f(x1)
        out_test = f_compiled(x1)
        self.assertEqual(out_ref, out_test)

        x2 = torch.ones(4, requires_grad=False)
        out_ref = f(x2)
        out_test = f_compiled(x2)
        self.assertEqual(out_ref, out_test)

    # https://github.com/pytorch/pytorch/issues/90552
    def test_intermediate_leaf_requires_grad(self):
        def f(x):
            leaf = torch.ones(2, requires_grad=True)
            return leaf, leaf * 2

        f_compiled = torch.compile(f, backend="aot_eager")
        x = torch.arange(4, dtype=torch.float32).reshape(2, 2)

        leaf, out = f(x)
        leaf_test, out_test = f_compiled(x)
        out.sum().backward()
        out_test.sum().backward()
        self.assertEqual(leaf.grad, leaf_test.grad)

    # https://github.com/pytorch/pytorch/issues/113263
    def test_unpack_hooks_dont_run_during_tracing(self):
        def f(x, y):
            return x * y

        f_compiled = torch.compile(f, backend="aot_eager")

        pack_count = 0
        unpack_count = 0

        def pack_hook(x):
            nonlocal pack_count
            pack_count += 1
            return x

        # unpack hook shouldn't run during compilation, while we trace the forward
        def unpack_hook(x):
            nonlocal unpack_count
            unpack_count += 1
            return x

        x = torch.ones(4, requires_grad=True)
        y = torch.ones(4, requires_grad=False)
        with torch.autograd.graph.saved_tensors_hooks(pack_hook, unpack_hook):
            out_test = f_compiled(x, y)
            self.assertEqual(pack_count, 1)
            self.assertEqual(unpack_count, 0)
            out_test.sum().backward()
            self.assertEqual(pack_count, 1)
            self.assertEqual(unpack_count, 1)

    # https://github.com/pytorch/pytorch/issues/113263
    def test_unpack_hooks_can_be_disabled(self):
        def f(x, y):
            return x * y

        f_compiled = torch.compile(f, backend="aot_eager")

        x = torch.ones(4, requires_grad=True)
        y = torch.ones(4, requires_grad=False)
        with torch.autograd.graph.disable_saved_tensors_hooks("hooks are disabled"):
            out_test = f_compiled(x, y)
            out_test.sum().backward()

    # https://github.com/pytorch/pytorch/issues/113263
    def test_disabling_unpack_hooks_within_compiled_region(self):
        def g(z):
            with torch.autograd.graph.disable_saved_tensors_hooks("hooks are disabled"):
                return z + 5

        def f(x, y):
            z = x * y
            return g(z)

        f_compiled = torch.compile(f, backend="aot_eager")

        x = torch.ones(4, requires_grad=True)
        y = torch.ones(4, requires_grad=False)
        out_test = f_compiled(x, y)
        out_test.sum().backward()

    # See https://github.com/pytorch/pytorch/issues/97745
    def test_gan_repro_trying_to_backward_through_the_graph_a_second_time(self):
        def f(a, b):
            c = torch.ones(2, 2)
            d = torch.ones(2, 2)
            e = torch.matmul(a, c)
            g_loss = torch.abs(e - d).mean()
            g_loss.backward()
            fake_d_pred = torch.matmul(b, e.detach())
            d_loss = fake_d_pred.mean()
            d_loss.backward()

        a_ref = torch.randn(2, 2, requires_grad=True)
        b_ref = torch.randn(2, 2, requires_grad=True)
        out_ref = f(a_ref, b_ref)

        a_test = a_ref.clone().detach().requires_grad_(True)
        b_test = b_ref.clone().detach().requires_grad_(True)
        out_test = torch.compile(f, backend="aot_eager")(a_test, b_test)

        self.assertEqual(out_ref, out_test)
        self.assertEqual(a_ref.grad, a_test.grad)
        self.assertEqual(b_ref.grad, b_test.grad)

    # https://github.com/pytorch/pytorch/issues/111603
    def test_tuple_enum_as_key_dict(self):
        class MyEnum(Enum):
            A = "a"

        class SomeModel(torch.nn.Module):
            def __init__(self) -> None:
                super().__init__()
                self.linear = torch.nn.Linear(1, 1)

            def forward(self, x) -> torch.Tensor:
                return self.linear(x[MyEnum.A])

        x = {MyEnum.A: torch.rand(8, 1)}
        model_pytorch = SomeModel()
        model = torch.compile(model_pytorch)
        # Executing twice works
        model(x)
        y = model(x)
        self.assertEqual(y, model_pytorch(x))

    def test_embedding_backward_broadcasting_decomp(self):
        def f(grad_output, indices):
            num_weights = 10
            padding_idx = 1
            scale_grad_by_freq = True
            return torch.ops.aten.embedding_dense_backward(
                grad_output, indices, num_weights, padding_idx, scale_grad_by_freq
            )

        f_compiled = torch.compile(f, backend="aot_eager")

        grad_output = torch.ones(2, 4, 3, dtype=torch.float16)
        indices = torch.ones(2, 4, dtype=torch.int64)

        out_ref = f(grad_output, indices)
        out_test = f_compiled(grad_output, indices)

        self.assertEqual(out_ref, out_test)

    def test_reformer_eval(self):
        with torch.no_grad():
            cnt = self._reformer(nopython=True)
        self.assertEqual(cnt.frame_count, 1)
        self.assertEqual(cnt.op_count, 11)

    def test_reformer_train(self):
        with torch.enable_grad():
            cnt = self._reformer(nopython=False)
        expected_op_count = (
            """11""" if torch._dynamo.config.inline_inbuilt_nn_modules else """5"""
        )

        self.assertExpectedInline(cnt.frame_count, """1""")
        self.assertExpectedInline(cnt.op_count, expected_op_count)

    @disable_translation_validation_if_dynamic_shapes
    def test_longformer_chunk(self):
        input1 = torch.randn([1, 4096, 1])
        input2 = torch.randn([12, 4096, 64])
        correct1 = longformer_chunk(input1)
        correct2 = longformer_chunk(input2)
        fn = longformer_chunk
        cnt = torch._dynamo.testing.CompileCounter()
        opt_fn = torch._dynamo.optimize_assert(cnt)(fn)
        self.assertTrue(same(opt_fn(input1), correct1))
        self.assertTrue(same(opt_fn(input2), correct2))
        self.assertTrue(same(opt_fn(input1), correct1))
        self.assertTrue(same(opt_fn(input2), correct2))

        if torch._dynamo.config.assume_static_by_default:
            if torch._dynamo.config.automatic_dynamic_shapes:
                self.assertExpectedInline(cnt.frame_count, """2""")
                self.assertExpectedInline(cnt.op_count, """8""")
            else:
                self.assertExpectedInline(cnt.frame_count, """2""")
                self.assertExpectedInline(cnt.op_count, """4""")
        else:
            self.assertExpectedInline(cnt.frame_count, """2""")
            self.assertExpectedInline(cnt.op_count, """19""")

    def test_hf_t5_forward(self):
        input = torch.randn([1, 2048, 512])
        model = PartialT5()
        correct = model(input)
        cnt = torch._dynamo.testing.CompileCounter()
        opt_model = torch._dynamo.optimize_assert(cnt)(model)
        self.assertTrue(same(opt_model(input), correct))

        if torch._dynamo.config.assume_static_by_default:
            self.assertExpectedInline(cnt.frame_count, """1""")
            self.assertExpectedInline(cnt.op_count, """11""")
        else:
            self.assertExpectedInline(cnt.frame_count, """1""")
            self.assertExpectedInline(cnt.op_count, """11""")

    def test_module_in_skipfiles(self):
        model = nn.Linear(10, 10)
        cnt = torch._dynamo.testing.CompileCounter()
        torch.compile(model, backend=cnt, fullgraph=True)(torch.randn([5, 10]))
        self.assertEqual(cnt.frame_count, 1)
        self.assertEqual(cnt.op_count, 1)

    def test_function_in_skipfiles(self):
        cnt = torch._dynamo.testing.CompileCounter()
        torch.compile(torch.sin, backend=cnt, fullgraph=True)(torch.randn([5, 10]))
        self.assertEqual(cnt.frame_count, 1)
        self.assertEqual(cnt.op_count, 1)

    def test_slicing_dynamic_shape(self):
        def fn(y):
            x = torch.ones(8)
            idx = y[0]
            out = x[idx:]
            return (out + 3) * 5

        counter = torch._dynamo.testing.CompileCounter()
        opt_fn = torch._dynamo.optimize(counter)(fn)
        out = opt_fn(torch.ones(10, dtype=torch.long))
        # idx should be 1 -> slicing off [1:] of 8 elem tensor
        self.assertEqual(list(out.shape), [7])

        self.assertEqual(counter.op_count, 2)
        self.assertEqual(counter.frame_count, 1)

        self.assertEqual(list(opt_fn(torch.tensor([4])).shape), [4])

    def test_slicing_dynamic_shape_setitem(self):
        def fn(input_lengths: torch.Tensor, new_ones_1):
            getitem_13 = input_lengths[3]
            new_ones_1[(3, slice(getitem_13, None, None))] = 0
            setitem_13 = new_ones_1
            return (setitem_13,)

        x = torch.randn(10).to(dtype=torch.int64)
        y = torch.randn(10, 204)
        ref = fn(x, y)
        opt_fn = torch._dynamo.optimize("aot_eager")(fn)
        res = opt_fn(x, y)
        self.assertTrue(same(ref, res))

    @torch._dynamo.config.patch(error_on_recompile=True)
    @torch.fx.experimental._config.patch(use_duck_shape=False)
    def test_dynamic_shape_disable_duck_size(self):
        class TestModel(nn.Module):
            def __init__(
                self,
            ):
                super().__init__()

            def forward(self, x: torch.Tensor, val: int) -> torch.Tensor:
                return x + val

        main_model = TestModel().to(memory_format=torch.channels_last)
        opt_model = torch.compile(main_model, backend="eager", dynamic=True)

        x1 = torch.rand(2, 5, 10, 10).to(memory_format=torch.channels_last)
        x2 = torch.rand(2, 5, 4, 8).to(memory_format=torch.channels_last)

        o1_ref = main_model(x1, 4)
        o1 = opt_model(x1, 4)

        o2_ref = main_model(x2, 20)
        o2 = opt_model(x2, 20)

    def test_chunk_reformer_ff(self):
        input = torch.randn([1, 4096, 256])
        model = ChunkReformerFeedForward()
        correct = model(input)
        cnt = torch._dynamo.testing.CompileCounter()
        opt_model = torch._dynamo.optimize_assert(cnt)(model)
        self.assertTrue(same(opt_model(input), correct))

        self.assertEqual(cnt.frame_count, 1)
        self.assertLessEqual(cnt.op_count, 10)

    # see: https://github.com/pytorch/pytorch/issues/80067
    # NB: When you remove the expectedFailure, don't forget to
    # uncomment/adjust the assertEqual below
    @unittest.expectedFailure
    @torch._dynamo.config.patch(
        fake_tensor_propagation=True, capture_scalar_outputs=True
    )
    def test_maml_item_capture(self):
        a = torch.randn(5, 1, 28, 28)
        b = torch.zeros(5, dtype=torch.int64)
        c = torch.randn(75, 1, 28, 28)
        d = torch.zeros(75, dtype=torch.int64)
        model = PartialMaml()
        correct = model(a, b, c, d)
        cnt = torch._dynamo.testing.CompileCounter()
        opt_model = torch._dynamo.optimize(cnt)(model)
        for _ in range(10):
            self.assertTrue(same(opt_model(a, b, c, d), correct))

        # if torch._dynamo.config.assume_static_by_default:
        #     self.assertExpectedInline(cnt.frame_count, """2""")
        # else:
        #     self.assertExpectedInline(cnt.frame_count, """3""")
        # TODO(jansel): figure out why op count depends on imports
        self.assertIn(cnt.op_count, (36, 35, 34, 29, 28, 27))

    # see: https://github.com/pytorch/pytorch/issues/80067
    @torch._dynamo.config.patch(capture_scalar_outputs=False)
    def test_maml_no_item_capture(self):
        a = torch.randn(5, 1, 28, 28)
        b = torch.zeros(5, dtype=torch.int64)
        c = torch.randn(75, 1, 28, 28)
        d = torch.zeros(75, dtype=torch.int64)
        model = PartialMaml()
        correct = model(a, b, c, d)
        cnt = torch._dynamo.testing.CompileCounter()
        opt_model = torch._dynamo.optimize(cnt)(model)
        for _ in range(10):
            self.assertTrue(same(opt_model(a, b, c, d), correct))

        if torch._dynamo.config.assume_static_by_default:
            self.assertExpectedInline(cnt.frame_count, """4""")
        else:
            self.assertExpectedInline(cnt.frame_count, """5""")

    def test_hf_model_output(self):
        ex = ModelOutput(a=torch.randn(10), b=torch.randn(10), c=torch.randn(10))

        def fn1(x):
            return x["a"] + 1

        def fn2(x):
            return x.a + 1

        def fn3(x):
            return x.to_tuple()[0] + 1

        def fn4(x):
            return x[0] + 1

        cnt = torch._dynamo.testing.CompileCounter()
        for fn in (fn1, fn2, fn3, fn4):
            cnt.clear()
            opt_fn = torch._dynamo.optimize_assert(cnt)(fn)
            self.assertTrue(same(opt_fn(ex), ex.a + 1))
            self.assertEqual(cnt.frame_count, 1)
            self.assertEqual(cnt.op_count, 1)

    @disable_translation_validation_if_dynamic_shapes
    def test_create_rand_mask_from_inputs(self):
        args = [
            torch.randn([1, 64, 64]),
            torch.randn([1, 64, 64]),
            torch.zeros([1, 12, 62, 3], dtype=torch.int64),
            12,
            3,
            1,
            4096,
            64,
        ]
        correct = create_rand_mask_from_inputs(*args)
        fn = create_rand_mask_from_inputs

        cnt = torch._dynamo.testing.CompileCounter()
        opt_fn = torch._dynamo.optimize_assert(cnt)(fn)
        self.assertTrue(same(opt_fn(*args), correct))
        if torch._dynamo.config.assume_static_by_default:
            self.assertExpectedInline(cnt.frame_count, """1""")
            self.assertExpectedInline(cnt.op_count, """8""")
        else:
            self.assertExpectedInline(cnt.frame_count, """1""")
            self.assertExpectedInline(cnt.op_count, """11""")

    def test_rng_state(self):
        def fn():
            state = torch.get_rng_state()
            before = torch.rand(1000)
            torch.set_rng_state(state)
            after = torch.rand(1000)
            return before, after

        cnt = torch._dynamo.testing.CompileCounter()
        opt_fn = torch._dynamo.optimize(cnt)(fn)

        before, after = opt_fn()
        self.assertTrue(same(before, after))
        self.assertEqual(cnt.frame_count, 2)
        self.assertEqual(cnt.op_count, 2)  # rand, rand
        try:
            graph, _ = torch._dynamo.export(fn)()
            # See https://github.com/pytorch/pytorch/pull/87490
            self.fail("unexpected export success")
        except torch._dynamo.exc.Unsupported:
            pass

    def test_threading_local(self):
        import threading

        foo = threading.local()
        foo.x = torch.rand(1)

        def f(x):
            return torch.cat([x, foo.x])

        cnt = torch._dynamo.testing.CompileCounter()
        opt_f = torch._dynamo.optimize(cnt, nopython=True)(f)

        inp = torch.ones(1)
        out = f(inp)
        opt_out = opt_f(inp)
        self.assertEqual(opt_out, out)
        self.assertEqual(cnt.frame_count, 1)

    def test_seq_append_list(self):
        x = torch.randn(4, 10)
        model = SequentialAppendList(
            torch.nn.Linear(10, 10),
            torch.nn.ReLU(),
            torch.nn.Linear(10, 10),
            torch.nn.ReLU(),
        )
        # this one is tricky because it mutates the list provided as an input
        l1 = [x]
        l2 = [x]
        correct, _ = model(x, l1)
        cnt = torch._dynamo.testing.CompileCounter()
        opt_model = torch._dynamo.optimize_assert(cnt)(model)
        result, l3 = opt_model(x, l2)
        self.assertTrue(same(result, correct))
        self.assertTrue(same(l1, l2))
        self.assertIs(l2, l3)
        self.assertEqual(cnt.frame_count, 1)
        self.assertEqual(cnt.op_count, 5)

    def test_batch_norm_act(self):
        a = torch.randn(5, 1, 28, 28)
        model = BatchNormAct2d(1).eval()
        correct = model(a)
        cnt = torch._dynamo.testing.CompileCounter()
        if not torch._dynamo.config.specialize_int:
            # _local_scalar_dense causes graph break w 0-dim tensor
            opt_model = torch._dynamo.optimize(cnt)(model)
            self.assertTrue(same(opt_model(a), correct))
            return

        opt_model = torch._dynamo.optimize_assert(cnt)(model)
        self.assertTrue(same(opt_model(a), correct))
        self.assertEqual(cnt.frame_count, 1)
        self.assertEqual(cnt.op_count, 2)

    def test_get_parameter_dtype(self):
        model = SequentialAppendList(
            torch.nn.Linear(10, 10),
            torch.nn.ReLU(),
        )

        def fn(model, x):
            return x + torch.randn(10, dtype=get_parameter_dtype(model))

        cnt = torch._dynamo.testing.CompileCounter()
        opt_fn = torch._dynamo.optimize_assert(cnt)(fn)
        self.assertEqual(opt_fn(model, torch.randn(10)).dtype, torch.float32)
        self.assertEqual(cnt.frame_count, 1)
        self.assertEqual(cnt.op_count, 2)

    def test_nn_parameter(self):
        def test_fn():
            a = torch.nn.Parameter(torch.randn(5, 5))
            # Checks that TensorVariable stores the type information correctly
            self.assertTrue(isinstance(a, torch.nn.Parameter))
            return a

        cnt = torch._dynamo.testing.CompileCounter()
        opt_test_fn = torch._dynamo.optimize(cnt)(test_fn)
        out = opt_test_fn()
        self.assertTrue(isinstance(out, torch.nn.Parameter))

    def test_Size(self):
        def test_fn():
            a = torch.randn(4)
            x = torch.Size([1, 2, 3])
            # Checks that SizeVariable return torch.Size object
            assert isinstance(x, torch.Size)
            # Causes graph breaks and checks reconstruction of SizeVariable
            # object
            self.assertIsInstance(x, torch.Size)
            return a

        cnt = torch._dynamo.testing.CompileCounter()
        opt_test_fn = torch._dynamo.optimize(cnt)(test_fn)
        opt_test_fn()

    # See https://github.com/pytorch/pytorch/issues/100067
    def test_copy_weird_strides(self):
        # This test requires inductor's copy() decomp to preserve strides properly.
        def test_fn(a):
            b = torch.zeros(48, 4, 256, 513)
            b[:, 0, 1:256, 1:256] = a
            c = b.view(4, 12, 1024, 513)
            d = c.transpose(2, 1)
            d.add_(1)
            return d

        sh, st, dt, dev, rg = (
            (48, 255, 255),
            (787968, 513, 1),
            torch.float16,
            "cpu",
            True,
        )
        a = rand_strided(sh, st, dt, dev).requires_grad_(rg)
        compiled_f = torch.compile(test_fn, backend="aot_eager_decomp_partition")
        out1 = test_fn(a)
        out2 = compiled_f(a)
        self.assertEqual(out1, out2)

    def test_indexing_with_list(self):
        def test_fn():
            def run_test(tensor, *idx):
                npt = tensor.numpy()
                assert npt[idx].shape == tensor[idx].shape

            x = torch.arange(0, 10)
            cases = [
                [None, None],
                [1, None],
            ]

            for case in cases:
                run_test(x, *case)

            return torch.randn(4)

        cnt = torch._dynamo.testing.CompileCounter()
        opt_test_fn = torch._dynamo.optimize(cnt)(test_fn)
        opt_test_fn()

    def test_reformer_min_chunk_len(self):
        def fn(cfg):
            t = torch.empty(10)
            t.fill_(_get_min_chunk_len(cfg))
            return t[0]

        cfg = DummyConfig()
        cnt = torch._dynamo.testing.CompileCounter()
        opt_fn = torch._dynamo.optimize_assert(cnt)(fn)
        self.assertEqual(opt_fn(cfg), 64)
        # With unspec int, maximum computation is preserved
        self.assertExpectedInline(cnt.frame_count, """1""")
        self.assertExpectedInline(cnt.op_count, """3""")

    def test_reformer_sorting(self):
        x = torch.zeros([1, 12, 4096], dtype=torch.int64)
        correct = _get_sorted_bucket_idx_and_undo_sorted_bucket_idx(x)
        fn = _get_sorted_bucket_idx_and_undo_sorted_bucket_idx

        cnt = torch._dynamo.testing.CompileCounter()
        opt_fn = torch._dynamo.optimize_assert(cnt)(fn)
        self.assertTrue(same(opt_fn(x), correct))
        if torch._dynamo.config.assume_static_by_default:
            self.assertExpectedInline(cnt.frame_count, """1""")
            self.assertExpectedInline(cnt.op_count, """14""")
        else:
            self.assertExpectedInline(cnt.frame_count, """1""")
            self.assertExpectedInline(cnt.op_count, """16""")

    def test_recursive_map(self):
        # https://github.com/pytorch/torchdynamo/issues/132
        def _recursive_map(struct, batch_dim=0):
            for k, v in struct.items():
                if v is not None:
                    if isinstance(v, dict):
                        _recursive_map(v)
                    else:
                        struct[k] = v

        def toy_example(a, b, v):
            x = a / (torch.abs(a) + 1)
            if v is not None:
                _recursive_map(v)
            return x * b

        cnt = torch._dynamo.testing.CompileCounter()
        opt_toy_example = torch._dynamo.optimize(cnt)(toy_example)
        opt_toy_example(
            torch.randn(10),
            torch.randn(10),
            {"layer0": {"memory_keys": torch.randn(10)}},
        )
        self.assertEqual(cnt.frame_count, 1)
        self.assertEqual(cnt.op_count, 4)

    def test_issue114171(self):
        device = torch.device("cpu")

        def fcnn(in_dim, out_dim, hidden_dim, activation=torch.nn.GELU):
            layers = [
                torch.nn.Linear(in_dim, hidden_dim, device=device),
                activation(),
                torch.nn.Linear(hidden_dim, out_dim, device=device),
            ]
            return torch.nn.Sequential(*layers)

        class testmodel(torch.nn.Module):
            def __init__(self) -> None:
                super().__init__()
                self.interaction_networks = torch.nn.ModuleList(
                    [fcnn(262, 1174, 400) for _ in range(4)]
                )

            def interact(self, x, cycle):
                return self.interaction_networks[cycle](x)

        model = testmodel()
        forward_aot = torch.compile(
            model.interact, fullgraph=True, dynamic=True, backend="eager"
        )

        x = torch.rand([111, 262], device=device)
        y2 = forward_aot(x, 2)  # previously failed

    def test_issue175(self):
        n_heads = 2
        d_model = 64
        model = TransformerEncoderLayer(d_model, n_heads)
        inp = torch.randn(1, d_model)
        cnt = torch._dynamo.testing.CompileCounter()
        opt_model = torch._dynamo.optimize(cnt, nopython=True)(model)
        opt_model(inp)
        opt_model(inp)
        self.assertEqual(cnt.frame_count, 1)

        self.assertEqual(
            15 if torch._dynamo.config.inline_inbuilt_nn_modules else 12, cnt.op_count
        )

    def test_exec_import(self):
        def fn1():
            exec("import math")

        def fn2():
            try:
                math.sqrt(4)
                return False
            except NameError:
                return True

        def fn3():
            fn1()
            return fn2()

        self.assertTrue(fn3())
        opt_fn3 = torch._dynamo.optimize("eager")(fn3)
        self.assertTrue(opt_fn3())

    def test_exec_wildcard_import(self):
        # Test that globals are not carried over from frame to frame
        def fn1():
            exec("from torch import *")

        def fn2():
            x = torch.zeros(4)
            for i in range(5):
                x = x + i
            return x

        def fn3():
            fn1()
            return fn2()

        ref = fn3()
        opt_fn3 = torch._dynamo.optimize("eager")(fn3)
        res = opt_fn3()
        self.assertTrue(same(ref, res))

    def test_with_on_graph_break_inst(self):
        def reversible(x):
            print("Hello world")  # Cause graph break so inline fails
            return torch.sin(torch.cos(x))

        def fn(x):
            with torch.enable_grad():
                a = torch.sin(x)
                b = reversible(a)
                c = torch.sigmoid(b)
                c.sum().backward()
                return x.grad

        x = torch.randn(3, requires_grad=True)
        x.grad = None
        with torch.no_grad():
            ref = fn(x)

        x.grad = None
        opt_fn = torch._dynamo.optimize("eager")(fn)
        with torch.no_grad():
            res = opt_fn(x)
        self.assertTrue(same(ref, res))

    def test_with_on_graph_break_nested(self):
        def reversible(x):
            torch._dynamo.graph_break()  # Cause graph break so inline fails
            return torch.sin(torch.cos(x))

        def fn(x):
            # nested context manager failed previously
            with torch.no_grad():
                with torch.enable_grad():
                    a = torch.sin(x)
                    b = reversible(a)
                    c = torch.sigmoid(b)
                    c.sum().backward()
                    return x.grad

        x = torch.randn(3, requires_grad=True)
        x.grad = None
        with torch.no_grad():
            ref = fn(x)

        x.grad = None
        opt_fn = torch._dynamo.optimize("eager")(fn)
        with torch.no_grad():
            res = opt_fn(x)
        self.assertTrue(same(ref, res))

    # https://github.com/pytorch/torchdynamo/issues/1446
    def test_grad_mode_carrying_correct_state_after_graph_break(self):
        def fn(x):
            with torch.no_grad():
                y = x * 3
                print("Break")
                z = x + 2
            return y, z

        x = torch.randn(3, requires_grad=True)
        opt_fn = torch._dynamo.optimize("eager")(fn)
        y, z = opt_fn(x)
        self.assertFalse(y.requires_grad)
        self.assertFalse(z.requires_grad)

    def test_abc_setattr(self):
        # tests that we correctly bail out of __setattr__ calls

        # TODO: does not ensure ABC classes are correctly inferred as ClassVariables
        # (doesn't test the fix for 'super()')

        class BaseModule(torch.nn.Module, ABC):
            def blah(self, x):
                return x + 1

        class Derived(BaseModule):
            def __setattr__(self, name, value) -> None:
                super().__setattr__(name, value)

            def forward(self, x):
                # expect a graph break on __setattr__
                self.foo = 0
                return self.blah(x)

            def blah(self, x):
                return super().blah(x)

        x = torch.randn(3, requires_grad=True)
        mod = Derived()
        opt_mod = torch._dynamo.optimize("eager")(mod)
        opt_mod(x)

        # Not sure what this test is testing. It was earlier graph breaking on
        # __dict__, so the counter >= 2. With __dict__ support, there is no
        # graph break.
        self.assertGreaterEqual(torch._dynamo.utils.counters["frames"]["ok"], 1)
        self.assertGreaterEqual(torch._dynamo.utils.counters["frames"]["total"], 1)

    @torch._dynamo.config.patch("suppress_errors", True)
    def test_guard_fail_tensor_bool(self):
        @torch._dynamo.disable(recursive=False)
        def fn():
            condition_shape = (5, 5)
            dtypes = (torch.bool,)
            shapes = (
                (),
                (5,),
                (1, 5),
            )

            tensors = [
                torch.empty(shape, dtype=dtype).fill_(17)
                for shape, dtype in itertools.product(shapes, dtypes)
            ]

            x_vals = (5.0, *tensors)
            y_vals = (6.0, *tensors)

            @torch._dynamo.disable
            def get_expected(condition, x, y):
                x_np = x.cpu().numpy() if isinstance(x, torch.Tensor) else x
                y_np = y.cpu().numpy() if isinstance(y, torch.Tensor) else y
                return torch.from_numpy(
                    np.where(condition.cpu().numpy(), x_np, y_np)
                ).to(common_dtype)

            for x, y in zip(x_vals, y_vals):
                condition = torch.empty(*condition_shape, dtype=torch.bool).bernoulli_()
                common_dtype = torch.result_type(x, y)

                def check_equal(condition, x, y):
                    # NumPy aggressively promotes to double, hence cast to output to correct dtype
                    expected = get_expected(condition, x, y)
                    result = torch.where(condition, x, y)
                    assert torch.allclose(expected, result)

                check_equal(condition, x, y)
                check_equal(condition, y, x)

        fn()
        opt_fn = torch._dynamo.optimize("eager")(fn)
        opt_fn()

    def test_guard_fail_nested_tuple(self):
        def fn(args):
            return torch.ones(()), args[0] * 2

        # This adds a tensor check on args[1][0] and args[1][1]
        args1 = (torch.ones(1), (torch.ones(1), torch.ones(1)))
        args2 = (torch.ones(1), torch.ones(1))
        opt_fn = torch._dynamo.optimize("eager")(fn)
        ref = opt_fn(args1)
        res = opt_fn(args2)

        self.assertTrue(same(ref, res))

    def test_nullcontext1(self):
        @torch.compile(fullgraph=True, backend="eager")
        def fn(x, ctx):
            x = x.sin()
            with ctx:
                x = x.cos()
            x = x.sin()
            return x

        y = torch.randn(10)
        self.assertTrue(same(fn(y, contextlib.nullcontext()), y.sin().cos().sin()))

    def test_nullcontext2(self):
        @torch.compile(fullgraph=True, backend="eager")
        def fn(x, ctx):
            x = x.sin()
            with ctx():
                x = x.cos()
            x = x.sin()
            return x

        y = torch.randn(10)
        self.assertTrue(same(fn(y, contextlib.nullcontext), y.sin().cos().sin()))

    def test_no_grad_inline(self):
        @torch.no_grad()
        def a(x):
            return x.sin()

        @torch.compile(backend="eager", fullgraph=True)
        def b(x):
            return a(x).cos()

        y = torch.randn(10)
        self.assertTrue(same(b(y), y.sin().cos()))

    @skipIfWindows(
        msg="torch._dynamo.exc.TorchRuntimeError: Failed running call_function <class 'torch.LongTensor'>(*(FakeTensor(..., size=(10,), dtype=torch.int32),), **{}):"  # noqa: B950
    )
    def test_longtensor_list(self):
        for partition in [0, 5, 10]:

            @torch._dynamo.disable
            def rand_gen():
                rand_vals = [random.randint(5, 10) for _ in range(10)]
                # List of tensors mixed with np.arrays
                return list(np.array(rand_vals[:partition])) + [
                    torch.tensor(val) for val in rand_vals[partition:]
                ]

            def fn(x):
                random_list = rand_gen()
                z = torch.LongTensor(random_list)
                return x * z

            x = torch.ones(10) * 2

            random.seed(0)
            ref0 = fn(x)
            ref1 = fn(x)

            random.seed(0)
            opt_fn = torch._dynamo.optimize("eager")(fn)
            res0 = opt_fn(x)
            res1 = opt_fn(x)

            self.assertTrue(same(ref0, res0))
            self.assertTrue(same(ref1, res1))

    def test_primtorch(self):
        @torch._dynamo.optimize("eager")
        def fn(x):
            torch._refs.abs(x)

        fn(torch.randn(3))

    @unittest.expectedFailure
    # inline_call [('inline in skipfiles: bind ...python3.10/inspect.py', 1)]
    def test_primtorch_no_graph_break(self):
        @torch._dynamo.optimize("eager", nopython=True)
        def fn(x):
            torch._refs.abs(x)

        fn(torch.randn(3))

    def test_torch_tensor_ops_no_graph_break(self):
        @torch._dynamo.optimize("eager", nopython=True)
        def fn(x):
            torch.Tensor.abs_(x)

        fn(torch.randn(3))

    @unittest.skipIf(
        not isinstance(torch.ops.aten.abs, torch._ops.OpOverloadPacket),
        "old pt doesn't work",
    )
    def test_torch_ops_aten(self):
        # Picked an op that doesn't show up in the default list
        @torch._dynamo.optimize("eager", nopython=True)
        def fn(x):
            return torch.ops.aten.absolute(x)

        fn(torch.randn(3))

    def test_hf_gelu_inline(self):
        class GELUActivation(nn.Module):
            def __init__(self) -> None:
                super().__init__()
                self.act = nn.functional.gelu

            def forward(self, input):
                return self.act(input)

        @torch._dynamo.optimize("eager", nopython=True)
        def fn(x):
            return GELUActivation()(x)

        y = torch.randn(10)
        self.assertTrue(same(fn(y), nn.functional.gelu(y)))

        @torch._dynamo.optimize("eager", nopython=True)
        def fn_returns(x):
            return GELUActivation(), x + 1

        act, _ = fn_returns(y)
        self.assertIsInstance(act, GELUActivation)
        self.assertIs(act.act, nn.functional.gelu)
        self.assertTrue(hasattr(act, "_buffers"))  # check that __init__ got called

    def test_dropout_inline(self):
        @torch._dynamo.optimize("eager")
        def fn(x):
            return torch.nn.Dropout(0.1)(x)

        y = torch.randn(10)
        torch.manual_seed(1337)
        ref = nn.functional.dropout(y, 0.1)
        torch.manual_seed(1337)
        res = fn(y)
        self.assertTrue(same(ref, res))

    def test_setitem_boolean_mask_diff(self):
        def fn(x, b, y):
            x = x.clone()
            x[b] = y
            return x

        opt_fn = torch._dynamo.optimize("aot_eager")(fn)
        x = torch.randn(4, requires_grad=True)
        b = torch.tensor([True, False, True, False])
        y = torch.randn(2, requires_grad=True)
        opt_fn(x, b, y)

    def test_setitem_tuple_boolean_mask_diff(self):
        def fn(x, b, y):
            x = x.clone()
            x[:, b] = y
            return x

        opt_fn = torch._dynamo.optimize("aot_eager")(fn)
        x = torch.randn(8, 4, requires_grad=True)
        b = torch.tensor([True, False, True, False])
        y = torch.randn(2, requires_grad=True)
        opt_fn(x, b, y)

    def test_torch_tensor_ops(self):
        def fn(x):
            return torch.Tensor.abs_(x)

        x = torch.randn(3)
        opt_fn = torch._dynamo.optimize("eager", nopython=True)(fn)
        y = fn(x)
        y_ = opt_fn(x)
        self.assertTrue(same(y, y_))

    def test_guard_ordering_shape_fail(self):
        # If a function which takes a tensor has an inner function which
        # is compiled and generates a guard on its shape,
        # they are evaluated in the wrong order. So if on a subsequent call
        # an int is passed instead of a tensor, guard evaluation will crash
        # with a "no attribute: shape" error
        m = MockModule()
        opt_m = torch._dynamo.optimize("eager")(m)
        opt_m.fn(torch.ones((5, 5)))
        opt_m.fn(-3)

    def test_tensor_isinstance_tuple(self):
        @torch._dynamo.optimize("eager")
        def fn():
            t = torch.ones(5, 5)
            if not isinstance(t, (int, torch.Tensor)):
                msg = str.format(
                    "{0} is not an instance of {1}",
                    type(t),
                    (int, torch.Tensor),
                )
                raise ValueError(msg)
            return True

        fn()

    def test_isinstance_dtype(self):
        @torch._dynamo.optimize("eager", nopython=True)
        def fn(x):
            isinstance(torch.bfloat16, torch.dtype)
            return x

        fn(torch.randn(3))

    def test_isinstance_storage(self):
        @torch._dynamo.optimize("eager")
        def fn(x):
            f = bytearray([0x00, 0x01, 0x02, 0x03, 0x04, 0x05, 0x10, 0x40])
            bools = torch.BoolStorage.from_buffer(f, "big")
            assert isinstance(bools, torch.BoolStorage)
            return x

        fn(torch.randn(3))

    def test_issue111522(self):
        @torch.compile(backend="eager", fullgraph=True)
        def f(x, y):
            return x + y.a

        class A:
            a = 2

        self.assertEqual(f(torch.zeros(2), A()), torch.full([2], 2.0))

        del A.a

        # graph break on missing attr
        with self.assertRaises(torch._dynamo.exc.Unsupported):
            f(torch.zeros(2), A())

    def test_dict_list_values(self):
        def inner_fn(args):
            return [x[1].shape for x in args]

        @torch._dynamo.optimize("eager")
        def fn(tensors):
            return inner_fn(zip(itertools.count(), tensors["args"]))

        fn({"args": [torch.ones(5, 5), torch.ones(5, 6), torch.ones(5, 7)]})
        fn({"args": [torch.ones(5, 5)]})

    def test_dict_iter(self):
        class MyMod(torch.nn.Module):
            def forward(self, x):
                z = {"my": 1, "const": 2, "dict": 3, "variable": 4}
                tot = 0
                for key in z:
                    tot += z[key]

                return tot

        x = torch.tensor([0])
        model = MyMod()
        opt_model = torch._dynamo.optimize("eager", nopython=True)(model)
        y = opt_model(x)

        self.assertEqual(y, 10)

    def test_sort_out(self):
        dtype = torch.float32
        device = "cpu"

        def fn():
            tensor = torch.randn((3, 5), dtype=dtype, device=device)[:, 0]
            values1 = torch.tensor(0, dtype=dtype, device=device)
            indices1 = torch.tensor(0, dtype=torch.long, device=device)
            torch.sort(tensor, out=(values1, indices1))
            self.assertEqual(values1.stride(), (1,))
            self.assertEqual(indices1.stride(), (1,))

        fn()
        opt_fn = torch._dynamo.optimize("eager")(fn)
        opt_fn()

    def test_sort_out2(self):
        class MyModule(torch.nn.Module):
            def __init__(self) -> None:
                super().__init__()
                self.sorted = torch.nn.Buffer(torch.ones(4, 4))
                self.indices = torch.nn.Buffer(torch.ones(4, 4, dtype=torch.long))

            def forward(self, x):
                torch.sort(x, out=(self.sorted, self.indices))
                return (x + 1, self.sorted, self.indices)

        x = torch.randn(4, 4)
        m = MyModule()
        ref = m(x)
        opt_m = torch._dynamo.optimize("eager")(m)
        res = opt_m(x)
        self.assertTrue(same(ref, res))

    def test_sigmoid_out(self):
        dtype = torch.float32
        device = "cpu"

        def fn():
            inp = torch.randn((3, 5), dtype=dtype, device=device)
            out1 = torch.tensor(0, dtype=dtype, device=device)
            torch.sigmoid(inp, out=out1)
            self.assertEqual(out1.numel(), 15)

        fn()
        opt_fn = torch._dynamo.optimize("eager")(fn)
        opt_fn()

    def test_sigmoid_out2(self):
        class MyModule(torch.nn.Module):
            def __init__(self) -> None:
                super().__init__()
                self.base = torch.nn.Buffer(torch.ones(4, 4))

            def forward(self, x):
                torch.sigmoid(x, out=self.base)
                return x + self.base

        x = torch.randn(4, 4)
        m = MyModule()
        ref = m(x)
        opt_m = torch._dynamo.optimize("eager")(m)
        res = opt_m(x)
        self.assertTrue(same(ref, res))

    def test_slice_into_list_mutable(self):
        class Mod(torch.nn.Module):
            def forward(self, listy):
                x = listy[3:5]
                for i in range(10):
                    z = torch.abs(torch.randn(10)) + 1
                    x[0] = z
                return x

        m = Mod()
        listy = [torch.randn(10)] * 10

        cnt = torch._dynamo.testing.CompileCounter()
        opt_m = torch._dynamo.optimize(cnt, nopython=True)(m)
        opt_m.forward(listy)

        self.assertEqual(cnt.frame_count, 1)

    @torch._dynamo.config.patch(capture_scalar_outputs=True)
    def test_issue111918(self):
        cnt = CompileCounter()

        @torch.compile(backend=cnt, dynamic=True)
        def fn(x):
            x = x + 1
            y = x.item()
            if y > 2:
                return x * 2
            else:
                return x * 3

        x = torch.tensor([3.0])
        fn(x)
        self.assertEqual(cnt.frame_count, 2)
        self.assertEqual(cnt.op_count, 4)

        torch._dynamo.reset()
        fn = torch.compile(fn, fullgraph=True, backend="eager")
        with self.assertRaises(torch._dynamo.exc.UserError):
            fn(x)

    def test_vdd_duplicate_error(self):
        def fn(a, dt):
            keys = list(dt._jt_dict.keys())
            p = torch.cos(dt._jt_dict[keys[0]]._value)
            q = torch.sin(a)
            r = torch.sigmoid(dt._jt_dict[keys[0]]._value)
            return p + q + r

        class Value:
            def __init__(self) -> None:
                self._value = torch.randn(4)

        class Sample:
            def __init__(self) -> None:
                self._jt_dict = {}
                self._jt_dict["POSITION_ID"] = Value()

        a = torch.randn(4)
        sample = Sample()

        ref = fn(a, sample)

        optimized_fn = torch._dynamo.optimize("eager", nopython=True)(fn)
        res = optimized_fn(a, sample)

        self.assertTrue(same(ref, res))

    def test_specialized_stride(self):
        def f():
            e = torch.empty(4)
            x = e[::2]
            return x.stride()

        self.assertEqual(f(), torch._dynamo.optimize("eager")(f)())

    def test_out_none(self):
        # https://github.com/pytorch/pytorch/issues/92814
        def fn(input):
            return torch.nn.functional.normalize(input, dim=0, out=None)

        x = torch.rand([1])
        self.assertEqual(fn(x), torch._dynamo.optimize("eager")(fn)(x))

    def test_multi_import(self):
        if not has_detectron2():
            raise unittest.SkipTest("requires detectron2")

        @torch._dynamo.optimize("eager", nopython=True)
        def to_bitmasks(boxes):
            from detectron2.layers.mask_ops import (
                _paste_masks_tensor_shape,
                paste_masks_in_image,
            )

            if (
                paste_masks_in_image is not None
                and _paste_masks_tensor_shape is not None
            ):
                return boxes + 1

        self.assertTrue((to_bitmasks(torch.zeros(10)) == torch.ones(10)).all())

    def test_multi_dot_import(self):
        def fn1(x):
            return torch.sin(x)

        def fn(x):
            import torch.fx

            _ = torch.fx.symbolic_trace(fn1)
            return x * 2

        x = torch.randn(10)
        fn(x)
        cnt = torch._dynamo.testing.CompileCounter()
        opt_fn = torch._dynamo.optimize(cnt)(fn)
        opt_fn(x)
        self.assertEqual(cnt.frame_count, 1)

    def test_relative_import(self):
        try:
            from . import utils as _  # noqa: F401

            def fn(x):
                from .utils import tensor_for_import_testing

                return x * 2 * tensor_for_import_testing

        except ImportError:

            def fn(x):
                from utils import tensor_for_import_testing

                return x * 2 * tensor_for_import_testing

        x = torch.randn(10)
        fn(x)
        cnt = torch._dynamo.testing.CompileCounter()
        opt_fn = torch._dynamo.optimize(cnt, nopython=True)(fn)
        opt_fn(x)
        self.assertEqual(cnt.frame_count, 1)

    def test_relative_import_no_modulename(self):
        try:
            from . import utils as _  # noqa: F401

            def fn(x):
                from . import utils

                return x * 2 * utils.tensor_for_import_testing

        except ImportError:

            def fn(x):
                import utils

                return x * 2 * utils.tensor_for_import_testing

        x = torch.randn(10)
        fn(x)
        cnt = torch._dynamo.testing.CompileCounter()
        opt_fn = torch._dynamo.optimize(cnt, nopython=True)(fn)
        opt_fn(x)
        self.assertEqual(cnt.frame_count, 1)

    def test_bigbird_unsqueeze_inplace(self):
        def fn(reshape_2):
            view_2 = reshape_2.clone()
            view_2.unsqueeze_(2)
            cat_11 = torch.cat([view_2], dim=2)
            view_13 = cat_11.view((2, 12, 64, -1))
            return (view_13,)

        x = torch.randn(2, 12, 64, 64, requires_grad=True)
        ref = fn(x)
        opt_fn = torch._dynamo.optimize("aot_eager")(fn)
        res = opt_fn(x)
        self.assertTrue(same(ref, res))

    def test_issue1466_size_aot_autograd(self):
        def fn(x):
            # do a tensor op and a size compute
            y = x * 2
            x_size = x.size()
            # trigger a graph break
            print("arf")
            # use the tensor op and size compute
            z = y.view(x_size) + 1
            return z

        x = torch.randn(2, 3, requires_grad=True)
        ref = fn(x)
        opt_fn = torch._dynamo.optimize("aot_eager")(fn)
        res = opt_fn(x)
        self.assertTrue(same(ref, res))

    def test_ellipsis(self):
        class Repro(torch.nn.Module):
            def __init__(self) -> None:
                super().__init__()
                self.lnorm = torch.nn.LayerNorm(
                    (256,), eps=1e-06, elementwise_affine=True
                )
                self.linear = torch.nn.Linear(
                    in_features=256, out_features=256, bias=True
                )

            def forward(self, cat_10):
                lnorm = self.lnorm(cat_10)
                getitem_64 = lnorm[
                    (slice(None, None, None), slice(0, 1, None), Ellipsis)
                ]
                linear = self.linear(getitem_64)
                return (linear,)

        args = [torch.randn(2, 197, 256)]

        mod = Repro()
        opt_mod = torch._dynamo.optimize("eager", nopython=True)(mod)

        self.assertTrue(same(mod(*args), opt_mod(*args)))

    def test_reinplacing(self):
        class MockModule(torch.nn.Module):
            def __init__(self) -> None:
                super().__init__()
                self.self_layoutlm_embeddings_x_position_embeddings = (
                    torch.nn.Embedding(1024, 768)
                )
                self.self_layoutlm_embeddings_y_position_embeddings = (
                    torch.nn.Embedding(1024, 768)
                )

            def forward(self, getitem_1, getitem_2, add):
                self_layoutlm_embeddings_x_position_embeddings = (
                    self.self_layoutlm_embeddings_x_position_embeddings(getitem_1)
                )
                self_layoutlm_embeddings_y_position_embeddings = (
                    self.self_layoutlm_embeddings_y_position_embeddings(getitem_2)
                )
                add_1 = add + self_layoutlm_embeddings_x_position_embeddings
                add_2 = add_1 + self_layoutlm_embeddings_y_position_embeddings
                return (add_2,)

        mod = MockModule()
        opt_mod = torch._dynamo.optimize("aot_eager_decomp_partition")(mod)

        args = [
            ((2, 512), (2048, 4), torch.int64, "cpu", False),
            ((2, 512), (2048, 4), torch.int64, "cpu", False),
            ((2, 512, 768), (393216, 768, 1), torch.float32, "cpu", True),
        ]
        args = [
            rand_strided(sh, st, dt, dev).requires_grad_(rg)
            for (sh, st, dt, dev, rg) in args
        ]
        self.assertTrue(same_two_models(mod, opt_mod, args))

    def test_optimized_deepcopy(self):
        # See https://github.com/pytorch/pytorch/pull/88629
        class Foo(torch.nn.Module):
            def __init__(self) -> None:
                super().__init__()
                self.fc = torch.nn.Linear(in_features=2, out_features=3, bias=True)

            def forward(self, x):
                return self.fc(x)

        mod = Foo()
        opt_mod = torch._dynamo.optimize("eager")(mod)
        args = [torch.randn(1, 2)]
        self.assertTrue(same_two_models(mod, opt_mod, args))

    def test_class_member(self):
        class Foo(torch.nn.Module):
            a = 4
            b = torch.ones(3, 4)

            def __init__(self) -> None:
                super().__init__()
                self.c = 4

            def forward(self, x):
                return x.cos() + self.a + self.b + self.c

        mod = Foo()
        opt_mod = torch._dynamo.optimize("eager", nopython=True)(mod)
        args = (torch.randn(3, 4),)
        self.assertTrue(same(mod(*args), opt_mod(*args)))

    def test_named_buffers(self):
        class Foo(torch.nn.Module):
            def __init__(self) -> None:
                super().__init__()
                self.x = torch.nn.Buffer(torch.ones(3))
                self.y = torch.nn.Buffer(torch.ones(3))

            def forward(self, inp):
                res = 0
                for name, buffer in self.named_buffers():
                    res += buffer.sum()

                return inp.cos() + res

        mod = Foo()
        opt_mod = torch._dynamo.optimize("eager", nopython=True)(mod)
        args = (torch.randn(3, 4),)
        self.assertTrue(same(mod(*args), opt_mod(*args)))

    def test_requires_grad_guards_with_grad_mode1(self):
        def f(x):
            if x.requires_grad:
                return x + 1
            else:
                return x + 2

        x = torch.ones(2, requires_grad=True)

        f_compiled = torch.compile(f)
        with torch.no_grad():
            # compile an inference graph
            f_compiled(x)

        # Test: we should fail guards and recompile (even though it's still an inference graph)
        out_ref = f(x.detach())
        out = f_compiled(x.detach())

        self.assertEqual(out_ref, out)
        self.assertEqual(out_ref.requires_grad, out.requires_grad)

    def test_requires_grad_guards_with_grad_mode2(self):
        x = torch.ones(2, requires_grad=True)
        x_ref = x.clone().detach().requires_grad_(True)

        m = torch.nn.Linear(2, 2)
        m_compiled = torch.compile(m)

        with torch.no_grad():
            # compile an inference graph
            m_compiled(x)

        # Test: we should fail guards and recompile a training graph
        out_ref = m(x_ref)
        out = m_compiled(x)
        self.assertEqual(out_ref, out)
        self.assertEqual(out_ref.requires_grad, out.requires_grad)

    def test_is_symbolic_tracing(self):
        # Ensure no graph break here
        def fn(x):
            if is_fx_tracing_test():
                return x * 2
            return x * 4

        a = torch.randn(4)
        ref = fn(a)
        opt_fn = torch._dynamo.optimize("eager", nopython=True)(fn)
        res = opt_fn(a)
        self.assertTrue(same(ref, res))

    def test_tokenization(self):
        from collections import UserDict

        class BatchEncoding(UserDict):
            """
            Copied from tokenization
            """

            def __init__(
                self,
                data,
            ):
                super().__init__(data)

            def __getattr__(self, item: str):
                try:
                    return self.data[item]
                except KeyError as e:
                    raise AttributeError from e

        def tokenization(x):
            encoding = BatchEncoding({"key": x})
            return encoding["key"]

        opt_fn = torch._dynamo.optimize("eager")(tokenization)
        x = torch.rand((1, 4))
        ref = tokenization(x)
        res = opt_fn(x)
        self.assertTrue(same(ref, res))

    def test_modules(self):
        class Foo(torch.nn.Module):
            def __init__(self) -> None:
                super().__init__()
                self.fc = torch.nn.Linear(4, 3)

            def forward(self, inp):
                res = torch.zeros(3, 3)
                for mod in self.modules():
                    res += self.fc(inp)
                return res

        mod = Foo()
        args = (torch.ones(3, 4),)
        cnt = torch._dynamo.testing.CompileCounter()
        opt_mod = torch._dynamo.optimize(cnt, nopython=True)(mod)
        self.assertTrue(same(mod(*args), opt_mod(*args)))
        self.assertEqual(cnt.op_count, 5)
        self.assertEqual(cnt.frame_count, 1)

    def test_omegaconf_listconfig_iter(self):
        obj = ListConfig()
        x = torch.zeros(2)

        def fn():
            y = x
            for i in obj:
                y += i
            return y

        expected = fn()
        actual = torch.compile(fn, fullgraph=True, backend="eager")()
        self.assertEqual(actual, expected)

    def test_user_defined_iter(self):
        class MyIter:
            def __init__(self) -> None:
                self.i = 0

            def __iter__(self):
                return self

            def __next__(self):
                if self.i < 3:
                    self.i += 1
                    return self.i
                raise StopIteration

        @torch.compile(backend="eager", fullgraph=True)
        def fn(x):
            for i in MyIter():
                x += i
            return x

        self.assertEqual(fn(torch.zeros(1)), torch.full([1], 6.0))

    def test_stop_iteration_reconstruct(self):
        @torch.compile(backend="eager", fullgraph=True)
        def fn(x):
            return x.sin(), StopIteration(1, 2, 3)

        _, res = fn(torch.ones(1))
        self.assertEqual(str(res), str(StopIteration(1, 2, 3)))

    def test_tensor_data_kwarg(self):
        # https://github.com/pytorch/pytorch/issues/96278
        def f():
            return torch.tensor(data=[[1.0, -1.0]])

        cnt = torch._dynamo.testing.CompileCounter()
        opt_fn = torch._dynamo.optimize(cnt, nopython=True)(f)
        self.assertTrue(same(f(), opt_fn()))
        self.assertEqual(cnt.frame_count, 1)

    @requires_cuda
    def test_norm_dtype(self):
        def foo(_stack0):
            getitem = _stack0[(slice(None, None, None), -1)]
            _stack0 = None
            normalize = torch.nn.functional.normalize(getitem, p=2, dim=1)
            getitem = None
            return (normalize,)

        args = [((2, 50, 256), (1, 256, 1), torch.float16, "cuda", False)]
        args = [
            rand_strided(sh, st, dt, dev).requires_grad_(rg)
            for (sh, st, dt, dev, rg) in args
        ]

        opt_foo = torch._dynamo.optimize("aot_eager_decomp_partition")(foo)
        with torch.cuda.amp.autocast(enabled=True):
            ref = foo(*args)[0]
            res = foo(*args)[0]
            self.assertEqual(ref.dtype, res.dtype)

            self.assertTrue(same(res, ref))

    def test_for_loop_graph_break(self):
        def inner(x):
            return torch.sin(x)

        def fn(x):
            for _ in range(100):
                inner(x)
                torch._dynamo.graph_break()
            return x

        cnt = torch._dynamo.testing.CompileCounter()
        opt_fn = torch._dynamo.optimize(cnt)(fn)
        x = torch.randn(4)
        opt_fn(x)
        self.assertEqual(cnt.frame_count, 1)
        self.assertEqual(cnt.op_count, 1)

    def test_for_loop_graph_break_before(self):
        # Checks that the backedge is calculated correctly
        def inner(x):
            return torch.sin(x)

        def fn(x):
            torch._dynamo.graph_break()
            for _ in range(100):
                inner(x)
            return x

        cnt = torch._dynamo.testing.CompileCounter()
        opt_fn = torch._dynamo.optimize(cnt)(fn)
        x = torch.randn(4)
        opt_fn(x)
        self.assertEqual(cnt.frame_count, 1)
        self.assertEqual(cnt.op_count, 100)

    def test_avoid_dupe_specialization(self):
        def f(x, y):
            return (x + y) * 1

        opt_f = torch._dynamo.optimize("aot_eager")(f)

        for b in [True, False]:
            x = torch.randn(4, requires_grad=b)
            y = torch.randn(4, requires_grad=b)
            self.assertEqual(f(x, x), opt_f(x, x))
            self.assertEqual(f(x, y), opt_f(x, y))

    def test_validate_model_kwargs(self):
        cnt = CompileCounter()

        def f1(a, b):
            return torch.sin(a) + torch.cos(b)

        @torch.compile(backend=cnt, fullgraph=True)
        def f2(**kwargs):
            _validate_model_kwargs(f1, kwargs)
            return f1(**kwargs)

        x = torch.randn(10)
        y = torch.randn(10)

        self.assertEqual(f2(a=x, b=y), f1(x, y))
        self.assertEqual(cnt.frame_count, 1)
        self.assertEqual(cnt.op_count, 3)

    def test_swin_base_tensor_attr(self):
        class Foo(torch.nn.Module):
            def __init__(self) -> None:
                super().__init__()
                # NB: not a parameter or buffer
                self.t = torch.randn(3)

            def forward(self, x):
                return x + torch.cat((self.t, self.t))

        mod = Foo()
        opt_mod = torch._dynamo.optimize("eager")(mod)
        args = [torch.randn(6)]
        self.assertTrue(same_two_models(mod, opt_mod, args))
        opt_mod(*args)

    def test_pointless_graph_removal(self):
        cnt = torch._dynamo.testing.CompileCounter()

        @torch.compile(backend=cnt)
        def fn(x):
            with torch.no_grad():
                torch._dynamo.graph_break()
                return x + 1

        fn(torch.randn(4))
        self.assertEqual(cnt.frame_count, 1)
        self.assertEqual(cnt.op_count, 3)

    def test_output_aliases_intermediate(self):
        def f(x):
            intermediate = x.mul(2)
            return intermediate.view(-1), intermediate

        opt_f = torch._dynamo.optimize("aot_eager")(f)

        for b in [True, False]:
            x = torch.randn(4, requires_grad=b)
            out = f(x)
            out_test = opt_f(x)
            self.assertEqual(out[0], out_test[0])
            self.assertEqual(out[1], out_test[1])
            self.assertEqual(out[0].requires_grad, out_test[0].requires_grad)
            self.assertEqual(out[1].requires_grad, out_test[1].requires_grad)
            # test that the aliasing relationship of outputs is preserved
            out[0].mul_(2)
            out_test[0].mul_(2)
            self.assertEqual(out[0], out_test[0])
            self.assertEqual(out[1], out_test[1])

    def test_while_loop_graph_break(self):
        # Repro of tacotron2 cache_size_recompilation
        def inner(x):
            return torch.sin(x)

        def fn(x):
            i = 20
            while i > 10:
                x = inner(x)
                i -= 1
                torch._dynamo.graph_break()
            return x

        cnt = torch._dynamo.testing.CompileCounter()
        opt_fn = torch._dynamo.optimize(cnt)(fn)
        x = torch.randn(4)
        opt_fn(x)
        self.assertEqual(cnt.frame_count, 1)
        self.assertEqual(cnt.op_count, 1)

    def test_nested_while_loop_graph_break(self):
        def inner_loop(x):
            i = 3
            while i > 0:
                i -= 1
                x += 1
                torch._dynamo.graph_break()
            return x

        def inner(x):
            inner_loop(x)
            return torch.sin(x)

        def fn(x):
            i = 20
            while i > 10:
                x = inner(x)
                i -= 1
                torch._dynamo.graph_break()
            return x

        cnt = torch._dynamo.testing.CompileCounter()
        opt_fn = torch._dynamo.optimize(cnt)(fn)
        x = torch.randn(4)
        opt_fn(x)
        self.assertEqual(cnt.frame_count, 1)
        self.assertEqual(cnt.op_count, 1)

    def test_while_loop_graph_break_inside_call_function(self):
        # Repro of huggingface graph break inside loop in `get_parameter_dtype`.
        # Skip only the inner frame that has loop that contains graph break.
        def inner(x):
            for i in range(3):
                x += 1
                torch._dynamo.graph_break()
            return x

        def fn(x):
            x += 2
            inner(x)
            x += 3
            return x

        cnt = torch._dynamo.testing.CompileCounter()
        opt_fn = torch._dynamo.optimize(cnt)(fn)
        x = torch.randn(4)
        opt_fn(x)
        self.assertEqual(cnt.frame_count, 2)
        self.assertEqual(cnt.op_count, 2)

    def test_exception_in_dynamo_handling(self):
        hit_handler = False

        # See https://github.com/pytorch/pytorch/pull/96488
        @contextlib.contextmanager
        def ctx():
            try:
                yield
            except RuntimeError:
                nonlocal hit_handler
                hit_handler = True

        @torch._dynamo.optimize("eager")
        def f():
            with ctx():
                h()

        def h():
            raise RuntimeError("boof")

        # Should not error
        f()
        self.assertTrue(hit_handler)

    def test_generator_dealloc(self):
        # See https://github.com/pytorch/pytorch/pull/96488
        #
        # NB: yes, [(...)] is intentional, this is a list containing a
        # generator
        generator_box = [(x for x in [1, 2, 3])]

        counter = torch._dynamo.testing.CompileCounter()

        def g(x):
            return x + 2

        # TODO: This test is pretty delicate.  To test if it's actually doing
        # anything, rebuild eval_frame.c with '#define TORCHDYNAMO_DEBUG 1'
        # and then look at the logs for:
        #
        # TRACE[_custom_eval_frame:650] begin <genexpr> test_repros.py 2276 -1 0 0
        # TRACE[_custom_eval_frame:664] throw <genexpr>
        #
        # This means we're actually hitting the relevant codepath

        # NB: Make sure we don't actually Dynamo this frame; if we do Dynamo
        # this frame, Dynamo actually DOES understand list.clear and will
        # arrange for the generator deallocation to happen when the eval frame
        # handler is disabled, which will prevent the bug from happening (we
        # specifically want to trigger the generator deallocation WHILE the
        # dynamo eval frame handler is active), as that will cause the
        # generator to become exhausted and trigger the throw_flag == TRUE
        # case.
        @torch._dynamo.disable(recursive=False)
        def f(x):
            generator_box.clear()
            return g(x)

        self.assertNoUnraisable(
            lambda: torch._dynamo.optimize(counter)(f)(torch.randn(3))
        )

        # Make sure the x + 2 is captured (a previous incorrect implementation
        # of this fix would have disabled the eval frame callback, which means
        # g wouldn't get traced
        self.assertEqual(counter.op_count, 1)

    def test_error_return_without_exception_set(self):
        # https://github.com/pytorch/pytorch/issues/93781
        @torch.compile
        def f():
            _generator_type = type(_ for _ in ())

        self.assertNoUnraisable(f)

    def common_merge_criteria_processor_list(self, list_cls, fullgraph):
        cnt = CompileCounter()

        @torch.compile(backend=cnt, fullgraph=fullgraph)
        def f(x, left, right):
            combined = _merge_criteria_processor_list(left, right)
            return combined(x)

        l1 = list_cls([torch.nn.ReLU(), torch.nn.Sigmoid()])
        l2 = list_cls([])
        input = torch.randn(16)
        result = f(input, l1, l2)
        self.assertEqual(result, l1(input))
        self.assertEqual(cnt.frame_count, 1)
        self.assertEqual(cnt.op_count, 2)

        cnt.clear()
        l3 = list_cls([torch.nn.SiLU()])
        expected = l3(l1(input))
        result = f(input, l1, l3)
        self.assertEqual(len(l1), 3)
        self.assertEqual(result, expected)
        self.assertEqual(cnt.frame_count, 1)
        self.assertEqual(cnt.op_count, 3)

    def test_merge_criteria_processor_list1(self):
        self.common_merge_criteria_processor_list(CustomList1, False)

    def test_merge_criteria_processor_list2(self):
        self.common_merge_criteria_processor_list(CustomList2, True)

    def test_restricted_list_subclass1(self):
        cnt = CompileCounter()

        @torch.compile(backend=cnt, fullgraph=True)
        def fn(a, b):
            l = CustomList2()
            l.extend([True])
            l.append(a)
            l.extend([b])
            l.pop(0)
            l.append(l.length_times_10())
            return sum(l)

        x = torch.randn(10)
        y = torch.randn(10)
        self.assertEqual(fn(x, y), x + y + 20)
        self.assertEqual(cnt.op_count, 3)

    def test_restricted_list_subclass2(self):
        cnt = CompileCounter()

        @torch.compile(backend=cnt, fullgraph=True)
        def fn(a, b):
            l1 = CustomList2([a + 1])
            l2 = CustomList2([b + 2])
            l1.extend(l2)
            return l1

        x = torch.randn(10)
        y = torch.randn(10)
        z = fn(x, y)
        self.assertEqual(type(z), CustomList2)
        self.assertEqual(len(z), 2)
        self.assertEqual(z.length_times_10(), 20)
        self.assertEqual(list(z), [x + 1, y + 2])

    def test_restricted_list_subclass3(self):
        cnt = CompileCounter()

        @torch.compile(backend=cnt, fullgraph=True)
        def fn(a: CustomList2, b: CustomList2):
            a.extend(b)
            a.append_twice(b[2] + 1)
            a.append(b[3] + 2)
            return b

        x = torch.randn(10)
        y = torch.randn(10)
        l = CustomList2([x, y])
        self.assertIs(fn(l, l), l)
        self.assertEqual(len(l), 7)
        self.assertIs(l[0], x)
        self.assertIs(l[1], y)
        self.assertIs(l[2], x)
        self.assertIs(l[3], y)
        self.assertEqual(l[4], x + 1)
        self.assertIs(l[5], l[4])
        self.assertEqual(l[6], y + 2)

    def test_rewrite_assert_with_msg(self):
        def f(x):
            b = x.sin()
            assert x[0] == 3, "First dim need to be 3"
            return x.cos() + b

        args = (torch.Tensor([3, 4, 5]),)
        cnt = torch._dynamo.testing.CompileCounter()

        opt_f = torch._dynamo.optimize(cnt, nopython=True)(f)
        self.assertTrue(same(f(*args), opt_f(*args)))
        self.assertEqual(cnt.op_count, 6)
        self.assertEqual(cnt.frame_count, 1)

        exported, _ = torch._dynamo.export(f)(torch.Tensor([3, 4, 5]))
        self.assertTrue(same(exported(*args), f(*args)))

    def test_list_aliasing(self):
        cnt = CompileCounter()

        @torch.compile(backend=cnt, fullgraph=True)
        def fn(a):
            a.append(torch.sin(a[0]))
            return a

        x = torch.randn(10)
        l = [x]
        self.assertIs(fn(l), l)
        self.assertEqual(len(l), 2)
        self.assertIs(l[0], x)
        self.assertEqual(l[1], torch.sin(x))
        self.assertEqual(cnt.frame_count, 1)
        self.assertEqual(cnt.op_count, 1)

    def test_not_rewrite_assert_for_other_errors(self):
        def f(x):
            b = x.sin()
            if not x.sum() <= 3:
                raise ValueError("input sum needs to be 3")
            return x.cos() + b

        args = (torch.Tensor([3, 4, 5]),)
        opt_fn = torch._dynamo.optimize("eager")(f)
        with self.assertRaisesRegex(ValueError, "input sum needs to be 3"):
            opt_fn(*args)

    def test_rewrite_assert_dont_change_bytecode(self):
        def fn(x):
            with torch.no_grad():
                assert x.max() < 5, f"invalid max {x.max()}"
                x = torch.sin(x)
            return x

        x = torch.ones(4)
        opt_fn = torch._dynamo.optimize("eager")(fn)
        self.assertTrue(same(fn(x), opt_fn(x)))

    def test_rewrite_assert_without_msg(self):
        def f(x):
            b = x.sin()
            assert x[0] == 3
            return x.cos() + b

        args = (torch.Tensor([3, 4, 5]),)
        exported, _ = torch._dynamo.export(f)(torch.Tensor([3, 4, 5]))
        self.assertTrue(same(exported(*args), f(*args)))

        with self.assertRaisesRegex(RuntimeError, "assertion error"):
            exported(torch.Tensor([5, 6, 7]))

    def test_rewrite_assert_with_non_string_msg(self):
        def f(x):
            b = x.sin()
            assert x[0] == 2, x.size()
            return x.cos() + b

        torch._dynamo.utils.counters.clear()
        args = torch.Tensor([3, 4, 5])
        opt_f = torch._dynamo.optimize("eager")(f)
        with self.assertRaisesRegex(AssertionError, "torch.Size"):
            opt_f(args)
        self.assertEqual(
            torch._dynamo.utils.counters["graph_break"][
                "assert with non-string message"
            ],
            1,
        )

    def test_rewrite_assert_noop(self):
        def f(x):
            b = x.sin()
            assert True
            assert x.dtype == torch.float32
            return x.cos() + b

        args = (torch.Tensor([3, 4, 5]),)
        exported, _ = torch._dynamo.export(f)(torch.Tensor([3, 4, 5]))
        self.assertTrue(same(exported(*args), f(*args)))

        cnt = torch._dynamo.testing.CompileCounter()
        opt_f = torch._dynamo.optimize(cnt, nopython=True)(f)
        self.assertTrue(same(f(*args), opt_f(*args)))
        # torch._assert shouldn't be in the graph
        self.assertEqual(cnt.op_count, 3)
        self.assertEqual(cnt.frame_count, 1)

        exported, _ = torch._dynamo.export(f)(torch.Tensor([4, 4, 5]))
        self.assertTrue(same(exported(*args), f(*args)))

    def test_size_typematch(self):
        def f(x, y):
            if isinstance(x, torch.Size):
                return y + 1
            else:
                return y + 2

        y = torch.zeros(1)
        x1 = torch.Size((3,))
        x2 = (3,)

        cnt = torch._dynamo.testing.CompileCounter()
        opt_f = torch._dynamo.optimize(cnt, nopython=True)(f)
        self.assertTrue(same(f(x1, y), opt_f(x1, y)))
        self.assertTrue(same(f(x2, y), opt_f(x2, y)))
        self.assertEqual(cnt.frame_count, 2)

    def test_dict_subclass_contains(self):
        # pattern from huggingface
        class ClassInstantier(collections.OrderedDict):
            pass

        @torch.compile(fullgraph=True, backend="eager")
        def f(x, d):
            if "key1" in d:
                x = x + 2
            if "key2" in d:
                x = x + 4
            x = x + 8
            return x

        result = f(torch.ones(8), ClassInstantier({"key1": torch.ones(8)}))
        self.assertTrue(same(result, torch.full([8], 11.0)))

        result = f(torch.ones(8), ClassInstantier({"key2": torch.ones(8)}))
        self.assertTrue(same(result, torch.full([8], 13.0)))

    def test_hf_classinstantier(self):
        # hf activations.py
        class ClassInstantier(collections.OrderedDict):
            def __getitem__(self, key):
                content = super().__getitem__(key)
                cls, kwargs = content if isinstance(content, tuple) else (content, {})
                return cls(**kwargs)

        ACT2CLS = ClassInstantier(
            {
                "relu": (nn.ReLU, {"inplace": False}),
                "tanh": nn.Tanh,
            }
        )

        @torch.compile(fullgraph=True, backend="eager")
        def f(x, act):
            return ACT2CLS[act](x)

        y = torch.randn(10)
        self.assertTrue(same(f(y, "tanh"), torch.tanh(y)))
        self.assertTrue(same(f(y, "relu"), torch.relu(y)))

    def test_ephemeral_module(self):
        # hf activations.py
        class ReLUSquaredActivation(nn.Module):
            def forward(self, input):
                relu_applied = torch.nn.functional.relu(input)
                squared = torch.square(relu_applied)
                return squared

        @torch.compile(fullgraph=True, backend="eager")
        def f(x):
            x = x + 0.2
            x = ReLUSquaredActivation()(x)
            x = x + 1
            return x

        y = torch.randn(10)
        self.assertTrue(same(f(y), ReLUSquaredActivation()(y + 0.2) + 1))

    def test_inplace_unsqueeze_input(self):
        def backend(gm, example_inputs):
            self.assertEqual(example_inputs[-1].size(), torch.Size([1, 3, 4]))
            return gm

        @torch.compile(backend=backend)
        def fn(x):
            x.unsqueeze_(0)
            return x + 1

        inputs = [torch.randn(3, 4)]
        self.assertEqual(fn(*inputs).size(), torch.Size([1, 3, 4]))
        self.assertEqual(inputs[0].size(), torch.Size([1, 3, 4]))

    def test_batchnorm_e2e(self):
        class Repro(torch.nn.Module):
            def __init__(self) -> None:
                super().__init__()
                self.bn = torch.nn.BatchNorm2d(
                    64, eps=1e-05, momentum=0.1, affine=True, track_running_stats=True
                )
                self.conv1 = torch.nn.Conv2d(
                    64,
                    64,
                    kernel_size=(3, 3),
                    stride=(1, 1),
                    padding=(1, 1),
                    bias=False,
                )

            def forward(self, x):
                x1 = self.bn(x)
                x2 = self.conv1(x1)
                out = torch.nn.functional.relu(x2)
                return (out,)

        torch.manual_seed(1337)

        m_ref = Repro()
        m_test = deepcopy(m_ref)

        @torch._dynamo.optimize("aot_eager_decomp_partition")
        def compiled_fn(x):
            return m_test(x)

        x_ref = torch.randn(2, 64, 32, 32, requires_grad=True)
        x_test = x_ref.clone()

        # Loop multiple times: each iteration the running_mean/var on batchnorm will update,
        # which changes the output of the next iteration
        for _ in range(3):
            ref = m_ref(x_ref)
            res = compiled_fn(x_test)

            self.assertTrue(same(ref, res))

            for r in ref:
                if r.requires_grad:
                    r.sum().backward()
            for r in res:
                if r.requires_grad:
                    r.sum().backward()

            for param_ref, param_test in zip(m_ref.parameters(), m_test.parameters()):
                self.assertTrue(same(param_ref, param_test))
            # Assert running_mean/var
            for buffer_ref, buffer_test in zip(m_ref.buffers(), m_test.buffers()):
                self.assertTrue(same(buffer_ref, buffer_test))

    @torch._dynamo.config.patch("assume_static_by_default", False)
    def test_dynamic_shapes_right_side(self):
        def f(x):
            return torch.ones(5 * x.shape[0])

        inp = torch.randn(6, 5)

        gm, _ = torch._dynamo.export(f, aten_graph=True)(torch.randn(4, 5))
        self.assertEqual(gm(inp).shape, f(inp).shape)

    @torch._dynamo.config.patch("specialize_int", False)
    def test_maybe_multiply_symint(self):
        # https://github.com/pytorch/pytorch/issues/97346
        from torch._functorch.aot_autograd import aot_module_simplified

        def my_aot_compiler(gm, example_inputs):
            def my_compiler(gm, example_inputs):
                return gm.forward

            # Invoke AOTAutograd
            return aot_module_simplified(gm, example_inputs, fw_compiler=my_compiler)

        def my_example(t1, t2, d):
            out = torch.add(t1, t2, alpha=d)
            return out

        compiled_fn = torch.compile(backend=my_aot_compiler, dynamic=True)(my_example)

        t1 = torch.arange(3, dtype=torch.float32).requires_grad_(True)
        t2 = torch.arange(3, dtype=torch.float32).requires_grad_(True)

        ra = compiled_fn(t1, t2, 5)
        self.assertEqual(ra, torch.tensor([0.0, 6.0, 12.0]))

        ra = compiled_fn(t1, t2, 6)
        self.assertEqual(ra, torch.tensor([0.0, 7.0, 14.0]))

    def test_build_map_unpack_with_call(self):
        def forward_with_cond_scale(x, t, cond_scale, self_cond, other1, other2):
            return x.sin() + t + cond_scale + self_cond + other1 + other2

        @torch.compile(backend="eager", fullgraph=True)
        def fn(x):
            d1 = dict(other1=5)
            d2 = dict(other2=4)
            text_cond = {**d1, **d2}
            return forward_with_cond_scale(x, 1, cond_scale=2, self_cond=3, **text_cond)

        self.assertTrue(same(fn(torch.ones(4)), torch.ones(4).sin() + 15))

    @torch._dynamo.config.patch(verbose=True)
    def test_graph_break_unsupported_fake(self):
        counter = torch._dynamo.testing.CompileCounter()

        @torch._dynamo.optimize(counter)
        def f(x):
            return torch.ops.test_sample.foo(x + 1) + 1

        f(torch.randn(3))

        self.assertEqual(counter.op_count, 2)
        self.assertEqual(counter.frame_count, 2)

    def test_delattr(self):
        class MyObj:
            def __init__(self, a, b):
                self.a = a
                self.b = b

        @torch.compile(backend="eager", fullgraph=True)
        def fn(x, obj):
            del obj.a
            obj.c = x + 1
            del obj.c
            tmp = MyObj(x + 2, x + 3)
            del tmp.b
            if hasattr(obj, "a"):
                return x + 1
            return tmp

        x = torch.zeros([])
        obj1 = MyObj(x, x)
        obj2 = fn(x, obj1)
        self.assertFalse(hasattr(obj1, "a"))
        self.assertFalse(hasattr(obj1, "c"))
        self.assertFalse(hasattr(obj2, "b"))
        self.assertEqual(obj1.b.item(), 0)
        self.assertEqual(obj2.a.item(), 2)

    def test_delattr_raises(self):
        class MyObj:
            def __init__(self, a, b):
                self.a = a
                self.b = b

        @torch.compile(backend="eager")
        def fn(x, obj):
            del obj.a
            x = x + 1
            obj.a  # will raise
            return x

        x = torch.zeros([])
        obj1 = MyObj(x, x)
        self.assertRaises(AttributeError, lambda: fn(x, obj1))

    def test_delsubscr(self):
        @torch.compile(backend="eager")
        def fn(x):
            del x["a"]
            y = x["b"] + 1
            return y

        x = {"a": torch.tensor([1]), "b": torch.tensor([1])}
        result = fn(x)
        self.assertFalse(hasattr(x, "a"))
        self.assertEqual(result.item(), 2)

    def test_delsubscr_raises(self):
        @torch.compile(backend="eager")
        def fn(x):
            del x["a"]
            y = x["a"] + 1  # should raise KeyError
            return y

        x = {"a": torch.tensor([1]), "b": torch.tensor([1])}
        self.assertRaises(KeyError, lambda: fn(x))

    def test_attached_attribute_in_dir(self):
        class MyModule(torch.nn.Module):
            def __init__(self) -> None:
                super().__init__()
                self.linear = torch.nn.Linear(16, 16)
                self.relu = torch.nn.ReLU()

            def forward(self, x):
                return self.relu(self.linear(x))

        mod = torch.compile(MyModule(), backend="eager")
        mod.is_compiled = True
        self.assertTrue("is_compiled" in dir(mod))

    @torch._dynamo.config.patch("automatic_dynamic_shapes", False)
    def test_dynamic_shapes_implicit_guard(self):
        def f(x):
            y = x * x.size(x.shape[0])
            torch.sum(y, [y.shape[0]])
            return y

        cnt = torch._dynamo.testing.CompileCounter()
        opt_fn = torch._dynamo.optimize(cnt, nopython=True)(f)
        opt_fn(torch.randn(3, 1, 1, 1, 1))
        self.assertEqual(cnt.frame_count, 1)

    def test_dalle2_maybe(self):
        def normalize(x):
            return x.cos()

        @torch.compile(backend="eager", fullgraph=True)
        def fn(x, normalize_img):
            lowres_cond_img = x.sin()
            lowres_cond_img = maybe(normalize_img)(lowres_cond_img)
            return lowres_cond_img

        self.assertEqual(fn(torch.ones([]), normalize), torch.ones([]).sin().cos())

    def test_functools_wraps(self):
        def cool_name(x):
            return x.sin()

        @torch.compile(backend="eager", fullgraph=True)
        def fn(x):
            y = x.cos()

            @functools.wraps(cool_name)
            def uncool_name():
                return cool_name(y)

            return uncool_name

        result = fn(torch.ones([]))
        self.assertEqual(result.__name__, "cool_name")
        self.assertEqual(result(), torch.ones([]).cos().sin())

    def test_dynamic_shapes_float_guard(self):
        def f(x):
            return torch.nn.functional.dropout(x, x.shape[0] / 6)

        cnt = torch._dynamo.testing.CompileCounter()
        opt_fn = torch._dynamo.optimize(cnt, nopython=True)(f)
        opt_fn(torch.randn(3))
        self.assertEqual(cnt.frame_count, 1)

    @torch._dynamo.config.patch(capture_scalar_outputs=True)
    def test_tensor_item(self):
        def f(x, y):
            val = y.item()
            return x.sum() + val

        gm, _ = torch._dynamo.export(
            f,
            aten_graph=True,
        )(
            torch.zeros(6, 4),
            torch.tensor(1),
        )
        self.assertEqual(
            f(torch.zeros(6, 4), torch.tensor(1)),
            gm(torch.zeros(6, 4), torch.tensor(1)),
        )
        self.assertEqual(
            f(torch.zeros(6, 4), torch.tensor(2)),
            gm(torch.zeros(6, 4), torch.tensor(2)),
        )

    def test_dataclass_init_with_default_factory_with_inputs(self):
        @dataclasses.dataclass
        class DClass:
            sharding_contexts: Any = dataclasses.field(default_factory=list)
            a: int = 1

        def fn(x, inp_list):
            d = DClass(inp_list)
            d.sharding_contexts.append(x.sin() + d.a)
            return d

        x = torch.randn(4)
        inp_list1 = [1, 2, 3]
        inp_list2 = [2, 3, 4]
        inp_list3 = [1, 2]
        ref1 = fn(x, inp_list1)
        ref2 = fn(x, inp_list2)
        ref3 = fn(x, inp_list3)

        cnt = torch._dynamo.testing.CompileCounter()
        opt_fn = torch.compile(fn, fullgraph=True)

        opt_ret1 = opt_fn(x, inp_list1)
        opt_ret2 = opt_fn(x, inp_list2)
        opt_ret3 = opt_fn(x, inp_list3)
        self.assertEqual(ref1.sharding_contexts, opt_ret1.sharding_contexts)
        self.assertEqual(ref2.sharding_contexts, opt_ret2.sharding_contexts)
        self.assertEqual(ref3.sharding_contexts, opt_ret3.sharding_contexts)

    def test_list_index(self):
        for i, list_type in enumerate(
            (
                list,
                tuple,
                torch.Size,
                collections.deque,
                namedtuple("FourElems", "one two three four", defaults=[0, 0, 0, 0]),
            )
        ):
            torch._dynamo.reset()
            for index in ([], [2], [0, 3]):

                def f(t):
                    if i == 4:  # namedtuple
                        xs = list_type(1, 2, 3, 4)
                    else:
                        xs = list_type([1, 2, 3, 4])
                    res = xs.index(3, *index)
                    return t + res

                res = torch._dynamo.optimize(backend="eager", nopython=True)(f)(
                    torch.zeros(1)
                )

                self.assertEqual(res, torch.tensor([2.0]))

    def test_list_index_not_found(self):
        def f(t):
            xs = ["bar", "foo", "baz", "buzz"]
            res = xs.index("non-existent")
            return t + res

        # Raising ValueError from item not found is unsupported
        with self.assertRaises(
            torch._dynamo.exc.Unsupported,
        ):
            torch._dynamo.optimize(backend="eager", nopython=True)(f)(torch.zeros(1))

    def test_list_index_tensor_unsupported(self):
        for index in ([], [2], [0, 3]):

            def f(t):
                xs = [torch.tensor([i]) for i in range(4)]
                res = xs.index(torch.tensor([2]), *index)
                return t + res

            with self.assertRaisesRegex(
                torch._dynamo.exc.UserError, "Dynamic control flow is not supported"
            ):
                torch._dynamo.optimize(backend="eager", nopython=True)(f)(
                    torch.zeros(1)
                )

    def test_hf_xsoftmax_inference(self):
        def fn(input, mask):
            return XSoftmax.apply(input + 1, mask, 1) + 2

        fn_opt = torch.compile(fn, backend="eager", fullgraph=True)

        inputs = [
            torch.randn(4, 10),
            torch.randn(4, 10) < 0,
        ]
        expected = fn(*inputs)
        actual = fn_opt(*inputs)
        self.assertTrue(same(actual, expected))

    @mock.patch("torch._dynamo.config.guard_nn_modules", True)
    def test_hf_xsoftmax_training(self):
        from torch._dynamo.utils import counters

        counters.clear()

        def fn(input, mask):
            return XSoftmax.apply(input, mask, 1)

        cnt = torch._dynamo.testing.CompileCounter()
        fn_opt = torch.compile(fn, backend=cnt, fullgraph=False)

        torch.manual_seed(1234)
        inputs1 = [
            torch.randn(4, 10, requires_grad=True),
            torch.randn(4, 10) < 0,
        ]
        torch.manual_seed(1234)
        inputs2 = [
            torch.randn(4, 10, requires_grad=True),
            torch.randn(4, 10) < 0,
        ]

        expected = fn(*inputs1)
        actual = fn_opt(*inputs2)
        self.assertTrue(same(actual, expected))
        self.assertEqual(dict(counters["frames"]), {"total": 1, "ok": 1})
        self.assertEqual(cnt.op_count, 2)
        self.assertEqual(cnt.frame_count, 1)
        cnt.clear()
        counters.clear()

        expected.sum().backward()
        actual.sum().backward()
        self.assertTrue(same(inputs1[0].grad, inputs2[0].grad))

        # currently we don't capture the backwards frame
        self.assertEqual(cnt.frame_count, 0)
        self.assertEqual(cnt.op_count, 0)
        self.assertEqual(dict(counters["frames"]), {})
        self.assertEqual(dict(counters["graph_break"]), {})

    def test_autograd_function_graph_break(self):
        class MySin(torch.autograd.Function):
            @staticmethod
            def forward(ctx, x):
                torch._dynamo.graph_break()
                ctx.save_for_backward(x)
                return x.sin()

            @staticmethod
            def backward(ctx, gx):
                (x,) = ctx.saved_tensors
                return gx * x.cos()

        x = torch.randn([], requires_grad=True)

        @torch.compile(backend="eager")
        def fn(x):
            return MySin.apply(x)

        y = fn(x)
        self.assertEqual(y, x.sin())

        (gx,) = torch.autograd.grad(y, x)
        self.assertEqual(gx, x.cos())

    def test_jit_trace_errors(self):
        @torch.compile(backend="eager", dynamic=True)
        def f(x):
            return x + 1

        with self.assertRaises(RuntimeError):
            torch.jit.trace(f, torch.randn(3))

    @torch._dynamo.config.patch("assume_static_by_default", False)
    def test_tensor_split(self):
        def f(x):
            return torch.split(x, x.shape[0] // 2, dim=0)[0]

        gm, _ = torch._dynamo.export(
            f,
            aten_graph=True,
        )(
            torch.zeros(6, 4),
        )

        self.assertEqual(f(torch.ones(8, 4)), gm(torch.ones(8, 4)))

    def test_optim_state_references_cleared(self):
        model = torch.nn.Linear(2048, 2048, bias=False)
        x = torch.ones(2048)
        state_ref = 0

        optimizer = torch.optim.Adadelta(model.parameters(), lr=0.01)

        def opt_step():
            optimizer.step()

        compiled_opt_step = torch._dynamo.optimize("eager")(opt_step)

        def compiled_model_step(x):
            optimizer.zero_grad()
            y = model(x)
            torch.sum(y).backward()
            compiled_opt_step()

        compiled_model_step(x)

        # Picked "square_avg" arbitrarily to check that
        # optimizer state tensors are deallocated
        state_ref = weakref.ref(
            optimizer.state[optimizer.param_groups[0]["params"][0]]["square_avg"]
        )
        optimizer = None

        self.assertIsNone(state_ref())

    def test_grad_references_cleared(self):
        model = torch.nn.Linear(2048, 2048, bias=False)
        x = torch.ones(2048)
        optimizer = torch.optim.Adadelta(model.parameters(), lr=0.01)

        def opt_step():
            optimizer.step()

        compiled_opt_step = torch._dynamo.optimize("eager")(opt_step)

        def compiled_model_step(x):
            optimizer.zero_grad(True)
            y = model(x)
            torch.sum(y).backward()
            compiled_opt_step()

        compiled_model_step(x)
        param_grad_ref = weakref.ref(next(iter(model.parameters())).grad)
        optimizer.zero_grad(True)
        self.assertIsNone(param_grad_ref())

    def test_batch_encoding_clone_inputs(self):
        class BatchEncoding(dict):
            """
            Copied from test_tokenization
            """

            def __init__(
                self,
                data,
            ):
                super().__init__(data)

            def __getattr__(self, item: str):
                try:
                    return self.data[item]
                except KeyError as e:
                    raise AttributeError from e

        encoding = BatchEncoding({"key": torch.rand((1, 4))})
        cloned_encoding = torch._dynamo.utils.clone_inputs(encoding)
        self.assertTrue(type(cloned_encoding) is not dict)

    def test_iadd_graph_break(self):
        def fn(x):
            a = ()
            x = torch.sin(x)
            a += (x,)
            return a

        x = torch.randn(4)
        ref = fn(x)

        opt_fn = torch._dynamo.optimize("eager", nopython=True)(fn)
        res = opt_fn(x)
        self.assertTrue(same(ref, res))

    def test_odict_get_item_index_name(self):
        d = {float: torch.float32, np.float16: torch.float16}

        @torch.compile(backend="eager")
        def f(x, y1, y2):
            return torch.zeros(5, dtype=d[y1]), torch.zeros(5, dtype=d[y2])

        f(torch.zeros(4), float, np.float16)

    def test_dedup_global(self):
        @torch.compile()
        def f():
            return _GLOBAL_CPU_TENSOR + _GLOBAL_CPU_TENSOR

        self.assertEqual(f(), _GLOBAL_CPU_TENSOR + _GLOBAL_CPU_TENSOR)

    def test_randint_out_dynamic(self):
        def randint_fn(high, size, out):
            return torch.randint(high, size, out=out)

        opt_model = torch.compile(randint_fn)

        out1 = torch.empty(10, dtype=torch.int32)
        opt_model(17, (10,), out1)

        out2 = torch.empty(12, dtype=torch.int32)
        opt_model(17, (12,), out2)

    @requires_cuda
    def test_guard_default_device(self):
        try:
            torch.set_default_device("cuda")

            counter = torch._dynamo.testing.CompileCounter()

            @torch._dynamo.optimize(counter)
            def f():
                x = torch.randn(3)
                return x * 2

            self.assertEqual(f().device.type, "cuda")
            self.assertEqual(counter.frame_count, 1)

            torch.set_default_device("cpu")

            self.assertEqual(f().device.type, "cpu")
            self.assertEqual(counter.frame_count, 2)

        finally:
            torch.set_default_device(None)

    def test_list_self_reference(self):
        # Issue - https://github.com/pytorch/pytorch/issues/100150
        root = []
        root[:] = [root, root, None, None]

        @torch._dynamo.optimize("eager")
        def test_bug():
            return root

        test_bug()

    def test_hf_bigbird_unsqueeze(self):
        def torch_bmm_nd(inp_1, inp_2, ndim=None):
            torch._dynamo.graph_break()
            return torch.bmm(inp1, inp2)

        def fn(inp1, inp2, inp3, inp4, c):
            a = torch_bmm_nd(inp1, inp2, 4)
            a.unsqueeze_(2)
            a = a * 2

            b = torch_bmm_nd(inp3, inp4, 4)
            b.unsqueeze_(2)
            l = a + b

            out = torch.cat([a, b, c], dim=2)
            return out, l

        inp1 = torch.rand(1, 64, 448)
        inp2 = torch.rand(1, 448, 64)
        inp3 = torch.rand(1, 64, 448)
        inp4 = torch.rand(1, 448, 64)
        c = torch.rand(1, 64, 1, 64)

        cnt = torch._dynamo.testing.CompileCounter()
        opt_fn = torch._dynamo.optimize(cnt)(fn)
        opt_fn(inp1, inp2, inp3, inp4, c)
        self.assertEqual(cnt.frame_count, 3)

    def test_torch_variable_type(self):
        # from torchvision
        def check_type(obj, types_or_checks):
            for type_or_check in types_or_checks:
                if (
                    isinstance(obj, type_or_check)
                    if isinstance(type_or_check, type)
                    else type_or_check(obj)
                ):
                    return True
            return False

        opt_check_type = torch._dynamo.optimize("eager")(check_type)
        ref = check_type(torch.randn(4), [torch.Tensor])
        res = opt_check_type(torch.randn(4), [torch.Tensor])
        self.assertEqual(ref, res)

    # Test for https://github.com/pytorch/pytorch/issues/103132
    @torch._dynamo.config.patch("assume_static_by_default", False)
    def test_inference_mode_dynamic_shapes(self):
        class Repro(torch.nn.Module):
            def __init__(self) -> None:
                super().__init__()

            def forward(self, param):
                z = torch.matmul(param, param)
                return z

        model = Repro()
        # Need a 3d tensor to actually cause the error:
        # we go down a path of the C++ matmul decomp that calls sizes().
        inp = torch.randn(4, 4, 4, requires_grad=True)
        model = torch.compile(model, backend="aot_eager", dynamic=True)
        with torch.inference_mode():
            model(inp)

    def test_kwargs_out_list_variable(self):
        class Repro(torch.nn.Module):
            def __init__(self) -> None:
                super().__init__()

            def forward(self, param):
                z = torch.frexp(**param)
                return z

        model = Repro()
        params = {"input": torch.tensor([[0.0, 1, 2, 4]])}
        params["out"] = [
            torch.empty(0, dtype=torch.float32),  # mantissa
            torch.empty(0, dtype=torch.int32),  # exponent
        ]

        model = torch.compile(model, backend="eager")
        mantissa, exponent = model(params)
        ref_mantissa = torch.tensor([[0.0000, 0.5000, 0.5000, 0.5000]])
        ref_exponent = torch.tensor([[0, 1, 2, 3]], dtype=torch.int32)
        self.assertEqual(ref_mantissa, mantissa)
        self.assertEqual(ref_exponent, exponent)

    @torch._dynamo.config.patch(capture_scalar_outputs=True)
    def test_split_with_sizes_aot_autograd(self):
        def fn(result, split_sizes):
            rs = torch.ops.aten.split_with_sizes(result, split_sizes.tolist())
            return rs

        example_inputs = (
            torch.randn(32, requires_grad=True),
            torch.tensor((7, 16, 9)),
        )
        actual = torch.compile(fn, fullgraph=True, backend="aot_eager")(*example_inputs)
        expected = fn(*example_inputs)
        self.assertEqual(actual, expected)

    def test_unspecialized_nn_module_with_torch_variable_attribute(self):
        """
        In this case self.fn = something that should be a TorchVariable.
        When it's not a TorchVariable, dynamo tries to trace through and fails.
        This makes sure that the self.fn is handled as a TorchVariable.
        """

        class UserModule(torch.nn.Module):
            torchdynamo_force_dynamic = True  # forced to be a UnspecializedNNModule

            def __init__(self, fn):
                super().__init__()
                self.fn = fn

            def forward(self, **inp):
                return self.fn(**inp)

        inputs = {
            "input": torch.randn([2, 9]).uniform_(0, 1),
            "target": torch.randn([2, 9]).uniform_(0, 1),
            "reduction": "mean",
        }

        mod = UserModule(torch.nn.functional.binary_cross_entropy)
        ref = mod(**inputs)
        res = torch._dynamo.optimize("eager", nopython=True)(mod)(**inputs)
        self.assertEqual(ref, res)

    def test_call_finally_python_3_8(self):
        # Issue - https://github.com/pytorch/pytorch/issues/97811
        def make_fn(g):
            def fn():
                while True:
                    try:
                        print(g)
                        break
                    except Exception as _:
                        break

            return torch.compile(fn, backend="eager")

        make_fn(None)()

    def test_call_finally_python_3_8_2(self):
        def f(x):
            while x:
                try:
                    pass
                except Exception as _:
                    continue

        torch.compile(f, backend="eager")(0)

    def test_call_finally_opcode_python_3_8(self):
        def fn():
            try:
                return torch.zeros(4)
            finally:
                return torch.ones(4)  # noqa: SIM107, B012

        result = torch.compile(fn, backend="aot_eager")()
        self.assertEqual(result, torch.ones(4))

    def test_string_format(self):
        s = "temp{i}"

        @torch.compile(backend="eager", fullgraph=True)
        def fn(x):
            if s.format(i=4) == "temp4":
                return torch.sin(x)
            return torch.cos(x)

        x = torch.randn(4)
        self.assertEqual(fn(x), torch.sin(x))

    # Repro of torch._dynamo.exc.InternalTorchDynamoError: 'NoneType' object has no attribute 'guards'
    # due to bad empty list handling
    def test_empty_list_contains_with_jump(self):
        def fn(x, l):
            if x in l:
                return x.cos()
            return x.sin()

        counter = CompileCounter()
        compiled_fn = torch._dynamo.optimize(counter)(fn)(torch.randn([2, 2]), [])
        self.assertEqual(counter.frame_count, 1)

    def test_graph_break_on_jit_isinstance(self):
        @torch.compile(backend="eager")
        def fn(x):
            if torch.jit.isinstance(x, List[str]):
                return x * 2
            return x

        opt_fn = torch.compile(fn, backend="eager")
        x = torch.rand(4)
        self.assertTrue(same(fn(x), opt_fn(x)))

    def test_add_sub_alpha_out(self):
        inp = torch.randn(2, 3, 4)
        other = 1
        alpha = 2
        for op in [torch.add, torch.sub]:
            out = torch.zeros(2, 3, 4)
            compile_out = torch.zeros(2, 3, 4)
            op(inp, other, alpha=alpha, out=out)
            compiled_fn = torch.compile(op, dynamic=True)
            compiled_fn(inp, other, alpha=alpha, out=compile_out)
            self.assertTrue(same(out, compile_out))

    def test_negative_shape_guard(self):
        def fn(x):
            if x.size() != (5, 1, 2, 3):
                return x.cos()
            return x.sin()

        counter = torch._dynamo.testing.CompileCounter()
        opt_fn = torch.compile(fn, backend=counter, dynamic=True)

        x = torch.ones(5, 1, 3, 4)
        x2 = torch.ones(5, 1, 2, 3)
        self.assertEqual(fn(x), opt_fn(x))
        self.assertEqual(fn(x2), opt_fn(x2))
        self.assertEqual(counter.frame_count, 2)

    @torch._dynamo.config.patch(capture_scalar_outputs=True)
    def test_deferred_runtime_asserts(self):
        @torch.compile(fullgraph=True)
        def f(x):
            y = x.item()
            torch._check_is_size(y)
            if y >= 0:
                return x * 2
            else:
                return x * 3

        f(torch.tensor([3]))
        self.assertRaises(RuntimeError, lambda: f(torch.tensor([-2])))

    def test_addr_alpha_beta_out(self):
        inp = torch.randn(2, 3)
        vec1 = torch.randn(2)
        vec2 = torch.randn(3)
        alpha = 2
        beta = 5

        out = torch.zeros(2, 3)
        compile_out = torch.zeros(2, 3)

        torch.addr(inp, vec1, vec2, alpha=alpha, beta=beta, out=out)
        compiled_fn = torch.compile(torch.addr, dynamic=True)
        compiled_fn(inp, vec1, vec2, alpha=alpha, beta=beta, out=compile_out)
        self.assertTrue(same(out, compile_out))

    def test_setattr_requires_grad_graph_breaks(self):
        def fn(x):
            z = x + 4
            x.requires_grad = True
            y = x * z
            return y

        for backend in ["count", "eager", "aot_eager"]:
            if backend == "count":
                backend = CompileCounter()
            opt_fn = torch.compile(fn, backend=backend)

            eager = torch.zeros(5)
            compiled = eager.clone()

            out_eager = fn(eager)
            out_opt = opt_fn(compiled)

            self.assertEqual(out_eager, out_opt)

            out_eager.sum().backward()
            out_opt.sum().backward()

            self.assertEqual(eager, compiled)
            if isinstance(backend, CompileCounter):
                self.assertEqual(backend.frame_count, 2)  # graph breaks

    def test_dynamic_shapes_double_not_equal(self):
        # https://github.com/pytorch/pytorch/issues/113393
        def fn(x):
            if x.size() != (5, 1, 2, 3):
                return x.cos()
            return x.sin()

        opt_fn = torch.compile(fn, backend="eager")

        x = torch.ones(5, 1, 2, 3)
        x2 = torch.ones(5, 1, 3, 4)
        self.assertEqual(fn(x), opt_fn(x))
        self.assertEqual(fn(x2), opt_fn(x2))

    def test_inductor_no_recursionerror_on_for_loops(self):
        def forward(x):
            for _ in range(1000):
                x = 1.0 * x
            return x

        self.assertTrue(
            same(torch.compile(forward)(torch.tensor([1.0])), torch.tensor([1.0]))
        )

    def test_user_defined_object_callable(self):
        # https://github.com/pytorch/pytorch/issues/114019
        class MyCallable:
            def __call__(self, x):
                return x + 1

        def fn(x):
            # Create in graph - will not have source
            return MyCallable()(x)

        fn_opt = torch.compile(fn, backend="eager", fullgraph=True)
        self.assertEqual(fn_opt(torch.zeros(1)), fn(torch.zeros(1)))

    @torch._dynamo.config.patch(log_compilation_metrics=True)
    def test_many_views_with_mutation(self):
        # When symbolic storage offsets were added in #113734, tensors_definitely_do_not_overlap
        # began adding shape guards - a quadratic amount relative to the number of inputs.
        # Test this configuration, and test that a reasonable number of guards are added.
        # Note, when dynamic shapes are turned on, this test fails and we still get quadratic guards.
        def fn(x):
            x[0].relu_()
            return torch.cat(x).sum()

        AMT = 32
        src = torch.rand(16 * (AMT + 1))

        x = [src.as_strided((4, 4), (4, 1), 3 + 16 * i) for i in range(AMT)]

        torch._dynamo.reset()
        torch._dynamo.utils.clear_compilation_metrics()

        res = torch.compile(fn, backend="aot_eager")(x)

        all_metrics = torch._dynamo.utils.get_compilation_metrics()

        total_guards = sum(metric.guard_count for metric in all_metrics)
        self.assertLess(total_guards, AMT * 8)

        total_shape_env_guards = sum(
            metric.shape_env_guard_count for metric in all_metrics
        )
        self.assertLess(total_shape_env_guards, AMT * 8)

    # https://github.com/pytorch/pytorch/issues/118799
    def test_subclass_graph_output_repro(self):
        @torch._dynamo.allow_in_graph
        def to_subclass(x):
            return TwoTensor(x.clone(), x.clone())

        def f(x):
            tmp_subclass = to_subclass(x)
            return tmp_subclass.view(-1)

        x = torch.ones(2)
        out_ref = f(x)
        out_test = torch.compile(f, backend="aot_eager")(x)
        self.assertEqual(out_ref, out_test)

    def test_numpy_tobytes_no_error(self):
        def fn(x):
            x += 1
            z = x.tobytes()
            x += 1
            return z

        cnt = torch._dynamo.testing.CompileCounter()
        opt_fn = torch._dynamo.optimize(cnt)(fn)
        opt_arg, arg = np.array([1, 2]), np.array([1, 2])
        self.assertEqual(opt_fn(opt_arg), fn(arg))
        self.assertEqual(cnt.frame_count, 2)

    def test_numpy_not_ndarray_recompiles(self):
        import torch

        def fn(x=None):
            if x is None:
                x = np.ones(3)
            elif isinstance(x, int):
                x = np.ones(6)
            elif isinstance(x, str):
                x = np.ones(9)
            return x**2

        cnt = torch._dynamo.testing.CompileCounter()
        opt_fn = torch._dynamo.optimize(cnt)(fn)

        x = np.zeros((2, 2))

        self.assertEqual(opt_fn(x), fn(x))
        self.assertEqual(cnt.frame_count, 1)
        self.assertEqual(opt_fn(), fn())
        self.assertEqual(cnt.frame_count, 2)
        self.assertEqual(opt_fn(10), fn(10))
        self.assertEqual(cnt.frame_count, 3)
        self.assertEqual(opt_fn("10"), fn("10"))
        self.assertEqual(cnt.frame_count, 4)

    @parametrize(
        "backend",
        ["eager", "aot_eager", "inductor"],
    )
    @parametrize(
        "func_name",
        ["func1", "func2", "func3"],
    )
    def test_tensor_set_data(self, backend, func_name):
        # https://github.com/pytorch/pytorch/issues/113030
        def func1(x, y):
            x.data = y
            x.add_(1)
            return x

        def func2(x, y):
            x.data = y
            y.data = torch.zeros([0])
            return x

        def func3(x, y):
            z = x
            x.data = y
            y.data = torch.zeros([0])
            return torch.tensor(x is z)

        funcs = {"func1": func1, "func2": func2, "func3": func3}
        func = funcs[func_name]

        if backend != "eager" and func is func1:
            # add_ not working w/ aot_autograd?
            return

        torch._dynamo.reset()
        cnt = torch._dynamo.testing.CompileCounterWithBackend(backend)

        compiled_fn = torch.compile(func, backend=cnt, fullgraph=True)
        requires_grad = func is not func1
        for i in range(0, 5):
            # Inputs
            eager_a = torch.ones([6], requires_grad=requires_grad)
            compiled_a = torch.ones([6], requires_grad=requires_grad)

            eager_b = torch.ones([6], requires_grad=requires_grad)
            compiled_b = torch.ones([6], requires_grad=requires_grad)

            # Eager
            out_eager = func(eager_a, eager_b)
            # Compiled
            out_compiled = compiled_fn(compiled_a, compiled_b)
            self.assertEqual(eager_a, compiled_a)
            self.assertEqual(eager_b, compiled_b)
            self.assertTrue(torch.equal(out_eager, out_compiled))

            # func1 hits a leaf Variable that requires grad is being used in an in-place operation
            if requires_grad:
                bwd_inp_eager = torch.randn([6])
                bwd_inp_compiled = torch.clone(bwd_inp_eager)
                eager_a.backward(bwd_inp_eager)
                compiled_a.backward(bwd_inp_compiled)
                self.assertEqual(eager_a.grad, compiled_a.grad)

        # Prove guarding works - we run the compiled_fn 5 times
        # frame_count should stay at 1.
        self.assertEqual(cnt.frame_count, 1)

    @unittest.skipIf(
        TEST_WITH_ROCM or not PLATFORM_SUPPORTS_FLASH_ATTENTION,
        "flash attention not supported",
    )
    def test_flash_attn_backward_mixed_strides(self):
        # in this repro, "grad_out" and "value" are transposed tensors,
        # but "key" and "value" are contiguous
        def gen_inputs(device):
            return (
                torch.randn(
                    2, 513, 16, 64, dtype=torch.float16, device=device
                ).transpose(1, 2),
                torch.randn(2, 16, 513, 64, dtype=torch.float16, device=device),
                torch.randn(2, 16, 513, 64, dtype=torch.float16, device=device),
                torch.randn(
                    2, 513, 16, 64, dtype=torch.float16, device=device
                ).transpose(1, 2),
                torch.randn(2, 16, 513, 64, dtype=torch.float16, device=device),
                torch.randn(2, 16, 513, device=device),
                None,
                None,
                513,
                513,
                0.0,
                False,
                torch.tensor(1, dtype=torch.int64),
                torch.tensor(1, dtype=torch.int64),
            )

        inps_cuda = gen_inputs("cuda")
        inps_meta = gen_inputs("meta")
        (
            out1_ref,
            out2_ref,
            out3_ref,
        ) = torch.ops.aten._scaled_dot_product_flash_attention_backward(
            *inps_cuda, scale=0.125
        )
        from torch._meta_registrations import meta__scaled_dot_product_flash_backward

        out1_test, out2_test, out3_test = meta__scaled_dot_product_flash_backward(
            *inps_meta, scale=0.125
        )

        self.assertEqual(out1_ref.shape, out1_test.shape)
        self.assertEqual(out1_ref.stride(), out1_test.stride())
        self.assertEqual(out2_ref.shape, out2_test.shape)
        self.assertEqual(out2_ref.stride(), out2_test.stride())
        self.assertEqual(out3_ref.shape, out3_test.shape)
        self.assertEqual(out3_ref.stride(), out3_test.stride())

    def test_user_ctor_ctx_manager(self):
        class UserCtxManager:
            def __enter__(self):
                return 1

            def __exit__(self, exc_type, exc_val, exc_tb):
                pass

        def fn(x, y):
            ucm = UserCtxManager()
            return x * x

        cnt = torch._dynamo.testing.CompileCounter()
        opt_fn = torch._dynamo.optimize(cnt, nopython=True)(fn)
        x = torch.rand([2, 2])
        opt_fn(x, x)
        self.assertExpectedInline(cnt.frame_count, """1""")

    @torch._dynamo.config.patch(capture_scalar_outputs=True)
    def test_unbacked_arange_in_bounds(self):
        # see https://github.com/pytorch/pytorch/issues/113002
        class PaddingNet(nn.Module):
            def __init__(self) -> None:
                super().__init__()

            def forward(self, lengths):
                max_seq_len = lengths.max().item()
                row_vector = torch.arange(0, max_seq_len, 1)
                matrix = torch.unsqueeze(lengths, dim=-1)
                mask = row_vector < matrix
                mask = mask.type(torch.float32)
                mask_3d_btd = mask[:, :, None]
                return mask_3d_btd

        model = PaddingNet()
        lengths = torch.tensor([5, 4, 4, 4], dtype=torch.int32)

        cnt = torch._dynamo.testing.CompileCounter()
        opt_fn = torch._dynamo.optimize(cnt, nopython=True)(model)
        opt_fn(lengths)
        self.assertEqual(cnt.frame_count, 1)

    def test_overlapping_inputs_with_dynamic_shapes_error(self):
        @torch.compile(backend="aot_eager")
        def fn(a, b, c, d, e, f):
            a.mul_(2)
            b.mul_(2)
            c.mul_(2)
            d.mul_(2)
            e.mul_(2)
            f.mul_(2)

            base = torch.ones(2, 20)
            a = base[:, 0:2]
            b = base[:, 2:4]
            c = base[:, 4:6]
            d = base[:, 6:8]
            e = base[:, 8:10]
            f = base[:, 10:12]
            f2 = base[:, 10:14]
            out = fn(a, b, c, d, e, f)
            with self.assertRaisesRegex(
                AssertionError, "is being compiled with dynamic shapes"
            ):
                out2 = fn(a, b, c, d, e, f2)

    def test_user_ctor_ctx_manager_custom_init(self):
        class UserCtxManager:
            def __init__(self, x):
                x[0] = 10

            def __enter__(self):
                return 1

            def __exit__(self, exc_type, exc_val, exc_tb):
                pass

        def fn(x, y):
            ucm = UserCtxManager(y)
            return x * y[0]

        cnt = torch._dynamo.testing.CompileCounter()
        opt_fn = torch._dynamo.optimize(cnt, nopython=True)(fn)
        x = torch.rand([2, 2])
        self.assertEqual(opt_fn(x, [5]), fn(x, [5]))
        self.assertExpectedInline(cnt.frame_count, """1""")

    def test_user_ctor_ctx_manager_custom_init_graph_break(self):
        counter = [0]

        class UserCtxManager:
            def __init__(self, k):
                k[0] += 1

            def __enter__(self):
                return 1

            def __exit__(self, exc_type, exc_val, exc_tb):
                pass

        def fn(x, counter):
            x = x * x
            ucm = UserCtxManager(counter)
            return x * x

        cnt = torch._dynamo.testing.CompileCounter()
        opt_fn = torch._dynamo.optimize(cnt)(fn)
        x = torch.rand([2, 2])
        self.assertEqual(opt_fn(x, counter), fn(x, counter))
        self.assertEqual(counter[0], 2)
        for i in range(0, 10):
            opt_fn(x, counter)
        self.assertEqual(counter[0], 12)
        if torch._dynamo.config.assume_static_by_default:
            self.assertExpectedInline(cnt.frame_count, """2""")
        else:
            self.assertExpectedInline(cnt.frame_count, """1""")

    @unittest.expectedFailure
    def test_many_overlapping_inputs_does_not_explode_guards(self):
        from torch._dynamo.backends.common import aot_autograd

        # Before, this was (9702, 0)
        num_shape_guards = None
        num_aot_guards = None
        num_compiles = 0

        def guard_count_backend(gm, *args):
            nonlocal num_shape_guards
            nonlocal num_aot_guards
            nonlocal num_compiles
            num_shape_guards = len(
                torch._guards.TracingContext.try_get().fake_mode.shape_env.guards
            )
            num_aot_guards = len(
                torch._guards.TracingContext.try_get().guards_context.aotautograd_guards
            )
            num_compiles += 1
            return gm

        aot_guard_counter = aot_autograd(fw_compiler=guard_count_backend)

        @torch.compile(backend=aot_guard_counter, dynamic=True)
        def f(*args):
            for a in args:
                a.add_(1)

        x = torch.ones(1000, requires_grad=True)
        args = x.split(10)

        with torch.no_grad():
            f(*args)
        # In this example, there were 4950 guards (roughly (# tensors) ^ 2 // 2),
        # because every pair of aliased inputs needs a guard.
        self.assertTrue(num_aot_guards < 5000)
        # But there are no dynamic shape guards.
        self.assertEqual(num_shape_guards, 0)
        # don't recompile
        with torch.no_grad():
            f(*args)
        self.assertEqual(num_compiles, 1)

    def test_issue134451(self):
        class BoundingBox2DIndex(IntEnum):
            _X = 0
            _Y = 1
            _HEADING = 2
            _LENGTH = 3
            _WIDTH = 4

            @classmethod
            def size(cls):
                return 5

            @classmethod
            @property
            def X(cls):
                return cls._X

            @classmethod
            @property
            def Y(cls):
                return cls._Y

            @classmethod
            @property
            def HEADING(cls):
                return cls._HEADING

            @classmethod
            @property
            def LENGTH(cls):
                return cls._LENGTH

            @classmethod
            @property
            def WIDTH(cls):
                return cls._WIDTH

            @classmethod
            @property
            def POINT(cls):
                # assumes X, Y have subsequent indices
                return slice(cls._X, cls._Y + 1)

            @classmethod
            @property
            def STATE_SE2(cls):
                # assumes X, Y, HEADING have subsequent indices
                return slice(cls._X, cls._HEADING + 1)

        class SimpleModel(nn.Module):
            def __init__(self):
                super().__init__()
                self._mlp_states = nn.Sequential(
                    nn.Linear(10, 20),
                    nn.ReLU(),
                    nn.Linear(20, BoundingBox2DIndex.size()),
                )

            def forward(self, x):
                agent_states = self._mlp_states(x)
                agent_states[..., BoundingBox2DIndex.POINT] = (
                    agent_states[..., BoundingBox2DIndex.POINT].tanh() * 32
                )
                agent_states[..., BoundingBox2DIndex.HEADING] = (
                    agent_states[..., BoundingBox2DIndex.HEADING].tanh() * torch.pi
                )
                return agent_states

        model = SimpleModel().eval()
        input_tensor = torch.randn(1, 10, dtype=torch.float32)
        opt = torch.compile(model.eval(), backend="eager", fullgraph=True)
        actual = opt(input_tensor)
        try:
            expected = model(input_tensor)
        except Exception as e:
            raise unittest.SkipTest("eager failed, requires Python>=3.12") from e
        self.assertEqual(actual, expected)

    def test_invalid_seq_unpack(self):
        def myfn(arg):
            (a, b) = arg

        def fn():
            return myfn((1, 2, 3))

        try:
            torch.compile(fn)()
        except ValueError:
            pass
        else:
            self.fail("expected exception")

    def test_megablocks_moe(self):
        try:
            from megablocks.layers import moe
            from megablocks.layers.arguments import Arguments
        except ImportError as e:
            raise unittest.SkipTest("requires megablocks") from e
        bs, sl, hs, num_experts, top_k = (16, 1024, 512, 1, 1)
        args = Arguments(
            hidden_size=hs,
            ffn_hidden_size=hs * 2,
            moe_num_experts=num_experts,
            moe_capacity_factor=1,
            moe_top_k=top_k,
        )
        moe_mlp = moe.MoE(args)
        moe_mlp.cuda(torch.cuda.current_device()).half()
        x = torch.randn(sl, bs, hs).cuda().half()
        out1, _ = moe_mlp(x)
        out2, _ = torch.compile(moe_mlp, backend="eager")(x)
        self.assertEqual(out1, out2)

    def test_udf_classes_reconstruction(self):
        def fn(x):
            o = T(5)
            return o.x + x

        opt_fn = torch.compile(fn, backend="eager")
        T = IncByOne

        x = torch.randn(4)
        self.assertEqual(fn(x), opt_fn(x))

        # This should recompile
        T = IncByTwo
        self.assertEqual(fn(x), opt_fn(x))

    def test_contains_range_constprop(self):
        def fn(x):
            # dynamo should const prop to False
            if 3 in range(0, 10):
                return x + 1
            else:
                return x + 2

        opt_fn = torch.compile(fn, backend="eager")
        x = torch.zeros(4)
        self.assertEqual(fn(x), opt_fn(x))

    # https://github.com/pytorch/pytorch/issues/104505
    def test_as_strided_on_base_with_mutation_works(self):
        def foo(a):
            f = a.as_strided((2,), (1,), 0)
            f.add_(1.0)
            return a

        a = torch.randn(2, 4)
        a_ref = a.clone()
        out_ref = foo(a_ref)
        f_compiled = torch.compile(foo, backend="aot_eager")
        out = f_compiled(a)
        self.assertEqual(out_ref, out)
        self.assertEqual(a_ref, a)

    # https://github.com/pytorch/pytorch/issues/104505
    def test_as_strided_on_existing_view_banned(self):
        def foo(a):
            e = a.diagonal()
            f = e.as_strided((2,), (1,), 0)
            f.add_(1.0)
            return a

        a = torch.randn(2, 4)
        a_ref = a.clone()
        out_ref = foo(a_ref)
        f_compiled = torch.compile(foo, backend="aot_eager")
        with self.assertRaisesRegex(
            RuntimeError,
            "encountered a mutation on a view chain of length 2, where view 1 was an as_strided",
        ):
            out = f_compiled(a)

    def test_dont_aggressively_write_assert(self):
        record_graph = torch._dynamo.testing.EagerAndRecordGraphs()

        @torch.compile(dynamic=True, backend=record_graph)
        def f(x):
            assert x.shape[0] > 3
            assert x[0].sum() > 0
            assert 1 % (x.shape[0] // 2) != 0
            assert 32 * (x.shape[0] // 2) ** 2 - 16 * (x.shape[0] // 2) != 0
            return x.cos()

        f(torch.ones(6, 4))
        graph = record_graph.graphs[0]
        # It is bit annoying that we generate useless statements for
        # shape guards, but DCE should be able to remove them since t
        # there is no backed assert on them. The reason this is ok is
        # because dynamo will only skip the assert statement, but not
        # the instructions before it.
        self.assertExpectedInline(
            str(graph.code).strip(),
            """\
def forward(self, s0 : torch.SymInt, s1 : torch.SymInt, L_x_ : torch.Tensor):
    l_x_ = L_x_
    getitem_2 = l_x_[0]
    sum_1 = getitem_2.sum();  getitem_2 = None
    gt_1 = sum_1 > 0;  sum_1 = None
    _assert_async = torch._assert_async(gt_1, 'assertion error');  gt_1 = _assert_async = None
    cos = l_x_.cos();  l_x_ = None
    return (cos,)""",
        )
        for node in graph.graph.nodes:
            if "example_value" in node.meta and isinstance(
                node.meta["example_value"], torch._subclasses.fake_tensor.FakeTensor
            ):
                shape_env = node.meta["example_value"].fake_mode.shape_env
                lower_ranges = [val.lower for val in shape_env.var_to_range.values()]
                self.assertTrue(lower_ranges == [4, 2])

        @torch.compile(dynamic=True, backend=record_graph)
        def f_fail(x):
            assert x.shape[0] < 3

        # We graph-break here, so the failure should be eager
        with self.assertRaisesRegex(AssertionError, ""):
            f_fail(torch.ones(6, 4))

    def test_detectron2_instances_cat(self):
        class Instances:
            def __init__(self, image_size: Tuple[int, int], **kwargs: Any):
                self._image_size = image_size
                self._fields: Dict[str, Any] = {}
                for k, v in kwargs.items():
                    self.set(k, v)

            @property
            def image_size(self) -> Tuple[int, int]:
                return self._image_size

            def __setattr__(self, name: str, val: Any) -> None:
                if name.startswith("_"):
                    super().__setattr__(name, val)
                else:
                    self.set(name, val)

            def __getattr__(self, name: str) -> Any:
                if name == "_fields" or name not in self._fields:
                    raise AttributeError(
                        f"Cannot find field '{name}' in the given Instances!"
                    )
                return self._fields[name]

            def __len__(self) -> int:
                for v in self._fields.values():
                    # use __len__ because len() has to be int and is not friendly to tracing
                    return v.__len__()
                raise NotImplementedError("Empty Instances does not support __len__!")

            def set(self, name: str, value: Any) -> None:
                with warnings.catch_warnings(record=True):
                    data_len = len(value)
                if len(self._fields):
                    assert (
                        len(self) == data_len
                    ), f"Adding a field of length {data_len} to a Instances of length {len(self)}"
                self._fields[name] = value

            def get(self, name: str) -> Any:
                return self._fields[name]

            @staticmethod
            def cat(instance_lists: List["Instances"]) -> "Instances":
                assert all(isinstance(i, Instances) for i in instance_lists)
                assert len(instance_lists) > 0
                if len(instance_lists) == 1:
                    return instance_lists[0]

                image_size = instance_lists[0].image_size
                if not isinstance(
                    image_size, torch.Tensor
                ):  # could be a tensor in tracing
                    for i in instance_lists[1:]:
                        assert i.image_size == image_size
                ret = Instances(image_size)
                for k in instance_lists[0]._fields.keys():
                    values = [i.get(k) for i in instance_lists]
                    v0 = values[0]
                    if isinstance(v0, torch.Tensor):
                        values = torch.cat(values, dim=0)
                    elif isinstance(v0, list):
                        values = list(itertools.chain(*values))
                    elif hasattr(type(v0), "cat"):
                        values = type(v0).cat(values)
                    else:
                        raise ValueError(
                            f"Unsupported type {type(v0)} for concatenation"
                        )
                    ret.set(k, values)
                return ret

        instances = [
            Instances((16, 16), a=torch.randn(16, 16), b=torch.randn(16, 16))
            for _ in range(3)
        ]

        @torch.compile(backend="eager", fullgraph=True)
        def fn(instances):
            return instances[0].cat(instances)

        actual = fn(instances)
        expected = instances[0].cat(instances)
        self.assertEqual(type(actual), type(expected))
        self.assertEqual(actual.__dict__, expected.__dict__)

    def test_weakref(self):
        def fn(x_weak, weight, y):
            if x_weak is not None and x_weak() is not weight:
                return torch.sin(y)
            return torch.cos(y)

        weight = torch.randn(4)
        y = torch.randn(4)
        x_weak = weakref.ref(weight)

        ref = fn(x_weak, weight, y)

        opt_fn = torch.compile(fn, backend="eager", fullgraph=True)
        res = opt_fn(x_weak, weight, y)
        self.assertEqual(ref, res)

    def test_weakref_reconstruct(self):
        def fn(x_weak, weight, y):
            y = torch.sin(y)
            referent = x_weak()
            torch._dynamo.graph_break()
            if referent is not weight:
                return torch.sin(y)
            return torch.cos(y)

        weight = torch.randn(4)
        y = torch.randn(4)
        x_weak = weakref.ref(weight)

        ref = fn(x_weak, weight, y)

        cnt = torch._dynamo.testing.CompileCounter()
        opt_fn = torch.compile(fn, backend=cnt)
        res = opt_fn(x_weak, weight, y)
        self.assertEqual(ref, res)
        self.assertEqual(cnt.frame_count, 2)

    def test_weakref_del(self):
        def fn(x_weak, y):
            x = x_weak()
            if x is not None:
                return torch.sin(y)
            return torch.cos(y)

        weight = torch.randn(4)
        x_weak = weakref.ref(weight)
        y = torch.randn(4)

        opt_fn = torch.compile(fn, backend="eager", fullgraph=True)

        ref = fn(x_weak, y)
        res = opt_fn(x_weak, y)
        self.assertEqual(ref, res)

        del weight
        gc.collect()
        ref = fn(x_weak, y)
        res = opt_fn(x_weak, y)
        self.assertEqual(ref, res)

    #     @torch._functorch.config.patch(
    #         recompute_views=True,
    #     )
    #     def test_storage_resize_forward_full_graph(self):
    #         class TestModule(torch.nn.Module):
    #             def __init__(self) -> None:
    #                 super().__init__()
    #                 self.param = torch.nn.Parameter(torch.randn(4, 4))

    #             def forward(self, x):
    #                 self.param.untyped_storage().resize_(
    #                     self.param.numel() * self.param.itemsize
    #                 )
    #                 with torch.no_grad():
    #                     torch._foreach_copy_([self.param], [x])
    #                 out = torch.matmul(self.param, self.param)
    #                 self.param.untyped_storage().resize_(0)
    #                 return out

    #         def post_accumulate_grad_hook(param):
    #             param.untyped_storage().resize_(0)

    #         # Beginning of backward, resize and put data into the param
    #         def pre_backward_hook(module, grad) -> None:
    #             module.param.untyped_storage().resize_(
    #                 self.param.numel() * self.param.itemsize
    #             )
    #             with torch.no_grad():
    #                 # simulates loading data into param from allgather
    #                 module.param.fill_(2)

    #         def post_forward_hook(module, args, output):
    #             output.register_hook(functools.partial(pre_backward_hook, module))

    #         x = torch.randn(4, 4)

    #         mod_ref = TestModule()
    #         mod_test = deepcopy(mod_ref)

    #         # Start the param off with zero storage size to mimic fsdp
    #         mod_ref.param.untyped_storage().resize_(0)
    #         mod_test.param.untyped_storage().resize_(0)

    #         # Resize storage at beginning of backward
    #         # Free storage at end of backward
    #         mod_ref.register_forward_hook(post_forward_hook, prepend=False)
    #         mod_ref.param.register_post_accumulate_grad_hook(post_accumulate_grad_hook)
    #         mod_test.register_forward_hook(post_forward_hook, prepend=False)
    #         mod_test.param.register_post_accumulate_grad_hook(post_accumulate_grad_hook)

    #         mod_test = torch.compile(mod_test, backend=aot_graph_capture_backend)

    #         out_ref = mod_ref(x)
    #         out_test = mod_test(x)
    #         self.assertExpectedInline(
    #             str(fw_graph[0].code.strip()),
    #             """\
    # def forward(self, primals_1, primals_2):
    #     _foreach_copy = torch.ops.aten._foreach_copy.default([primals_1], [primals_2]);  primals_1 = primals_2 = None
    #     getitem = _foreach_copy[0];  _foreach_copy = None
    #     mm = torch.ops.aten.mm.default(getitem, getitem)
    #     return [mm, getitem]""",
    #         )
    #         self.assertEqual(out_ref, out_test)

    def test_super_in_staticmethod(self):
        class A:
            @staticmethod
            def foo():
                return super().__init__()

        def fn(obj):
            return obj.foo()

        obj = A()

        try:
            fn(obj)
        except Exception as e:
            orig_str = str(e)
        self.assertIn("no arguments", orig_str)

        try:
            torch.compile(backend="eager")(fn)(obj)
        except Exception as e:
            compiled_str = str(e)
        self.assertEqual(orig_str, compiled_str)

    def test_super_staticmethod(self):
        class Parent:
            @staticmethod
            def greet():
                return 5

        class Child(Parent):
            @staticmethod
            def greet(x):
                return x * super(Child, Child).greet()

        child = Child()

        def fn(x):
            return child.greet(x)

        opt_fn = torch.compile(fn, backend="eager", fullgraph=True)
        x = torch.ones(4)
        ref = fn(x)
        res = opt_fn(x)
        self.assertEqual(ref, res)

    def test_super_diamond(self):
        class A:
            def __init__(self):
                super().__init__()
                self.a = 5

        class Nothing:
            pass

        class B(Nothing, A):
            def __init__(self):
                super().__init__()
                self.b = 10

            def run(self, x):
                return self.a * self.b * x

        def fn(x):
            b = B()
            return b.run(x)

        opt_fn = torch.compile(fn, backend="eager", fullgraph=True)
        x = torch.randn(4)
        ref = fn(x)
        res = opt_fn(x)
        self.assertEqual(ref, res)

    def test_vc_bumped_in_inference_graph(self):
        @torch.compile
        def f(x):
            return x.mul_(2)

        x = torch.randn(4)
        vc_before = x._version
        f(x)
        vc_after = x._version
        self.assertTrue(vc_after > vc_before)

    def test_nn_module_callable(self):
        class M(nn.Module):
            def forward(self, x):
                return x.sin()

        def f(m):
            return callable(m)

        res = torch.compile(f, fullgraph=True)(M())
        self.assertTrue(res)

    def test_stk_sdd_is_transposed(self):
        trigger_graph_break = False

        def _is_transposed(x):
            return (
                not x.is_contiguous()
                and x.stride()[0] == 1
                and x.stride()[1] == x.size()[0]
            )

        class SDD(torch.autograd.Function):
            @staticmethod
            def forward(ctx, lhs, rhs):
                ctx.save_for_backward(lhs, rhs)
                out = torch.full_like(lhs, 1.0, dtype=lhs.dtype, device=lhs.device)
                return out

            @staticmethod
            def backward(ctx, dy):
                saved_tensors = ctx.saved_tensors
                lhs, rhs = saved_tensors[:2]
                trans_a = _is_transposed(lhs)
                trans_b = _is_transposed(rhs)
                dlhs = None
                if ctx.needs_input_grad[0]:
                    dlhs = torch.full_like(lhs, 1.0 if trans_a else 2.0)
                drhs = None
                if ctx.needs_input_grad[1]:
                    drhs = torch.full_like(rhs, 1.0 if trans_b else 2.0)
                if trigger_graph_break:
                    if _is_transposed(dy):
                        return dlhs + 1, drhs + 1, None, None
                return dlhs, drhs, None, None

        x1 = torch.randn((8, 8), requires_grad=True)
        y1 = torch.randn((8, 8)).transpose(0, 1).requires_grad_(True)
        x2 = torch.randn((8, 8), requires_grad=True)
        y2 = torch.randn((8, 8)).transpose(0, 1).requires_grad_(True)

        SDD.apply(x1, y1).sum().backward()

        @torch.compile(backend="eager", fullgraph=True)
        def fn():
            return SDD.apply(x2, y2)

        fn().sum().backward()

        self.assertEqual(x1.grad, x2.grad)
        self.assertEqual(y1.grad, y2.grad)

        trigger_graph_break = True
        with self.assertRaises(torch._dynamo.exc.Unsupported):
            fn().sum().backward()

    def test_partially_initialized_module_property(self):
        class Matrix(torch.nn.Module):
            def __init__(self, data):
                super().__init__()
                self._data = data
                self.foo = 10 * self.blocking

            @property
            def data(self):
                return self._data

            @property
            def blocking(self):
                return self.data.shape[1]

        @torch.compile(backend="eager", fullgraph=True)
        def fn():
            return Matrix(torch.randn(10, 20))

        v = fn()
        self.assertEqual(v.foo, 200)
        self.assertEqual(v.data.shape, (10, 20))
        self.assertEqual(type(v), Matrix)

    def test_classmethod_with_slots(self):
        class Mock:
            __slots__ = ("_a",)

            def __init__(self):
                self._a = 2

            @classmethod
            def _m(cls):
                return 3

            def run(self, x):
                return torch.sin(x) * self._a * self._m()

        def fn(x):
            mock = Mock()
            return mock.run(x)

        opt_fn = torch.compile(fn, backend="eager", fullgraph=True)
        x = torch.randn(4)
        self.assertEqual(fn(x), opt_fn(x))

    def test_nn_parametrize(self):
        class Module(nn.Module):
            def __init__(self) -> None:
                super().__init__()
                self.param = torch.nn.Parameter(torch.randn(10, 10))

            def forward(self, x):
                return self.param @ x

        class Parametrization(torch.nn.Module):
            def forward(self, x):
                return torch.sin(x)

        m = Module()
        torch.nn.utils.parametrize.register_parametrization(
            m, "param", Parametrization()
        )

        sin_found = False

        def backend(gm, _):
            nonlocal sin_found
            for node in gm.graph.nodes:
                if node.target is torch.sin:
                    sin_found = True
            return gm

        opt_m = torch.compile(m, backend=backend, fullgraph=True)
        inp = torch.randn(10, 10)
        self.assertEqual(m(inp), opt_m(inp))
        self.assertTrue(sin_found)

        torch.nn.utils.parametrize.remove_parametrizations(m, "param")
        sin_found = False
        self.assertEqual(m(inp), opt_m(inp))
        self.assertFalse(sin_found)

    def test_nn_module_property_closure(self):
        x = torch.randn(10, 10)

        class Mod(torch.nn.Module):
            @property
            def y(self):
                return torch.ones(10, 10) + x

            def forward(self, x):
                return x @ self.y

        mod = Mod()

        def fn(x):
            return mod(x)

        opt_fn = torch.compile(fn, backend="eager", fullgraph=True)

        inp = torch.randn(10, 10)
        self.assertEqual(fn(inp), opt_fn(inp))

    def test_global_fn_mutation(self):
        def foo(x, y):
            return global_fn(x) + y

        x = torch.ones(1)
        y = torch.ones(1)

        opt = torch.compile(foo, fullgraph=True, backend="eager")
        self.assertEqual(opt(x, y), foo(x, y))

        # Change global_fn
        global global_fn

        def new_fn(x):
            return torch.cos(x)

        global_fn = new_fn
        self.assertEqual(opt(x, y), foo(x, y))

    # ref https://github.com/pytorch/pytorch/issues/123974
    def test_list_reverse(self):
        def ladder(x):
            trail = x.size(-1)
            assert trail > 2
            weights = []
            for s in [trail, trail - 1, trail - 2]:
                weights.append(torch.ones(s, s - 1))

            for w in weights:
                x = x @ w

            weights.reverse()

            for w in weights:
                x = x @ w.t()

            return x

        data = torch.randn(3, 4)
        opt_ladder = torch.compile(ladder, fullgraph=True, backend="eager")
        self.assertEqual(opt_ladder(data), ladder(data))

    def test_trace_functional_tensor_with(self):
        from torch._subclasses.fake_tensor import FakeTensorMode
        from torch._subclasses.functional_tensor import (
            FunctionalTensor,
            FunctionalTensorMode,
        )

        def f(a, tmp):
            a_view = a.view(-1)
            with torch.no_grad():
                a.set_(tmp)
                a_view.mul_(2)
            return a + tmp

        fake_mode = FakeTensorMode()
        with FunctionalTensorMode():
            inp = torch.ones(3, 3, requires_grad=True)
            inp = fake_mode.from_tensor(inp, static_shapes=True)
            inp = FunctionalTensor.to_functional(inp)

            tmp = torch.ones(3, 3, requires_grad=True)
            tmp = fake_mode.from_tensor(tmp, static_shapes=True)
            tmp = FunctionalTensor.to_functional(tmp)

            opt_f = torch.compile(f, backend="eager")
            with self.assertRaisesRegex(
                RuntimeError, "cannot mutate tensors with frozen storage"
            ):
                opt_f(inp, tmp)

    def test_const_dict_keyerror(self):
        d = {}

        def fn(x):
            try:
                y = d[0]
            except KeyError:
                y = 1
            return x + y

        opt_fn = torch.compile(fn, backend="eager")
        inp = torch.randn(3, 3)
        self.assertEqual(fn(inp), opt_fn(inp))

    def test_dict_tag_guard(self):
        class Foo:
            def __init__(self) -> None:
                self.scalar = 10

        def fn(d, x):
            return d["a"] * d["b"] * d["c"].scalar * x

        foo = Foo()

        d = {"a": 2, "b": 3, "c": foo}

        opt_fn = torch.compile(fn, backend="eager")
        inp = torch.randn(3, 3)
        self.assertEqual(fn(d, inp), opt_fn(d, inp))

        d["a"] = 4
        self.assertEqual(fn(d, inp), opt_fn(d, inp))

        # Check that recompilation happens
        foo.scalar = 12
        self.assertEqual(fn(d, inp), opt_fn(d, inp))

    def test_nonconst_issubclass(self):
        def fn(x):
            if issubclass(x.__class__, np.ndarray):
                return 1
            return 0

        opt_fn = torch.compile(fn, backend="eager")
        opt_fn(np.ones([3, 3]))

    def test_issue126128(self):
        def fn():
            x = torch.randn(1, 10)
            y = torch.randn(10, 1)
            return torch.mm(x, y).sum()

        def fn2():
            x = torch.randn(10, 100)
            y = torch.randn(100, 10)
            return torch.mm(x, y).sum()

        with fresh_inductor_cache():
            torch.compile(fn)()

        torch.compile(fn2)()

    def test_jit_script_defaults(self):
        @torch.jit.script
        def fast_cos(x, c: float = 2.0):
            return torch.cos(x) * c

        class Mod(torch.nn.Module):
            def __init__(self) -> None:
                super().__init__()
                self.fast_cos = fast_cos

            def forward(self, x):
                return self.fast_cos(x)

        mod = Mod()
        opt_mod = torch.compile(mod, backend="eager", fullgraph=True)
        x = torch.randn(4)
        self.assertEqual(mod(x), opt_mod(x))

    def test_enum(self):
        class ExplicitEnum(str, Enum):
            @classmethod
            def _missing_(cls, value):
                raise ValueError(
                    f"{value} is not a valid {cls.__name__}, please select one of {list(cls._value2member_map_.keys())}"
                )

        class PaddingStrategy(ExplicitEnum):
            LONGEST = "longest"
            MAX_LENGTH = "max_length"
            DO_NOT_PAD = "do_not_pad"

        def fn(x):
            a = PaddingStrategy("longest")
            if a == PaddingStrategy.LONGEST:
                return torch.sin(x)
            return torch.cos(x)

        x = torch.randn(3, 3)
        opt_fn = torch.compile(fn, backend="eager", fullgraph=True)
        self.assertEqual(fn(x), opt_fn(x))

    def test_hasattr_builtin(self):
        class MyClass:
            foo: int = 1

        def func(x, m):
            if getattr(type(m), "foo", 0):
                return x + MyClass.foo
            return x

        opt_func = torch.compile(func, backend="eager", fullgraph=True)
        m = MyClass()
        x = torch.zeros(())
        self.assertEqual(func(x, m), opt_func(x, m))
        self.assertEqual(func(x, 0), opt_func(x, 0))

    def test_grad(self):
        def fn(x, y):
            x._grad = y
            return x.grad.data

        x = torch.randn(4, requires_grad=True)
        y = torch.randn(4)
        opt_fn = torch.compile(fn, backend="eager")
        self.assertEqual(fn(x, y), opt_fn(x, y))

    def test_nn_module_stack_bc(self):
        from torch._dynamo.mutation_guard import GenerationTracker

        def compiler(gm, *args):
            module_stacks = [
                node.meta.get("nn_module_stack", None) for node in gm.graph.nodes
            ]
            module_stacks, _ = pytree.tree_flatten(module_stacks)
            module_stacks = [x for x in module_stacks if isinstance(x, str)]
            for stack in module_stacks:
                self.assertTrue("_module" not in stack)
            return gm.forward

        class SubMod(torch.nn.Module):
            def __init__(self) -> None:
                super().__init__()
                self.linear = torch.nn.Linear(2, 2)

            def forward(self, x):
                return self.linear(x)

        class Mod(torch.nn.Module):
            def __init__(self) -> None:
                super().__init__()
                self.submod1 = SubMod()
                self.submod2 = SubMod()

            def forward(self, x):
                return self.submod1(x) + self.submod2(x)

        mod = Mod()
        opt_mod = torch.compile(mod, backend=compiler)
        opt_mod(torch.randn(2, 2))

        with torch._dynamo.config.patch(inline_inbuilt_nn_modules=True):
            mod = Mod()
            opt_mod = torch.compile(mod, backend=compiler)
            opt_mod(torch.randn(2, 2))

        # an example similar to Pippy usecase
        mod = Mod()
        GenerationTracker.tag(mod.submod1)
        GenerationTracker.mark_class_dynamic(type(mod.submod1))
        mod = Mod()
        opt_mod = torch.compile(mod, backend=compiler)
        opt_mod(torch.randn(2, 2))

    def test_is_make_fx_tracing(self):
        @torch.compile(backend="eager", fullgraph=True)
        def fn(x):
            torch.nn.modules.activation._is_make_fx_tracing()
            return torch.sin(x)

        fn(torch.rand(4))

    def test_negative_floor_div_solve(self):
        class CompiledClass(nn.Module):
            def __init__(self) -> None:
                super().__init__()
                self.nums = torch.tensor([1, 2, 3, 4, 5, 6, 7, 8, 9, 10])
                self.t = 5

            def forward(self):
                self.num = self.nums[self.t // 12]
                self.t += 1
                return self.num

        m = CompiledClass()
        m = torch.compile(m, backend="eager")

        # the first call works
        m()
        # the second call causes a failure
        m()

    # https://github.com/pytorch/pytorch/issues/121621
    def test_tensor_random(self):
        def random_op(tensor, params):
            res = tensor.random_(**params)
            return res

        random_op = torch.compile(random_op)
        params = {"from": -10, "to": 10}
        tensor = torch.randn([2, 3])
        res = random_op(tensor, params)

    # https://github.com/pytorch/pytorch/issues/131019
    def test_tensor_uniform(self):
        def uniform_op(tensor, params):
            res = tensor.uniform_(**params)
            return res

        uniform_op = torch.compile(uniform_op)
        params = {"from": -10, "to": 10}
        tensor = torch.randn([2, 3])
        res = uniform_op(tensor, params)

    def test_data_attr_mutation_after_saved_for_bw(self):
        def f(x):
            out = x.sin()
            x.data.mul_(2)
            return out

        x = torch.randn(4, requires_grad=True)
        x_test = x.clone().detach().requires_grad_(True)

        out = f(x)
        out_test = torch.compile(f, backend="aot_eager")(x_test)
        self.assertEqual(out, out_test)

        out.sum().backward()
        out_test.sum().backward()
        self.assertEqual(x.grad, x_test.grad)

    # https://github.com/pytorch/pytorch/issues/128072
    def test_map_with_multiple_args(self):
        def f(a, b):
            return a[0] * b[0] + a[1] * b[1]

        def gen_inps(len_x, len_y):
            x = [torch.randn(5) for _ in range(len_x)]
            y = [torch.randn(5) for _ in range(len_y)]
            return x, y

        def g(x, y):
            return map(f, x, y)

        opt_g = torch.compile(g, fullgraph=True, backend="eager")

        inps = gen_inps(3, 3)
        self.assertEqual(type(g(*inps)), type(opt_g(*inps)))
        self.assertEqual(tuple(g(*inps)), tuple(opt_g(*inps)))

        inps = gen_inps(3, 5)
        self.assertEqual(type(g(*inps)), type(opt_g(*inps)))
        self.assertEqual(tuple(g(*inps)), tuple(opt_g(*inps)))

    def test_staticmethod_allow_in_graph(self):
        class MyClass:
            i = 3

            @staticmethod
            def foo_inner(x):
                return torch.mul(x, MyClass.i)

            # if dynamo inlines with fullgraph, will error
            # verify that dynamo doesn't inline
            @staticmethod
            @torch._dynamo.allow_in_graph
            def foo1(x):
                torch._dynamo.graph_break()
                return MyClass.foo_inner(x)

        @torch.compile(backend="eager", fullgraph=True)
        def f_bad(x):
            return MyClass.foo1(x)

        f_bad(torch.ones(2, 2))

    def test_guard_with_tuple_mutation(self):
        class Foo:
            def __init__(self) -> None:
                self.x = 10

        foo = Foo()
        d = {
            "a": 2,
            "b": (foo,),
        }

        def fn(x, d):
            return x * d["a"] * d["b"][0].x

        opt_fn = torch.compile(fn, backend="eager")
        inp = torch.randn(3, 3)
        self.assertEqual(fn(inp, d), opt_fn(inp, d))
        d["b"][0].x = 12
        self.assertEqual(fn(inp, d), opt_fn(inp, d))

    def test_compile_complex_conj(self):
        def f(x):
            return torch.mul(x, 2j)

        x_ref = torch.randn(4, 2, requires_grad=True)
        x_test = x_ref.clone().detach().requires_grad_(True)

        out_ref = f(torch.view_as_complex(x_ref))
        out_test = torch.compile(f, backend="aot_eager")(torch.view_as_complex(x_test))
        self.assertEqual(out_ref, out_test)

        torch.view_as_real(out_ref).sum().backward()
        torch.view_as_real(out_test).sum().backward()
        self.assertEqual(x_ref.grad, x_test.grad)

    # https://github.com/pytorch/pytorch/issues/132200
    def test_partitioner_cse_respects_mutation_boundaries(self):
        set_available = hasattr(torch.ops, "fsdp") and hasattr(torch.ops.fsdp, "set_")
        if not set_available:
            return

        @torch.compile(backend="aot_eager_decomp_partition")
        def f(x, l):
            # z0 and z1 can be CSEd
            z0 = x.sin()
            z1 = x.sin()
            y = x + 1
            torch.ops.fsdp.copy_.default(x, y)
            # z3 and z3 can be CSEd with each other,
            # but *not* with z0/z1 (they cross a mutation boundary)
            z2 = x.sin()
            z3 = x.sin()
            return z0, z1, z2, z3, l**2

        x = torch.randn(3)
        x_clone = x.clone()
        l = torch.randn(3, requires_grad=True)
        z0, z1, z2, z3, _ = f(x, l)

        # the partitioner runs CSE. We expect that of the 4 sin() ops above:
        # - the first 2 are CSE'd
        # - the last 2 are CSE'd
        # - the set_() op in the middle is a mutation barrier, preventing CSE
        self.assertEqual(z0, (x_clone).sin())
        self.assertEqual(z1, (x_clone).sin())
        self.assertEqual(z2, (x_clone + 1).sin())
        self.assertEqual(z3, (x_clone + 1).sin())

    # https://github.com/pytorch/pytorch/issues/132197
    def test_fsdp_set_input_mutation_applied_when_input_gets_no_gradients(self):
        set_available = hasattr(torch.ops, "fsdp") and hasattr(torch.ops.fsdp, "set_")
        if not set_available:
            return

        @torch.compile(backend="aot_eager_decomp_partition")
        def f(x, l):
            z = x.sin()
            y = x + 1
            # graph input has its storage mutated
            torch.ops.fsdp.copy_.default(x, y)
            z2 = x.sin()
            return z2, l**2

        x = torch.randn(3)
        x_test = x.clone()
        l = torch.randn(3, requires_grad=True)
        result, _ = f(x, l)
        result_test, _ = torch.compile(f, backend="aot_eager_decomp_partition")(
            x_test, l
        )

        self.assertEqual(result, result_test)
        self.assertEqual(x, x_test)

    def test_changing_stride(self):
        cnt = torch._dynamo.testing.CompileCounter()

        @torch.compile(backend=cnt)
        def fn(x, y):
            return x * y

        for i in range(1, 4):
            x = torch.randn(4, i)

            # create a view for i > 1
            if i == 1:
                x1 = x
            else:
                x1 = x[:, 0:1]

            y = torch.randn(4, 1)
            print(x1.shape, y.shape)
            fn(x1, y)

        self.assertTrue(cnt.frame_count <= 2)

    @torch._dynamo.config.patch(guard_nn_modules=False)
    @torch._dynamo.config.patch(inline_inbuilt_nn_modules=False)
    def test_inlining_cornercase(self):
        """
        nn.Modules can be mapped to either NNModuleVariable or UnspecializedNNModuleVariable. For NNModuleVariable, the
        tensor attributes become part of the Dynamo graph. For unspecialized, they are lifted as inputs.

        But there is a cornercase. Suppose you have NNModuleVariable with a submodule that is
        UnspecializedNNModuleVariable. Today, Dynamo will still consider the submodule as specialized (courtesy of
        guard.source().is_nn_module()). In retrospect, this is a mistake but there are dependencies of export and also
        cudagraphs which make it harder to fix the corner case right away. The long term solution is
        inline_inbuilt_nn_modules anyways, so we might have to live with this cornercase in the short term.

        We are starting to annotate the source of each nn module more precisely - NNModuleVariable attribute is marked
        as NNModuleSource, UnspecilaizedNNModuleVariable attribute is marked as UnspecializedNNModuleSource. But this
        changes the behavior for the cornercase. And fails some tests which have unfortunately relied on this behavior.


        To solve this, we tag the source only when inline_inbuilt_nn_module flag is turned on.

        In this test, we purposely turn the flag off, testing that the tagging is disabled.
        """

        class SubMod(torch.nn.Module):
            def __init__(self):
                super().__init__()
                self.linear = torch.nn.Linear(1, 1)
                self.a = torch.randn(1, 1)
                self.counter = 0
                self.multipliers = [2.2, 3.3]

            def forward(self, x):
                self.counter += 1
                return (
                    self.linear(x) * self.a * self.multipliers[0] * self.multipliers[1]
                )

        class Mod(torch.nn.Module):
            def __init__(self):
                super().__init__()
                self.submod = SubMod()

            def forward(self, x):
                return self.submod(x)

        mod = Mod()
        opt_mod = torch.compile(mod, backend="eager")

        x = torch.randn(1, 1)
        ref = mod(x)
        res = opt_mod(x)

        mod.submod.multipliers = [3.3, 4.4]
        # Since guard_nn_modules is False, this will not recompile
        with torch._dynamo.config.patch(error_on_recompile=True):
            ref = mod(x)
            res = opt_mod(x)

    def test_optimized_module_training(self):
        mod = torch.nn.Linear(3, 3)
        mod.eval()

        opt_mod = torch.compile(mod, backend="eager")
        self.assertFalse(opt_mod.training)

        opt_mod.train()
        self.assertTrue(opt_mod.training)
        self.assertTrue(mod.training)

        mod.eval()
        self.assertFalse(opt_mod.training)

    @requires_cuda
    def test_memleak_when_graph_input_has_tensor_attr(self):
        @torch.compile(backend="eager")
        def f(x):
            x.add_(1)

        mem_before = torch.cuda.memory_allocated()

        x = torch.ones(2, device="cuda")
        x.foo = torch.zeros(2, device="cuda")
        f(x)
        del x.foo
        del x
        mem_after = torch.cuda.memory_allocated()
        self.assertEqual(mem_before, mem_after)

        # check when non-tensor data structure attribute contains a tensor
        @torch.compile(backend="eager")
        def f(x):
            x.add_(1)

        mem_before = torch.cuda.memory_allocated()
        x = torch.ones(2, device="cuda")
        x.foo = [torch.zeros(2, device="cuda") for _ in range(5)]
        f(x)
        del x.foo
        del x
        mem_after = torch.cuda.memory_allocated()
        self.assertEqual(mem_before, mem_after)

        # check with tensor refcycle
        @torch.compile(backend="eager")
        def g(x, y):
            return x + y

        mem_before = torch.cuda.memory_allocated()
        x = torch.ones(2, device="cuda")
        y = torch.zeros(2, device="cuda")
        x.foo = [y]
        y.foo = [x]
        g(x, y)
        del x.foo
        del y.foo
        del x
        del y
        mem_after = torch.cuda.memory_allocated()
        self.assertEqual(mem_before, mem_after)

    def test_os_fspath(self):
        @torch.compile(backend="eager", fullgraph=True)
        def fn(x):
            os.fspath(".")
            return torch.sin(x)

        fn(torch.randn(4))

    @requires_cuda
    # This test will fail as flip in combination with particular input lenghts
    # produces weird results.
    # This is under investigations in
    # https://github.com/pytorch/pytorch/issues/131805
    @unittest.skip("Skip this flip test for the moment. It is under investigation")
    def test_flip_bad_accuracy(self):
        import torch
        import torch._dynamo.config
        import torch._functorch.config
        import torch._inductor.config
        import torch._inductor.inductor_prims
        import torch.fx.experimental._config

        class Repro(torch.nn.Module):
            def __init__(self):
                super().__init__()

            def forward(self, arg0_1):
                rev = torch.ops.prims.rev.default(arg0_1, [0])
                arg0_1 = None
                slice_1 = torch.ops.aten.slice.Tensor(rev, 0, 0, -1, 2)
                slice_2 = torch.ops.aten.slice.Tensor(rev, 0, 1, 9223372036854775807, 2)
                add_1 = torch.ops.aten.add.Tensor(slice_1, slice_2)
                slice_1 = slice_2 = None
                slice_3 = torch.ops.aten.slice.Tensor(add_1, 0, 0, -1, 2)
                slice_4 = torch.ops.aten.slice.Tensor(
                    add_1, 0, 1, 9223372036854775807, 2
                )
                add_2 = torch.ops.aten.add.Tensor(slice_3, slice_4)
                slice_3 = slice_4 = None
                slice_5 = torch.ops.aten.slice.Tensor(add_2, 0, 0, -1, 2)
                slice_6 = torch.ops.aten.slice.Tensor(
                    add_2, 0, 1, 9223372036854775807, 2
                )
                add_3 = torch.ops.aten.add.Tensor(slice_5, slice_6)
                slice_5 = slice_6 = None
                slice_9 = torch.ops.aten.slice.Tensor(add_2, 0, 0, 1)
                add_2 = None
                unsqueeze = torch.ops.aten.unsqueeze.default(slice_9, 1)
                slice_9 = None
                unsqueeze_1 = torch.ops.aten.unsqueeze.default(add_3, 1)
                add_3 = None
                cat = torch.ops.aten.cat.default([unsqueeze, unsqueeze_1], 1)
                unsqueeze = unsqueeze_1 = None
                view = torch.ops.aten.view.default(cat, [2])
                cat = None
                slice_10 = torch.ops.aten.slice.Tensor(view, 0, 0, -1)
                slice_11 = torch.ops.aten.slice.Tensor(
                    add_1, 0, 2, 9223372036854775807, 2
                )
                add_5 = torch.ops.aten.add.Tensor(slice_10, slice_11)
                slice_10 = slice_11 = None
                slice_12 = torch.ops.aten.slice.Tensor(add_1, 0, 0, 1)
                add_1 = None
                cat_1 = torch.ops.aten.cat.default([slice_12, add_5])
                slice_12 = add_5 = None
                unsqueeze_2 = torch.ops.aten.unsqueeze.default(cat_1, 1)
                cat_1 = None
                unsqueeze_3 = torch.ops.aten.unsqueeze.default(view, 1)
                view = None
                cat_2 = torch.ops.aten.cat.default([unsqueeze_2, unsqueeze_3], 1)
                unsqueeze_2 = unsqueeze_3 = None
                view_1 = torch.ops.aten.view.default(cat_2, [4])
                cat_2 = None
                slice_13 = torch.ops.aten.slice.Tensor(
                    rev, 0, 2, 9223372036854775807, 2
                )
                add_6 = torch.ops.aten.add.Tensor(view_1, slice_13)
                slice_13 = None
                slice_14 = torch.ops.aten.slice.Tensor(rev, 0, 0, 1)
                rev = None
                cat_3 = torch.ops.aten.cat.default([slice_14, add_6])
                slice_14 = add_6 = None
                constant_pad_nd = torch.ops.aten.constant_pad_nd.default(
                    view_1, [0, 1], 0.0
                )
                view_1 = None
                unsqueeze_4 = torch.ops.aten.unsqueeze.default(cat_3, 1)
                cat_3 = None
                unsqueeze_5 = torch.ops.aten.unsqueeze.default(constant_pad_nd, 1)
                constant_pad_nd = None
                cat_4 = torch.ops.aten.cat.default([unsqueeze_4, unsqueeze_5], 1)
                unsqueeze_4 = unsqueeze_5 = None
                view_2 = torch.ops.aten.view.default(cat_4, [10])
                cat_4 = None
                slice_15 = torch.ops.aten.slice.Tensor(view_2, 0, 0, 9)
                view_2 = None
                rev_1 = torch.ops.prims.rev.default(slice_15, [0])
                slice_15 = None
                return (rev_1,)

        mod = Repro()
        x = torch.arange(9, device=torch.device("cuda"))

        @torch.compile
        def f(x):
            return mod(x)

        out = f(x)
        self.assertEqual(torch.flip(torch.cumsum(torch.flip(x, [0]), 0), [0]), out[0])

    # https://github.com/pytorch/pytorch/issues/88813
    def test_return_value_duplication_tensor(self) -> None:
        def fn(val: torch.Tensor) -> Tuple[torch.Tensor, torch.Tensor]:
            return val * 2, val * 2

        x = torch.randn(2, requires_grad=True)

        expect = fn(x)
        self.assertNotEqual(
            expect[0].untyped_storage().data_ptr(),
            expect[1].untyped_storage().data_ptr(),
        )

        actual = torch.compile(fn, backend="aot_eager")(x)
        self.assertNotEqual(
            actual[0].untyped_storage().data_ptr(),
            actual[1].untyped_storage().data_ptr(),
        )

    # https://github.com/pytorch/pytorch/issues/114344
    def test_return_value_duplication_mixed_grad(self) -> None:
        def fn(val: torch.Tensor) -> Tuple[torch.Tensor, torch.Tensor]:
            with torch.no_grad():
                out0 = val + 1
            out1 = val + 1
            return out0, out1

        x = torch.randn(2, requires_grad=True)

        with torch.enable_grad():
            expect = fn(x)
            actual = torch.compile(fn, backend="aot_eager")(x)

            self.assertEqual(expect[0].requires_grad, actual[0].requires_grad)
            self.assertEqual(expect[1].requires_grad, actual[1].requires_grad)

    # https://github.com/pytorch/pytorch/pull/134726#discussion_r1738774371
    def test_return_value_duplication_scalar(self) -> None:
        def fn(val: torch.Tensor) -> Tuple[torch.Tensor, torch.Tensor]:
            x, y = val * 2, val * 2
            return x[0], y[0]

        x = torch.randn(2, requires_grad=True)

        expect = fn(x)
        self.assertNotEqual(
            expect[0].untyped_storage().data_ptr(),
            expect[1].untyped_storage().data_ptr(),
        )

        actual = torch.compile(fn, backend="aot_eager")(x)
        self.assertNotEqual(
            actual[0].untyped_storage().data_ptr(),
            actual[1].untyped_storage().data_ptr(),
        )

    def test_torch_compile_in_compile_frame(self):
        def gn(x, c=None):
            if c is None:
                c = 2
            return c * x

        def outer_func(x):
            return torch.compile(gn, backend="eager")(x)

        compile_outer = torch.compile(outer_func, backend="eager", fullgraph=True)
        x = torch.randn(4)
        ref = outer_func(x)
        res = compile_outer(x)
        self.assertEqual(ref, res)

    # https://github.com/pytorch/pytorch/issues/119162
    def test_inductor_rng_default_dtype(self) -> None:
        @torch.compile
        def fn():
            tmp = torch.randn(4, 4, dtype=torch.bfloat16)
            return tmp

        try:
            old = torch.get_default_dtype()
            torch.set_default_dtype(torch.bfloat16)
            out = fn()
        finally:
            torch.set_default_dtype(old)
        # output dtype should be float32
        self.assertEqual(out.dtype, torch.bfloat16)

<<<<<<< HEAD
=======
    @unittest.skipIf(not HAS_MSGSPEC, "missing msgspec package")
    def test_c_defined_metaclass(self):
        class User(msgspec.Struct):
            """A new type describing a User"""

            name: str
            value: int

        def fn(x):
            u = User("alice", 10)
            return x * u.value

        x = torch.randn(4)
        opt_fn = torch.compile(fn, backend="eager")
        self.assertEqual(fn(x), opt_fn(x))

>>>>>>> 9b2e453e

instantiate_parametrized_tests(ReproTests)


if __name__ == "__main__":
    from torch._dynamo.test_case import run_tests

    run_tests()<|MERGE_RESOLUTION|>--- conflicted
+++ resolved
@@ -6023,8 +6023,6 @@
         # output dtype should be float32
         self.assertEqual(out.dtype, torch.bfloat16)
 
-<<<<<<< HEAD
-=======
     @unittest.skipIf(not HAS_MSGSPEC, "missing msgspec package")
     def test_c_defined_metaclass(self):
         class User(msgspec.Struct):
@@ -6041,7 +6039,6 @@
         opt_fn = torch.compile(fn, backend="eager")
         self.assertEqual(fn(x), opt_fn(x))
 
->>>>>>> 9b2e453e
 
 instantiate_parametrized_tests(ReproTests)
 
