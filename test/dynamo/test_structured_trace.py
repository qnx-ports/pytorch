--- conflicted
+++ resolved
@@ -677,8 +677,6 @@
         self.assertParses()
 
     @requires_tlparse
-<<<<<<< HEAD
-=======
     def test_make_fx_fail_partial(self):
         from torch.fx.experimental.proxy_tensor import make_fx
 
@@ -714,7 +712,6 @@
         )
 
     @requires_tlparse
->>>>>>> 9b2e453e
     @torch._inductor.config.patch("fx_graph_cache", True)
     @show_chrome_events
     def test_chromium_event(self):
