--- conflicted
+++ resolved
@@ -745,8 +745,6 @@
                     empty_line_normalizer(lines),
                     empty_line_normalizer(stderr.decode("utf-8")),
                 )
-<<<<<<< HEAD
-=======
 
     @make_settings_test("torch._dynamo.eval_frame")
     def test_log_traced_frames(self, records):
@@ -781,7 +779,6 @@
   * bar test_logging.py:N
 ]""",
         )
->>>>>>> 9b2e453e
 
 
 # single record tests
