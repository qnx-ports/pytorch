--- conflicted
+++ resolved
@@ -4,13 +4,8 @@
 import unittest
 from contextlib import contextmanager
 from dataclasses import dataclass
-<<<<<<< HEAD
-from typing import List, Any
-from re import escape
-=======
 from re import escape
 from typing import Any, List
->>>>>>> f34905f6
 
 import torch
 import torch._dynamo as torchdynamo
@@ -32,40 +27,18 @@
     FlatArgsAdapter,
     unflatten,
 )
-from torch._higher_order_ops.torchbind import enable_torchbind_tracing
 from torch.export._trace import DEFAULT_EXPORT_DYNAMO_CONFIG
-<<<<<<< HEAD
-from torch._export.utils import (
-    get_buffer,
-    get_param,
-    is_buffer,
-    is_param,
-    register_dataclass_as_pytree_node,
-)
-from torch.export import Constraint, Dim, export
-from torch.fx.experimental.proxy_tensor import make_fx
-from torch.testing import FileCheck
-from torch.testing._internal.common_utils import (
-    run_tests,
-    TestCase,
-=======
 from torch.fx.experimental.proxy_tensor import make_fx
 from torch.testing import FileCheck
 from torch.testing._internal.common_utils import (
     find_library_location,
->>>>>>> f34905f6
     IS_FBCODE,
     IS_MACOS,
     IS_SANDCASTLE,
     IS_WINDOWS,
-<<<<<<< HEAD
-    find_library_location,
-    skipIfTorchDynamo,
-=======
     run_tests,
     skipIfTorchDynamo,
     TestCase,
->>>>>>> f34905f6
 )
 from torch.utils._pytree import (
     LeafSpec,
@@ -331,13 +304,9 @@
         export_module = torch.export.export(Mod(), (torch.randn((2, 3)),))
         unflattened = unflatten(export_module)
 
-<<<<<<< HEAD
-        self.compare_outputs(export_module.module(), unflattened, (torch.randn((2, 3)),))
-=======
         self.compare_outputs(
             export_module.module(), unflattened, (torch.randn((2, 3)),)
         )
->>>>>>> f34905f6
 
     def test_unflatten_wrong_input(self):
         class Mod(torch.nn.Module):
@@ -359,13 +328,6 @@
                 return a
 
         export_module = torch.export.export(Mod(), (torch.randn((2, 3)),))
-<<<<<<< HEAD
-        with self.assertRaisesRegex(RuntimeError, escape("Expected input at *args[0].shape[0] to be equal to 2, but got 6")):
-            export_module.module()(torch.randn(6, 6))
-
-        unflattened = unflatten(export_module)
-        with self.assertRaisesRegex(RuntimeError, escape("Expected input at *args[0].shape[0] to be equal to 2, but got 6")):
-=======
         with self.assertRaisesRegex(
             RuntimeError,
             escape("Expected input at *args[0].shape[0] to be equal to 2, but got 6"),
@@ -377,7 +339,6 @@
             RuntimeError,
             escape("Expected input at *args[0].shape[0] to be equal to 2, but got 6"),
         ):
->>>>>>> f34905f6
             unflattened(torch.randn(6, 6))
 
     def test_unflatten_with_inplace_compile(self):
@@ -711,95 +672,5 @@
         )
 
 
-    def test_unflatten_constant_tensor(self):
-        class SubMod(torch.nn.Module):
-            def __init__(self):
-                super().__init__()
-                self.initializer = 0.1
-
-            def forward(self, x):
-                return x + torch.tensor(self.initializer)
-
-        class Mod(torch.nn.Module):
-            def __init__(self):
-                super().__init__()
-                self.submod = SubMod()
-
-            def forward(self, x):
-                return x + self.submod(x)
-
-        export_module = torch.export.export(Mod(), (torch.randn((2, 3)),))
-        unflattened = unflatten(export_module)
-
-        self.compare_outputs(export_module.module(), unflattened, (torch.randn((2, 3)),))
-
-    @skipIfTorchDynamo("custom objects not supported in dynamo yet")
-    def test_unflatten_constant_obj(self):
-        if IS_MACOS:
-            raise unittest.SkipTest("non-portable load_library call used in test")
-        elif IS_SANDCASTLE or IS_FBCODE:
-            torch.ops.load_library(
-                "//caffe2/test/cpp/jit:test_custom_class_registrations"
-            )
-        elif IS_WINDOWS:
-            lib_file_path = find_library_location("torchbind_test.dll")
-            torch.ops.load_library(str(lib_file_path))
-        else:
-            lib_file_path = find_library_location("libtorchbind_test.so")
-            torch.ops.load_library(str(lib_file_path))
-
-        class SubMod(torch.nn.Module):
-            def __init__(self):
-                super().__init__()
-                self.attr = torch.classes._TorchScriptTesting._Foo(10, 20)
-
-            def forward(self, x):
-                return x + self.attr.add_tensor(x)
-
-        class Mod(torch.nn.Module):
-            def __init__(self):
-                super().__init__()
-                self.submod = SubMod()
-
-            def forward(self, x):
-                return x + self.submod(x)
-
-        with enable_torchbind_tracing():
-            export_module = torch.export.export(Mod(), (torch.randn((2, 3)),), strict=False)
-        unflattened = unflatten(export_module)
-
-        self.compare_outputs(export_module.module(), unflattened, (torch.randn((2, 3)),))
-
-    def test_nested_leaf_non_strict(self):
-        class Leaf(torch.nn.Module):
-            def forward(self, x):
-                return x + 1
-
-        class Nested(torch.nn.Module):
-            def __init__(self):
-                super().__init__()
-                self.leaf = Leaf()
-
-            def forward(self, x):
-                return self.leaf(x) + 2
-
-        class TopLevel(torch.nn.Module):
-            def __init__(self):
-                super().__init__()
-                self.nested = Nested()
-
-            def forward(self, x):
-                return self.nested(x) + 3
-
-        ep = torch.export.export(
-            TopLevel(),
-            (torch.randn(3),),
-            strict=False,
-            preserve_module_call_signature=("nested",),
-        )
-
-        torch.export.unflatten(ep)
-
-
 if __name__ == "__main__":
     run_tests()