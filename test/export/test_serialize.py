--- conflicted
+++ resolved
@@ -67,7 +67,6 @@
 
             def __call__(self, *args, **kwargs):
                 return torch.ops.aten.add.Tensor(*args, **kwargs)
-<<<<<<< HEAD
 
             @property
             def __name__(self):
@@ -94,34 +93,6 @@
                 return FooExtensionOp()
 
             @classmethod
-=======
-
-            @property
-            def __name__(self):
-                return "foo.my_op"
-
-        class ExtensionVerifier(torch._export.verifier.Verifier):
-            dialect = "FOO"
-
-            def allowed_op_types(self):
-                return super().allowed_op_types() + (FooExtensionOp,)
-
-        class FooExtensionHandler(torch._export.serde.serialize.ExtensionHandler):
-            @classmethod
-            def namespace(cls):
-                return "foo"
-
-            @classmethod
-            def to_op_name(cls, op):
-                return "my_op"
-
-            @classmethod
-            def from_op_name(cls, name: str):
-                self.assertEqual(name, "my_op")
-                return FooExtensionOp()
-
-            @classmethod
->>>>>>> 9629835b
             def op_schema(cls, op):
                 return torch.ops.aten.add.Tensor._schema
 
@@ -1385,38 +1356,6 @@
                 self.assertTrue(node.meta["custom"]["quantization_tag"] == "foo")
         self.assertTrue(counter > 1)
 
-<<<<<<< HEAD
-    # TODO For some reason, this doesn't work on Windows ONLY.
-    # def test_custom_tag_metadata_reexport(self):
-    #     class Foo(torch.nn.Module):
-    #         def forward(self, x):
-    #             return x + x
-    #
-    #     f = Foo()
-    #
-    #     inputs = (torch.zeros(4, 4),)
-    #     ep = export(f, inputs)
-    #
-    #     new_gm = copy.deepcopy(ep.graph_module)
-    #     new_gm.meta["custom"] = {}
-    #     new_gm.meta["custom"]["f"] = "bar"
-    #
-    #     for node in new_gm.graph.nodes:
-    #         if node.op == "call_function" and node.target == torch.ops.aten.add.Tensor:
-    #             node.meta["custom"] = {}
-    #             node.meta["custom"]["quantization_tag"] = "foo"
-    #
-    #     new_ep = ep._update(new_gm, ep.graph_signature)
-    #     new_ep = torch.export.export(new_ep.module(), inputs)
-    #
-    #     self.assertEqual(new_ep.graph_module.meta["custom"]["f"], "bar")
-    #     counter = 0
-    #     for node in new_ep.graph.nodes:
-    #         if node.op == "call_function" and node.target == torch.ops.aten.add.Tensor:
-    #             counter += 1
-    #             self.assertTrue(node.meta["custom"]["quantization_tag"] == "foo")
-    #     self.assertEqual(counter, 1)
-=======
     @skipIfCrossRef
     def test_custom_tag_metadata_re_export(self):
         class Foo(torch.nn.Module):
@@ -1459,7 +1398,6 @@
                 self.assertTrue(node.target == torch.ops.aten.linear.default)
 
         self.assertEqual(counter, 1)
->>>>>>> 9629835b
 
     def test_custom_tag_metadata_copy(self):
         class Foo(torch.nn.Module):
