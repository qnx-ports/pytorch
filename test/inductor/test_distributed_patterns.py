# Owner(s): ["oncall: pt2"]
import dataclasses
import functools

import torch
from torch import nn
from torch._dynamo import compiled_autograd
from torch._dynamo.test_case import run_tests, TestCase
from torch._dynamo.testing import CompileCounter
from torch.testing._internal.common_utils import IS_MACOS, skipIfRocm, skipIfXpu
from torch.testing._internal.inductor_utils import GPU_TYPE, HAS_CPU, requires_gpu


# Fake distributed
WORLD_SIZE = 2


def init_fake_distributed(device="cpu"):
    @torch.no_grad
    def all_gather(t):
        return torch.cat([t] * WORLD_SIZE, 0)

    @torch.no_grad
    def reduce_scatter(t):
        # clone since reduce_scatter input and output should not be aliases.
        return t.narrow(0, 0, t.size(0) // WORLD_SIZE).clone()

    def fw_pre_hook(mod, inp):
        mod.unsharded_weight.untyped_storage().resize_(
            mod.unsharded_weight.nelement() * mod.unsharded_weight.element_size()
        )
        with torch.no_grad(), torch.autograd._unsafe_preserve_version_counter(
            mod.unsharded_weight
        ):
            torch.ops.fsdp.copy_(mod.unsharded_weight, all_gather(mod.sharded_weight))
<<<<<<< HEAD
        mod.weight = mod.unsharded_weight
=======
        mod._parameters["weight"] = mod.unsharded_weight
>>>>>>> 8d68a029

    # Forward:
    #   mod.sharded_weight = local_shard (always)
    #   Before:
    #     mod.weight = local_shard
    #     mod.unsharded_weight = zero-sized allgather
    #   After:
    #     mod.weight = local_shard
    #     mod.unsharded_weight = zero-sized allgather

    def fw_post_hook(mod, inp, out):
        mod._parameters["weight"] = mod.sharded_weight
        mod.unsharded_weight.untyped_storage().resize_(0)

    def bw_pre_hook(mod, gO):
        mod.unsharded_weight.untyped_storage().resize_(
            mod.unsharded_weight.nelement() * mod.unsharded_weight.element_size()
        )
        with torch.no_grad(), torch.autograd._unsafe_preserve_version_counter(
            mod.unsharded_weight
        ):
            torch.ops.fsdp.copy_(mod.unsharded_weight, all_gather(mod.sharded_weight))
<<<<<<< HEAD
        mod.weight = mod.unsharded_weight
=======
        mod._parameters["weight"] = mod.unsharded_weight
>>>>>>> 8d68a029

    # Backward:
    #   mod.sharded_weight = local_shard (always)
    #   Before:
    #     mod.weight = local_shard
    #     mod.unsharded_weight = zero-sized allgather
    #   After:
    #     mod.weight = local_shard
    #     mod.unsharded_weight = zero-sized allgather

    def bw_post_hook(mod, gI, gO):
        grad = mod.weight.grad
        new_grad = reduce_scatter(grad)
        mod._parameters["weight"] = mod.sharded_weight
        mod.weight.grad = new_grad
        mod.unsharded_weight.untyped_storage().resize_(0)

    torch.manual_seed(1234)
    m = nn.Linear(20, 10, bias=False, device=device)

    # Mimics eager 1st iteration
    m.sharded_weight = nn.Parameter(reduce_scatter(m.weight))
    m.unsharded_weight = nn.Parameter(all_gather(m.sharded_weight))
    m.unsharded_weight.untyped_storage().resize_(0)

    m.register_full_backward_pre_hook(bw_pre_hook)
    m.register_full_backward_hook(bw_post_hook)
    m.register_forward_pre_hook(fw_pre_hook)
    m.register_forward_hook(fw_post_hook)
    return m, torch.rand(2, 20, requires_grad=True, device=device)


def init_module_bw_hooks(allow_eager):
    def bw_pre_hook(mod, gO):
        assert allow_eager or torch._dynamo.is_compiling()
        assert mod.weight.size() == (10, 10)
        mod.hook_count_pre.add_(1)
        return (torch.sin(gO[0] + 1.2),)

    def bw_post_hook(mod, gI, gO):
        assert allow_eager or torch._dynamo.is_compiling()
        assert mod.weight.size() == (10, 10)
        mod.hook_count_post.add_(1)
        return (torch.sin(gI[0] + 3.4),)

    torch.manual_seed(1234)
    m = nn.Linear(10, 10)
    m.hook_count_pre = torch.tensor(0)
    m.hook_count_post = torch.tensor(0)
    m.register_full_backward_pre_hook(bw_pre_hook)
    m.register_full_backward_hook(bw_post_hook)
    return m, torch.rand(2, 10, requires_grad=True)


def steps(m, inp):
    for _ in range(4):
        out = m(inp)
        out.sum().backward()
    return out


class DistributedPatternTests(TestCase):
    def test_intermediate_hook_with_closure(self):
        @dataclasses.dataclass
        class CustomObj:
            val: torch.Tensor

        def fn(x, obj):
            y = x.sin()
            closure_var = y + 1
            y.register_hook(lambda grad: grad + obj.val + closure_var)
            z = y.sin()
            return z

        opt = torch.compile(fn, fullgraph=True)

        obj1 = CustomObj(torch.tensor(88))
        obj2 = CustomObj(torch.tensor(99))
        x0 = torch.ones(4, requires_grad=True)
        x1 = torch.ones(4, requires_grad=True)
        x2 = torch.ones(4, requires_grad=True)
        x3 = torch.ones(4, requires_grad=True)
        fn(x0, obj1).sum().backward()
        fn(x1, obj2).sum().backward()

        with compiled_autograd.enable(functools.partial(torch.compile, fullgraph=True)):
            opt(x2, obj1).sum().backward()
            opt(x3, obj2).sum().backward()

        self.assertEqual(x0.grad, x2.grad)
        self.assertEqual(x1.grad, x3.grad)

    @torch.no_grad()
    def _test_storage_resize_zero(self, device):
        @torch.compile(fullgraph=True)
        def fn(x):
            y = torch.sin(x)
            x.untyped_storage().resize_(0)
            return torch.cos(y)

        x = torch.randn(10, device=device)
        expected = torch.cos(torch.sin(x))
        y = fn(x)
        self.assertEqual(y, expected)
        self.assertEqual(x.untyped_storage().size(), 0)

    def test_storage_resize_zero_cpu(self):
        self._test_storage_resize_zero("cpu")

    @skipIfRocm
    @requires_gpu()
    def test_storage_resize_zero_gpu(self):
        self._test_storage_resize_zero(GPU_TYPE)

    @torch.no_grad()
    def _test_storage_resize_nonzero(self, device):
        @torch.compile(fullgraph=True)
        def fn(x, out):
            y = torch.sin(x)
            assert out.untyped_storage().size() == 0
            out.untyped_storage().resize_(x.untyped_storage().size())
            out.copy_(y.cos())

        x = torch.randn(10, device=device)
        out = torch.randn(10, device=device)
        expected = torch.cos(torch.sin(x))
        out.untyped_storage().resize_(0)
        fn(x, out)
        self.assertEqual(out.untyped_storage().size(), x.untyped_storage().size())
        self.assertEqual(out, expected)

    def test_storage_resize_nonzero_cpu(self):
        self._test_storage_resize_nonzero("cpu")

    @skipIfRocm
    @requires_gpu()
    def test_storage_resize_nonzero_gpu(self):
        self._test_storage_resize_nonzero(GPU_TYPE)

    @torch.no_grad()
    def test_unsafe_set_version_counter1(self):
        cnt = CompileCounter()

        @torch.compile(backend=cnt, fullgraph=True)
        def fn(w, x):
            x = x.sin()
            v = w._version
            w.copy_(x + 1)
            torch._C._autograd._unsafe_set_version_counter(w, v)
            return w, v

        for v in (3, 0, 1):
            w1 = torch.randn(16)
            for i in range(v):
                w1.fill_(i)  # bump w1._version
            self.assertEqual(w1._version, v)
            x1 = torch.randn(16)
            w2, v2 = fn(w1, x1)

            self.assertIs(w1, w2)
            self.assertEqual(w1, x1.sin() + 1)
            self.assertEqual(v2, v)
            self.assertEqual(w1._version, v)
            self.assertEqual(cnt.frame_count, 1)

    def test_unsafe_set_version_counter2(self):
        @torch.compile(backend="inductor", fullgraph=True)
        def fn(w, x):
            r = w.sin()
            with torch.no_grad():
                v = w._version
                w.copy_(x)
                torch._C._autograd._unsafe_set_version_counter(w, v)
            return r

        w1 = torch.randn(1, requires_grad=True)
        x1 = torch.randn(1)
        expected_r1 = w1.detach().sin()

        r1 = fn(w1, x1)
        r1.backward()
        self.assertEqual(r1, expected_r1)
        self.assertEqual(w1, x1)
        self.assertEqual(w1.grad, x1.cos())

    @torch.no_grad()
    def test_unsafe_preserve_version_counter1(self):
        @torch.compile(backend="eager", fullgraph=True)
        def fn(w, x):
            x = x.sin()
            with torch.autograd._unsafe_preserve_version_counter(w):
                w.copy_(x + 1)
            return w

        w1 = torch.randn(16).fill_(0).fill_(1)
        x1 = torch.randn(16)
        v1 = w1._version
        w2 = fn(w1, x1)
        v2 = w1._version

        self.assertIs(w1, w2)
        self.assertEqual(w1, x1.sin() + 1)
        self.assertEqual(v1, v2)

    def test_unsafe_preserve_version_counter2(self):
        @torch.compile(backend="inductor", fullgraph=True)
        def fn(w, x):
            r = w.sin()
            with torch.no_grad(), torch.autograd._unsafe_preserve_version_counter(w):
                w.copy_(x)
            return r

        w1 = torch.randn(1, requires_grad=True)
        x1 = torch.randn(1)
        expected_r1 = w1.detach().sin()

        r1 = fn(w1, x1)
        r1.backward()
        self.assertEqual(r1, expected_r1)
        self.assertEqual(w1, x1)
        self.assertEqual(w1.grad, x1.cos())

    def test_module_backward_hooks_eager(self):
        m1, inp1 = init_module_bw_hooks(True)
        out1 = steps(m1, inp1)

        m2, inp2 = init_module_bw_hooks(False)
        fw_cnt = CompileCounter()
        bw_cnt = CompileCounter()
        with compiled_autograd.enable(torch.compile(backend=bw_cnt, fullgraph=True)):
            m2 = torch.compile(m2, backend=fw_cnt, fullgraph=True)
            out2 = steps(m2, inp2)

        self.assertEqual(m1.hook_count_pre, m2.hook_count_pre)
        self.assertEqual(m1.hook_count_post, m2.hook_count_post)
        self.assertEqual(out1, out2)
        self.assertEqual(inp1.grad, inp2.grad)
        self.assertEqual(m1.weight.grad, m2.weight.grad)
        self.assertEqual(m1.bias.grad, m2.bias.grad)

        self.assertEqual(fw_cnt.frame_count, 1)
        self.assertEqual(fw_cnt.op_count, 5)
        self.assertEqual(bw_cnt.frame_count, 2)  # grad=None and grad!=None
        self.assertEqual(bw_cnt.op_count, 48)

    def test_module_backward_hooks_aot(self):
        m1, inp1 = init_module_bw_hooks(True)
        out1 = steps(m1, inp1)

        m2, inp2 = init_module_bw_hooks(True)
        m2 = torch.compile(m2, backend="aot_eager", fullgraph=True)
        with compiled_autograd.enable(lambda gm: gm):
            out2 = steps(m2, inp2)

        self.assertEqual(m1.hook_count_pre, m2.hook_count_pre)
        self.assertEqual(m1.hook_count_post, m2.hook_count_post)
        self.assertEqual(out1, out2)
        self.assertEqual(inp1.grad, inp2.grad)
        self.assertEqual(m1.weight.grad, m2.weight.grad)
        self.assertEqual(m1.bias.grad, m2.bias.grad)

    def test_module_backward_hooks_inductor(self):
        m1, inp1 = init_module_bw_hooks(True)
        out1 = steps(m1, inp1)

        m2, inp2 = init_module_bw_hooks(False)
        m2 = torch.compile(m2, fullgraph=True)
        with compiled_autograd.enable(torch.compile(fullgraph=True)):
            out2 = steps(m2, inp2)

        self.assertEqual(m1.hook_count_pre, m2.hook_count_pre)
        self.assertEqual(m1.hook_count_post, m2.hook_count_post)
        self.assertEqual(out1, out2)
        self.assertEqual(inp1.grad, inp2.grad)
        self.assertEqual(m1.weight.grad, m2.weight.grad)
        self.assertEqual(m1.bias.grad, m2.bias.grad)

    def test_module_backward_hooks_multi_layers(self):
        a1, inp1 = init_module_bw_hooks(True)
        b1, _ = init_module_bw_hooks(True)
        out1 = steps(torch.nn.Sequential(a1, b1), inp1)

        a2, inp2 = init_module_bw_hooks(False)
        b2, _ = init_module_bw_hooks(False)
        with compiled_autograd.enable(torch.compile(fullgraph=True)):
            out2 = steps(
                torch.compile(torch.nn.Sequential(a2, b2), fullgraph=True), inp2
            )

        self.assertEqual(a1.hook_count_pre, a2.hook_count_pre)
        self.assertEqual(a1.hook_count_post, a2.hook_count_post)
        self.assertEqual(b1.hook_count_pre, b2.hook_count_pre)
        self.assertEqual(b1.hook_count_post, b2.hook_count_post)
        self.assertEqual(out1, out2)
        self.assertEqual(inp1.grad, inp2.grad)
        self.assertEqual(a1.weight.grad, a2.weight.grad)
        self.assertEqual(a1.bias.grad, a2.bias.grad)
        self.assertEqual(b1.weight.grad, b2.weight.grad)
        self.assertEqual(b1.bias.grad, b2.bias.grad)

    # TODO(jansel): support bw hooks with graph break

    def _assert_same_grad(self, a, b):
        self.assertEqual(type(a), type(b))
        self.assertEqual(a, b)
        self.assertEqual(a.grad, b.grad)
        self.assertEqual(a.requires_grad, b.requires_grad)

    def test_nn_param_return1(self):
        def fn(x):
            p = torch.nn.Parameter(x)
            return p, p.sin()

        opt = torch.compile(fn, fullgraph=True)
        x1 = torch.randn(16)
        x2 = x1.clone()

        p1, r1 = fn(x1)
        r1.sum().backward()
        p2, r2 = opt(x2)
        r2.sum().backward()
        self._assert_same_grad(r1, r2)
        self._assert_same_grad(p1, p2)

    def test_nn_param_return2(self):
        def fn(x):
            p = torch.nn.Parameter(x, requires_grad=False)
            return p, x + 1

        opt = torch.compile(fn, fullgraph=True)
        x1 = torch.randn(16)
        x2 = x1.clone()

        p1, r1 = fn(x1)
        p2, r2 = opt(x2)
        self._assert_same_grad(r1, r2)
        self._assert_same_grad(p1, p2)

    def test_nn_param_return3(self):
        def fn(x):
            p = torch.nn.Parameter(x + 123)
            return p, p.sin()

        opt = torch.compile(fn, fullgraph=True)
        x1 = torch.randn(16)
        x2 = x1.clone()

        p1, r1 = fn(x1)
        r1.sum().backward()
        p2, r2 = opt(x2)
        r2.sum().backward()
        self._assert_same_grad(r1, r2)
        self._assert_same_grad(p1, p2)

    def test_nn_param_return4(self):
        def fn(x):
            p = torch.nn.Parameter(x + 123, requires_grad=False)
            return p, x + 1

        opt = torch.compile(fn, fullgraph=True)
        x1 = torch.randn(16)
        x2 = x1.clone()

        p1, r1 = fn(x1)
        p2, r2 = opt(x2)
        self._assert_same_grad(r1, r2)
        self._assert_same_grad(p1, p2)

    @torch._functorch.config.patch(recompute_views=True)
    def test_fake_distributed_aot_eager(self):
        m1, inp1 = init_fake_distributed()
        out1 = steps(m1, inp1)

        m2, inp2 = init_fake_distributed()
        m2 = torch.compile(m2, backend="aot_eager", fullgraph=True)
        bw_cnt = CompileCounter()
        with compiled_autograd.enable(torch.compile(backend=bw_cnt, fullgraph=True)):
            out2 = steps(m2, inp2)

        self._assert_same_grad(m1.weight, m2.weight)
        self._assert_same_grad(inp1, inp2)
        self._assert_same_grad(out1, out2)
        # Recompile on grad==None/grad!=None
        self.assertEqual(bw_cnt.frame_count, 2)

    @skipIfRocm
    @skipIfXpu
    @requires_gpu()
    @torch._functorch.config.patch(recompute_views=True)
    def test_fake_distributed_inductor(self):
        m1, inp1 = init_fake_distributed(GPU_TYPE)
        out1 = steps(m1, inp1)

        m2, inp2 = init_fake_distributed(GPU_TYPE)
        m2 = torch.compile(m2, fullgraph=True)
        with compiled_autograd.enable(torch.compile(fullgraph=True)):
            out2 = steps(m2, inp2)

        self._assert_same_grad(m1.weight, m2.weight)
        self._assert_same_grad(inp1, inp2)
        self._assert_same_grad(out1, out2)


if __name__ == "__main__":
    if HAS_CPU and not IS_MACOS:
        run_tests(needs="filelock")<|MERGE_RESOLUTION|>--- conflicted
+++ resolved
@@ -33,11 +33,7 @@
             mod.unsharded_weight
         ):
             torch.ops.fsdp.copy_(mod.unsharded_weight, all_gather(mod.sharded_weight))
-<<<<<<< HEAD
-        mod.weight = mod.unsharded_weight
-=======
         mod._parameters["weight"] = mod.unsharded_weight
->>>>>>> 8d68a029
 
     # Forward:
     #   mod.sharded_weight = local_shard (always)
@@ -60,11 +56,7 @@
             mod.unsharded_weight
         ):
             torch.ops.fsdp.copy_(mod.unsharded_weight, all_gather(mod.sharded_weight))
-<<<<<<< HEAD
-        mod.weight = mod.unsharded_weight
-=======
         mod._parameters["weight"] = mod.unsharded_weight
->>>>>>> 8d68a029
 
     # Backward:
     #   mod.sharded_weight = local_shard (always)
