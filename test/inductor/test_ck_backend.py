# Owner(s): ["module: inductor"]
import logging
import os
import unittest


try:
    from .test_aot_inductor_utils import AOTIRunnerUtil
except ImportError:
    from test_aot_inductor_utils import AOTIRunnerUtil

import torch
from torch._inductor import config
from torch._inductor.test_case import run_tests, TestCase
from torch.testing._internal.common_utils import (
    instantiate_parametrized_tests,
    parametrize,
)
from torch.testing._internal.inductor_utils import HAS_CPU, HAS_CUDA


try:
    from .test_fp8 import _quantize_rowwise, _quantize_tensorwise
except ImportError:
    from test_fp8 import _quantize_rowwise, _quantize_tensorwise


torch.set_float32_matmul_precision("high")
if HAS_CUDA:
    torch.cuda.memory._set_allocator_settings("expandable_segments:False")

log = logging.getLogger(__name__)


def _get_path_without_sccache() -> str:
    """
    Get the PATH environment variable without sccache.
    """
    path_envs = os.environ.get("PATH", "").split(":")
    path_envs = [env for env in path_envs if "/opt/cache/bin" not in env]
    return ":".join(path_envs)


@instantiate_parametrized_tests
class TestCKBackend(TestCase):
    def setUp(self):
        # The new inductor cache refresh mechanism
        # introduced with https://github.com/pytorch/pytorch/pull/122661
        # interacts badly with persistent subprocesses during
        # autotuning. So we need to disable automatic cache refresh
        # before calling setUp() on the parent class.
        old_disable_fresh_cache_envvar = os.environ.get(
            "INDUCTOR_TEST_DISABLE_FRESH_CACHE", ""
        )

        torch.random.manual_seed(1234)
        try:
            import ck4inductor  # @manual

            self.ck_dir = os.path.dirname(ck4inductor.__file__)
            os.environ["TORCHINDUCTOR_CK_DIR"] = self.ck_dir
        except ImportError as e:
            raise unittest.SkipTest("Composable Kernel library not installed") from e

        try:
            os.environ["INDUCTOR_TEST_DISABLE_FRESH_CACHE"] = "1"
            super().setUp()
        finally:
            os.environ[
                "INDUCTOR_TEST_DISABLE_FRESH_CACHE"
            ] = old_disable_fresh_cache_envvar

    @unittest.skipIf(not torch.version.hip, "ROCM only")
    @unittest.mock.patch.dict(os.environ, {"PATH": _get_path_without_sccache()})
    @parametrize("max_autotune_gemm_backends", ("CK", "ATen,Triton,CK"))
    @parametrize("autotune_in_subproc", (True, False))
    @parametrize("use_aoti", (True, False))
    def test_max_autotune_precompile_matmul(
        self, max_autotune_gemm_backends, autotune_in_subproc, use_aoti
    ):
        """
        Make sure autotuning mm doesn't crash.
        """

        torch.backends.cuda.matmul.allow_fp16_reduced_precision_reduction = False

        def mm(a, b):
            return a @ b

        tensor_options = {"device": "cuda", "dtype": torch.bfloat16}

        a = torch.randn(2240, 256, **tensor_options)
        b = torch.randn(256, 2048, **tensor_options)

        assert "rocm" in dir(config)

        with config.patch(
            {
                "max_autotune": True,
                "autotune_in_subproc": autotune_in_subproc,
                "max_autotune_gemm_backends": max_autotune_gemm_backends,
                "compile_threads": 2,
                "rocm.n_max_profiling_configs": 2,
                "rocm.ck_dir": self.ck_dir,
            }
        ):
            if use_aoti:
                Y_compiled = AOTIRunnerUtil.run(
                    device="cuda",
                    model=mm,
                    example_inputs=(a, b),
                )
            else:

                @torch.compile(dynamic=False)
                def compiled_mm(x, w):
                    return mm(x, w)

                Y_compiled = compiled_mm(a, b)

            Y = mm(a=a, b=b)
            torch.testing.assert_close(Y_compiled, Y)

    @unittest.skipIf(not torch.version.hip, "ROCM only")
    @unittest.mock.patch.dict(os.environ, {"PATH": _get_path_without_sccache()})
    @parametrize("max_autotune_gemm_backends", ("CK",))
    @parametrize("autotune_in_subproc", (True,))
    def test_max_autotune_precompile_matmul_dynamic(
        self, max_autotune_gemm_backends, autotune_in_subproc
    ):
        """
        Test matmul with dynamic shapes
        """

        torch.backends.cuda.matmul.allow_fp16_reduced_precision_reduction = False

        tensor_options = {"device": "cuda", "dtype": torch.bfloat16}

        a = torch.randn(2240, 256, **tensor_options)
        b = torch.randn(256, 2048, **tensor_options)

        torch._dynamo.mark_dynamic(a, 0)

        assert "rocm" in dir(config)

        with config.patch(
            {
                "max_autotune": True,
                "autotune_in_subproc": autotune_in_subproc,
                "max_autotune_gemm_backends": max_autotune_gemm_backends,
                "compile_threads": 2,
                "rocm.n_max_profiling_configs": 2,
                "rocm.ck_dir": self.ck_dir,
            }
        ):

            @torch.compile(dynamic=True)
            def compiled_mm(a, b):
                return a @ b

            Y_compiled = compiled_mm(a, b)
            Y = a @ b
            torch.testing.assert_close(Y_compiled, Y)

            a1 = torch.randn(1024, 256, **tensor_options)
            Y1_compiled = compiled_mm(a1, b)
            Y1 = a1 @ b
            torch.testing.assert_close(Y1_compiled, Y1)

    @unittest.skipIf(not torch.version.hip, "ROCM only")
    @unittest.mock.patch.dict(os.environ, {"PATH": _get_path_without_sccache()})
    @parametrize("max_autotune_gemm_backends", ("CK",))
    @parametrize("autotune_in_subproc", (True,))
    def test_max_autotune_precompile_matmul_dynamic(
        self, max_autotune_gemm_backends, autotune_in_subproc
    ):
        """
        Test matmul with dynamic shapes
        """

        torch.backends.cuda.matmul.allow_fp16_reduced_precision_reduction = False

        tensor_options = {"device": "cuda", "dtype": torch.bfloat16}

        a = torch.randn(2240, 256, **tensor_options)
        b = torch.randn(256, 2048, **tensor_options)

        torch._dynamo.mark_dynamic(a, 0)

        assert "rocm" in dir(config)

        with config.patch(
            {
                "max_autotune": True,
                "autotune_in_subproc": autotune_in_subproc,
                "max_autotune_gemm_backends": max_autotune_gemm_backends,
                "compile_threads": 2,
                "rocm.n_max_profiling_configs": 2,
                "rocm.ck_dir": self.ck_dir,
            }
        ):

            @torch.compile(dynamic=True)
            def compiled_mm(a, b):
                return a @ b

            Y_compiled = compiled_mm(a, b)
            Y = a @ b
            torch.testing.assert_close(Y_compiled, Y)

            a1 = torch.randn(1024, 256, **tensor_options)
            Y1_compiled = compiled_mm(a1, b)
            Y1 = a1 @ b
            torch.testing.assert_close(Y1_compiled, Y1)

    @unittest.skipIf(not torch.version.hip, "ROCM only")
    @unittest.skipIf(config.is_fbcode(), "fbcode requires different CK path setup")
    @unittest.mock.patch.dict(os.environ, {"PATH": _get_path_without_sccache()})
    @parametrize("max_autotune_gemm_backends", ("CK", "ATen,Triton,CK"))
    def test_max_autotune_precompile_preselected(self, max_autotune_gemm_backends):
        """
        End to end test for picking preselected ck instances
        """

        torch.backends.cuda.matmul.allow_fp16_reduced_precision_reduction = False

        def mm(a, b):
            return a @ b

        tensor_options = {"device": "cuda", "dtype": torch.float16}

        a = torch.randn(2240, 256, **tensor_options)
        b = torch.randn(2048, 256, **tensor_options).transpose(0, 1)

        assert "rocm" in dir(config)

        with config.patch(
            {
                "max_autotune": True,
                "autotune_in_subproc": True,
                "max_autotune_gemm_backends": max_autotune_gemm_backends,
                "compile_threads": 12,
                "rocm.ck_dir": self.ck_dir,
                "rocm.use_preselected_instances": True,
            }
        ):
            Y_compiled = torch.compile(mm, dynamic=False)(a, b)
            Y = mm(a, b)
            torch.testing.assert_close(Y_compiled, Y)

    @unittest.skipIf(not torch.version.hip, "ROCM only")
    @unittest.mock.patch.dict(os.environ, {"PATH": _get_path_without_sccache()})
    @parametrize("max_autotune_gemm_backends", ("CK", "ATen,Triton,CK"))
    def test_max_autotune_precompile_non_contiguous(self, max_autotune_gemm_backends):
        """
        Make sure the ck template can work with non-contiguous inputs
        """

        torch.backends.cuda.matmul.allow_fp16_reduced_precision_reduction = False

        tensor_options = {"device": "cuda", "dtype": torch.float16}

        a = torch.empty_strided((50257, 32768), (1, 50304), **tensor_options)
        b = torch.empty_strided((32768, 768), (768, 1), **tensor_options)

        assert "rocm" in dir(config)

        with config.patch(
            {
                "max_autotune": True,
                "autotune_in_subproc": True,
                "max_autotune_gemm_backends": max_autotune_gemm_backends,
                "compile_threads": 2,
                "rocm.ck_dir": self.ck_dir,
                "rocm.n_max_profiling_configs": 2,
            }
        ):

            @torch.compile(dynamic=False)
            def mm(a, b):
                return a @ b

            Y_compiled = mm(a, b)
            Y_eager = a @ b
            torch.testing.assert_close(Y_compiled, Y_eager)

    @unittest.skipIf(not torch.version.hip, "ROCM only")
    @unittest.mock.patch.dict(os.environ, {"PATH": _get_path_without_sccache()})
    @parametrize("max_autotune_gemm_backends", ("CK", "ATen,Triton,CK"))
    @parametrize("x_shape", ([4096, 2048], [2048], [4096, 1]))
    def test_max_autotune_addmm(self, max_autotune_gemm_backends, x_shape):
        torch.backends.cuda.matmul.allow_fp16_reduced_precision_reduction = False

        m, k, n = 4096, 224, 2048
        alpha, beta = 1.0, 1.0

        tensor_options = {"device": "cuda", "dtype": torch.float16}
        x = torch.ones(x_shape, **tensor_options)
        a = torch.randn(m, k, **tensor_options)
        b = torch.randn(k, n, **tensor_options)

        assert "rocm" in dir(config)

        with config.patch(
            {
                "max_autotune": True,
                "autotune_in_subproc": True,
                "max_autotune_gemm_backends": max_autotune_gemm_backends,
                "compile_threads": 2,
                "rocm.ck_dir": self.ck_dir,
                "rocm.n_max_profiling_configs": 2,
            }
        ):

            @torch.compile(dynamic=False)
            def addmm(x, a, b, alpha, beta):
                return torch.addmm(x, a, b, alpha=alpha, beta=beta)

            Y_compiled = addmm(x, a, b, alpha, beta)
            Y_eager = torch.addmm(x, a, b, alpha=alpha, beta=beta)

            torch.testing.assert_close(Y_compiled, Y_eager)

    @unittest.skipIf(not torch.version.hip, "ROCM only")
<<<<<<< HEAD
    @unittest.skipIf(config.is_fbcode(), "fbcode requires different CK path setup")
=======
>>>>>>> 9b2e453e
    @unittest.mock.patch.dict(os.environ, {"PATH": _get_path_without_sccache()})
    @parametrize("max_autotune_gemm_backends", ("CK", "ATen,Triton,CK"))
    @parametrize("dtype", (torch.bfloat16,))
    @parametrize("use_fast_accum", (True,))
    @parametrize("quantize_type", ("tensorwise", "rowwise"))
    def test_max_autotune_scaled_mm(
        self, max_autotune_gemm_backends, dtype, use_fast_accum, quantize_type
    ):
        tensor_options = {"device": "cuda", "dtype": dtype}

        x = torch.randn(2240, 256, **tensor_options)
        w = torch.randn(2048, 256, **tensor_options)

        dtype_float8 = torch.float8_e4m3fnuz

        f_quantize = (
            _quantize_tensorwise if quantize_type == "tensorwise" else _quantize_rowwise
        )

        # quantize weight (prior to inference)
        w_fp8, w_inverse_scale = f_quantize(w, dtype_float8)
        w_t_fp8 = w_fp8.t()
        w_inverse_scale_t = w_inverse_scale.t()

        # quantize input x
        x_fp8, x_inverse_scale = f_quantize(x, dtype_float8)

        assert "rocm" in dir(config)

        bias = None

        def linear(x_fp8, x_inverse_scale, w_t_fp8, w_inverse_scale, bias):
            y = torch._scaled_mm(
                x_fp8,
                w_t_fp8,
                x_inverse_scale,
                w_inverse_scale,
                bias,
                out_dtype=dtype,
                use_fast_accum=use_fast_accum,
            )
            return y

        if quantize_type == "tensorwise":
            y_eager = linear(
                x_fp8,
                x_inverse_scale,
                w_t_fp8,
                w_inverse_scale_t,
                bias,
            )
        else:
            # FIXME when rowwise quantize is supported by pt eager on ROCm
            w_fp8_tw, w_inverse_scale_tw = _quantize_tensorwise(w, dtype_float8)
            w_fp8_tw_t = w_fp8_tw.t()
            w_inverse_scale_tw_t = w_inverse_scale_tw.t()
            x_fp8_tw, x_inverse_scale_tw = _quantize_tensorwise(x, dtype_float8)
            y_eager = linear(
                x_fp8_tw,
                x_inverse_scale_tw,
                w_fp8_tw_t,
                w_inverse_scale_tw_t,
                bias,
            )

        with config.patch(
            {
                "max_autotune": True,
                "max_autotune_gemm_backends": max_autotune_gemm_backends,
                "compile_threads": 24,
                "rocm.n_max_profiling_configs": 24,
                "rocm.ck_dir": self.ck_dir,
            }
        ):
            linear_compiled = torch.compile(
                linear, backend="inductor", mode="max-autotune"
            )
            y_compiled = linear_compiled(
                x_fp8,
                x_inverse_scale,
                w_t_fp8,
                w_inverse_scale_t,
                bias,
            )
            self.assertEqual(y_eager.dtype, dtype)
            self.assertEqual(y_compiled.dtype, dtype)

            torch.testing.assert_close(y_eager, y_compiled, rtol=1e-2, atol=0.05)


if __name__ == "__main__":
    from torch._inductor.utils import is_big_gpu

    # Set env to make it work in CI.
    if HAS_CUDA and HAS_CPU and is_big_gpu(0):
        run_tests()<|MERGE_RESOLUTION|>--- conflicted
+++ resolved
@@ -169,53 +169,6 @@
 
     @unittest.skipIf(not torch.version.hip, "ROCM only")
     @unittest.mock.patch.dict(os.environ, {"PATH": _get_path_without_sccache()})
-    @parametrize("max_autotune_gemm_backends", ("CK",))
-    @parametrize("autotune_in_subproc", (True,))
-    def test_max_autotune_precompile_matmul_dynamic(
-        self, max_autotune_gemm_backends, autotune_in_subproc
-    ):
-        """
-        Test matmul with dynamic shapes
-        """
-
-        torch.backends.cuda.matmul.allow_fp16_reduced_precision_reduction = False
-
-        tensor_options = {"device": "cuda", "dtype": torch.bfloat16}
-
-        a = torch.randn(2240, 256, **tensor_options)
-        b = torch.randn(256, 2048, **tensor_options)
-
-        torch._dynamo.mark_dynamic(a, 0)
-
-        assert "rocm" in dir(config)
-
-        with config.patch(
-            {
-                "max_autotune": True,
-                "autotune_in_subproc": autotune_in_subproc,
-                "max_autotune_gemm_backends": max_autotune_gemm_backends,
-                "compile_threads": 2,
-                "rocm.n_max_profiling_configs": 2,
-                "rocm.ck_dir": self.ck_dir,
-            }
-        ):
-
-            @torch.compile(dynamic=True)
-            def compiled_mm(a, b):
-                return a @ b
-
-            Y_compiled = compiled_mm(a, b)
-            Y = a @ b
-            torch.testing.assert_close(Y_compiled, Y)
-
-            a1 = torch.randn(1024, 256, **tensor_options)
-            Y1_compiled = compiled_mm(a1, b)
-            Y1 = a1 @ b
-            torch.testing.assert_close(Y1_compiled, Y1)
-
-    @unittest.skipIf(not torch.version.hip, "ROCM only")
-    @unittest.skipIf(config.is_fbcode(), "fbcode requires different CK path setup")
-    @unittest.mock.patch.dict(os.environ, {"PATH": _get_path_without_sccache()})
     @parametrize("max_autotune_gemm_backends", ("CK", "ATen,Triton,CK"))
     def test_max_autotune_precompile_preselected(self, max_autotune_gemm_backends):
         """
@@ -322,10 +275,6 @@
             torch.testing.assert_close(Y_compiled, Y_eager)
 
     @unittest.skipIf(not torch.version.hip, "ROCM only")
-<<<<<<< HEAD
-    @unittest.skipIf(config.is_fbcode(), "fbcode requires different CK path setup")
-=======
->>>>>>> 9b2e453e
     @unittest.mock.patch.dict(os.environ, {"PATH": _get_path_without_sccache()})
     @parametrize("max_autotune_gemm_backends", ("CK", "ATen,Triton,CK"))
     @parametrize("dtype", (torch.bfloat16,))
