# Owner(s): ["module: inductor"]
import sys
import unittest
from typing import NamedTuple

import torch
from torch._inductor import config
from torch._inductor.test_case import TestCase as InductorTestCase
from torch.testing._internal.common_device_type import (
    get_desired_device_type_test_bases,
)
from torch.testing._internal.common_utils import slowTest, TEST_WITH_ASAN
from torch.testing._internal.inductor_utils import HAS_CUDA


try:
    try:
        from . import (
            test_combo_kernels,
            test_foreach,
            test_pattern_matcher,
            test_select_algorithm,
            test_torchinductor,
            test_torchinductor_dynamic_shapes,
        )
    except ImportError:
<<<<<<< HEAD
        import test_combo_kernels
=======
        import test_combo_kernels  # @manual=fbcode//caffe2/test/inductor:combo_kernels-library
>>>>>>> 9629835b

        import test_foreach  # @manual=fbcode//caffe2/test/inductor:foreach-library
        import test_pattern_matcher  # @manual=fbcode//caffe2/test/inductor:pattern_matcher-library
        import test_select_algorithm  # @manual=fbcode//caffe2/test/inductor:select_algorithm-library
        import test_torchinductor  # @manual=fbcode//caffe2/test/inductor:test_inductor-library
        import test_torchinductor_dynamic_shapes  # @manual=fbcode//caffe2/test/inductor:test_inductor-library_dynamic_shapes
except unittest.SkipTest:
    if __name__ == "__main__":
        sys.exit(0)
    raise


_desired_test_bases = get_desired_device_type_test_bases()
RUN_CUDA = (
    HAS_CUDA
    and any(getattr(x, "device_type", "") == "cuda" for x in _desired_test_bases)
    and not TEST_WITH_ASAN
)


class CudaWrapperTemplate:
    pass


class TestCudaWrapper(InductorTestCase):
    device = "cuda"


class DynamicShapesCudaWrapperCudaTests(InductorTestCase):
    device = "cuda"


test_failures_cuda_wrapper = {
    "test_mm_plus_mm2_cuda_dynamic_shapes": test_torchinductor.TestFailure(
        ("cuda_wrapper",), is_skip=True
    ),
}


if config.abi_compatible:
    xfail_list = []
    for test_name in xfail_list:
        test_failures_cuda_wrapper[test_name] = test_torchinductor.TestFailure(
            ("cuda_wrapper",), is_skip=False
        )
        test_failures_cuda_wrapper[
            f"{test_name}_dynamic_shapes"
        ] = test_torchinductor.TestFailure(("cuda_wrapper",), is_skip=False)
    skip_list = []
    for test_name in skip_list:
        test_failures_cuda_wrapper[test_name] = test_torchinductor.TestFailure(
            ("cuda_wrapper",), is_skip=True
        )
        test_failures_cuda_wrapper[
            f"{test_name}_dynamic_shapes"
        ] = test_torchinductor.TestFailure(("cuda_wrapper",), is_skip=True)


def make_test_case(
    name,
    device,
    tests,
    condition=True,
    slow=False,
    func_inputs=None,
    code_string_count=None,
):
    test_name = f"{name}_{device}" if device else name
    if code_string_count is None:
        code_string_count = {}

    func = getattr(tests, test_name)
    assert callable(func), "not a callable"
    func = slowTest(func) if slow else func

    @config.patch(cpp_wrapper=True, search_autotune_cache=False)
    def fn(self):
        tests.setUpClass()
        tests.setUp()
        try:
            with torch._C._PreserveDispatchKeyGuard():
                torch._C._dispatch_tls_set_dispatch_key_included(
                    torch._C.DispatchKey.Dense, True
                )

                _, code = test_torchinductor.run_and_get_cpp_code(
                    func, *func_inputs if func_inputs else []
                )
                self.assertEqual("CppWrapperCodeCache" in code, True)
                self.assertTrue(
                    all(
                        code.count(string) == code_string_count[string]
                        for string in code_string_count
                    )
                )
        finally:
            tests.tearDown()
            tests.tearDownClass()

    fn.__name__ = test_name
    import copy

    fn.__dict__ = copy.deepcopy(func.__dict__)
    if condition:
        setattr(
            CudaWrapperTemplate,
            test_name,
            fn,
        )


if RUN_CUDA:

    class BaseTest(NamedTuple):
        name: str
        device: str = "cuda"
        tests: InductorTestCase = test_torchinductor.GPUTests()

    # Maintain two separate test lists for cuda and cpp for now
    for item in [
        BaseTest("test_add_complex"),
        BaseTest("test_add_complex4"),
        BaseTest("test_as_strided"),  # buffer reuse
        BaseTest("test_batch_norm_2d_2"),
        BaseTest("test_bernoulli1"),
        BaseTest("test_bitwise"),  # int32
        BaseTest("test_bmm1"),
        BaseTest("test_bmm2"),
        BaseTest("test_buffer_use_after_remove"),
        BaseTest("test_cat"),  # alias
        BaseTest("test_convolution1"),
        BaseTest("test_conv_backward"),
        BaseTest("test_custom_op_1"),
        BaseTest("test_custom_op_2"),
        BaseTest("test_custom_op_3"),
        BaseTest("test_embedding_bag"),  # test default FallbackKernel
        BaseTest("test_index_put_deterministic_fallback"),
        BaseTest("test_adding_tensor_offsets"),
        BaseTest("test_index_tensor"),
        BaseTest("test_inductor_layout_optimization_input_mutations"),
        BaseTest("test_insignificant_strides"),
        BaseTest("test_layer_norm"),
        BaseTest("test_linear1"),
        BaseTest("test_linear2"),
        BaseTest("test_mm_views"),
        BaseTest("test_multi_device"),
        BaseTest("test_multi_threading"),
        BaseTest("test_pow3"),
        BaseTest("test_profiler_mark_wrapper_call"),
        BaseTest("test_randint"),
        BaseTest("test_reduction1"),  # Reduction
        BaseTest("test_relu"),  # multiple inputs
        BaseTest("test_repeat_interleave_2"),
        BaseTest("test_roi_align"),
        BaseTest("test_scalar_input"),
        BaseTest("test_scaled_dot_product_attention"),
        BaseTest("test_scaled_dot_product_efficient_attention"),
        BaseTest("test_sort"),
        BaseTest("test_silu"),  # single input, single output
        BaseTest("test_sum_dtype"),  # float64
        BaseTest("test_sum_int"),  # bool, int64, int8, uint8
        BaseTest("test_transpose"),  # multiple outputs, buffer clear
        BaseTest("test_unspec_inputs"),
<<<<<<< HEAD
=======
        BaseTest("test_consecutive_split_cumprod"),
>>>>>>> 9629835b
        BaseTest("test_pointwise_hermite_polynomial_he"),
        BaseTest("test_pointwise_hermite_polynomial_h"),
        BaseTest(
            "test_foreach_cpp_wrapper",
            tests=test_foreach.ForeachTests(),
        ),  # test foreach
        BaseTest(
            "test_enable_dynamic_shapes_cpp_wrapper",
            tests=test_foreach.ForeachTests(),
        ),
        BaseTest(
            "test_dynamic_shapes_persistent_reduction_mixed_x_dim",
            tests=test_combo_kernels.ComboKernelDynamicShapesTests(),
        ),
        BaseTest(
            "test_cat_slice_cat",
            tests=test_pattern_matcher.TestPatternMatcher(),
        ),
        # TODO: Re-enable this test after fixing cuda wrapper for conv Triton templates with dynamic shapes.
        # This test is unstable: it succeeds when an ATEN kernel is used, and fails when a Triton kernel is used.
        # Currently it passes on CI (an ATEN kernel is chosen) and fails locally (a Triton kernel is chosen).
        # Ideally, it should succeed for whatever kernels.
        # BaseTest(
        #     "test_convolution1",
        #     device=None,
        #     tests=test_select_algorithm.TestSelectAlgorithm(),
        # ),
        BaseTest(
            "test_mm_plus_mm2",
            tests=test_select_algorithm.TestSelectAlgorithm(),
        ),
        BaseTest(
            "test_mm_plus_mm3",
            tests=test_select_algorithm.TestSelectAlgorithm(),
        ),
        BaseTest("test_fft_real_input"),
        BaseTest("test_fft_real_input_real_output"),
        BaseTest("test_dtypeview"),
        BaseTest("test_dtypeview_fusion"),
    ]:
        make_test_case(item.name, item.device, item.tests)

    from torch._inductor.utils import is_big_gpu

    if is_big_gpu(0):
        for item in [
            BaseTest(
                "test_addmm",
                tests=test_select_algorithm.TestSelectAlgorithm(),
            ),
            BaseTest(
                "test_linear_relu",
                tests=test_select_algorithm.TestSelectAlgorithm(),
            ),
        ]:
            make_test_case(item.name, item.device, item.tests)

    test_torchinductor.copy_tests(
        CudaWrapperTemplate, TestCudaWrapper, "cuda_wrapper", test_failures_cuda_wrapper
    )

    DynamicShapesCudaWrapperTemplate = (
        test_torchinductor_dynamic_shapes.make_dynamic_cls(CudaWrapperTemplate)
    )

    test_torchinductor.copy_tests(
        DynamicShapesCudaWrapperTemplate,
        DynamicShapesCudaWrapperCudaTests,
        "cuda_wrapper",
        test_failures_cuda_wrapper,
        xfail_prop="_expected_failure_dynamic_wrapper",
    )

if __name__ == "__main__":
    from torch._inductor.test_case import run_tests

    print(f"FS: run_cuda {RUN_CUDA}")
    if RUN_CUDA:
        run_tests(needs="filelock")<|MERGE_RESOLUTION|>--- conflicted
+++ resolved
@@ -24,11 +24,7 @@
             test_torchinductor_dynamic_shapes,
         )
     except ImportError:
-<<<<<<< HEAD
-        import test_combo_kernels
-=======
         import test_combo_kernels  # @manual=fbcode//caffe2/test/inductor:combo_kernels-library
->>>>>>> 9629835b
 
         import test_foreach  # @manual=fbcode//caffe2/test/inductor:foreach-library
         import test_pattern_matcher  # @manual=fbcode//caffe2/test/inductor:pattern_matcher-library
@@ -192,10 +188,7 @@
         BaseTest("test_sum_int"),  # bool, int64, int8, uint8
         BaseTest("test_transpose"),  # multiple outputs, buffer clear
         BaseTest("test_unspec_inputs"),
-<<<<<<< HEAD
-=======
         BaseTest("test_consecutive_split_cumprod"),
->>>>>>> 9629835b
         BaseTest("test_pointwise_hermite_polynomial_he"),
         BaseTest("test_pointwise_hermite_polynomial_h"),
         BaseTest(
