--- conflicted
+++ resolved
@@ -5055,9 +5055,9 @@
         with torch.cuda.use_mem_pool(pool):
             out_0 = torch.randn(1, device="cuda")
 
-        # out_0.data_ptr() should be 123 if dummy_alloc was used to allocate
-        # out_0 tensor
-        self.assertEqual(out_0.data_ptr(), 123)
+        # called_dummy_alloc should be 123 if dummy_alloc was used to allocate
+        # out tensor
+        self.assertEqual(called_dummy_alloc.value, 123)
 
         with torch.cuda.use_mem_pool(pool):
             out_1 = torch.randn(1, device="cuda")
@@ -5070,13 +5070,6 @@
         # pool's use count should now be 0, since release() calls releasePool
         # twice based on the use_count()
         self.assertEqual(pool.use_count(), 0)
-
-<<<<<<< HEAD
-=======
-        # called_dummy_alloc should be 123 if dummy_alloc was used to allocate
-        # out tensor
-        self.assertEqual(called_dummy_alloc.value, 123)
->>>>>>> d7ea9b57
 
     def test_mempool_context(self):
         active_pool = torch.cuda.MemPoolContext.active_pool()
