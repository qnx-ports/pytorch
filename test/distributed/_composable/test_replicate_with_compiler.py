# Owner(s): ["oncall: distributed"]

import contextlib
import functools
import os
import unittest
from copy import deepcopy
from typing import Callable, Optional

import torch
import torch.distributed as dist
from torch import _inductor as inductor, nn
from torch._C import FileCheck
from torch._dynamo import compiled_autograd
from torch._dynamo.utils import counters
from torch._inductor.test_case import TestCase as InductorTestCase
from torch._inductor.utils import run_and_get_triton_code
from torch.distributed._composable.replicate import replicate
from torch.distributed.algorithms.ddp_comm_hooks import (
    default_hooks as ddp_default_hooks,
)
from torch.distributed.device_mesh import init_device_mesh
from torch.distributed.tensor.parallel import (
    ColwiseParallel,
    parallelize_module,
    RowwiseParallel,
)
from torch.nn.parallel.distributed import DistributedDataParallel as DDP
from torch.testing._internal.common_distributed import (
    MultiProcessTestCase,
    skip_if_lt_x_gpu,
    skip_if_rocm_multiprocess,
)
from torch.testing._internal.common_utils import run_tests, skipIfRocm
from torch.testing._internal.distributed.fake_pg import FakeStore
<<<<<<< HEAD
from torch.utils._triton import has_triton
=======
from torch.testing._internal.inductor_utils import HAS_GPU
>>>>>>> 9b2e453e
from torch.utils.checkpoint import checkpoint


DIM = 2000


class Net(nn.Module):
    def __init__(self, checkpoint=False):
        super().__init__()
        self.fc1 = nn.Linear(DIM, DIM)
        self.fc2 = nn.Linear(DIM, DIM)
        self.fc3 = nn.Linear(DIM, DIM)
        self.fc4 = nn.Linear(DIM, DIM)
        self.use_checkpoint = checkpoint

    def forward(self, x):
        if self.use_checkpoint:
            _fc1 = checkpoint(self.fc1, x, use_reentrant=False)
        else:
            _fc1 = self.fc1(x)
        return self.fc4(self.fc3(self.fc2(_fc1)))


def compiler_fn(no_inductor=False):
    def _compiler_fn(gm):
        def inner_compiler(gm_, example_inputs_):
            if no_inductor:
                return gm_
            else:
                return inductor.compile(gm_, example_inputs_)

        gm = torch.compile(gm, fullgraph=True, backend=inner_compiler)
        return gm

    return _compiler_fn


class MultiProcessInductorTestCase(MultiProcessTestCase, InductorTestCase):
    """
    A version of MultiProcessTestCase that derives from the Inductor TestCase
    to handle isolation of the inductor cache dir.
    """


class ReplicateTest(MultiProcessInductorTestCase):
    @property
    def world_size(self) -> int:
        return min(2, torch.cuda.device_count())

    def setUp(self) -> None:
        super().setUp()
        self._spawn_processes()

    def tearDown(self):
        super().tearDown()
        try:
            os.remove(self.file_name)
        except OSError:
            pass

    def _test_compile(
        self,
        *,
        use_gpu: bool,
        no_sync: bool,
        setup_func: Optional[Callable] = None,
        no_inductor: bool = False,
        no_compile_forward: bool = False,
        checkpoint: bool = False,
    ):
        backend = "nccl" if use_gpu else "gloo"
        dist.init_process_group(
            backend=backend,
            rank=self.rank,
            world_size=self.world_size,
            store=dist.FileStore(self.file_name, self.world_size),
        )
        if use_gpu:
            torch.cuda.set_device(f"cuda:{self.rank}")
            device = torch.device("cuda")
        else:
            device = torch.device("cpu")

        torch._dynamo.config.optimize_ddp = (
            "python_reducer_without_compiled_forward"
            if no_compile_forward
            else "python_reducer"
        )
        torch.manual_seed(123)
        model = Net(checkpoint=checkpoint).to(device)
        input = torch.randn([1, DIM], device=device)

        compiled_replicate_model = replicate(deepcopy(model))
        if not no_compile_forward:
            compiled_replicate_model = torch.compile(
                compiled_replicate_model, fullgraph=False
            )
        compiled_replicate_optim = torch.optim.Adam(
            compiled_replicate_model.parameters()
        )
        compiled_ddp_model = DDP(deepcopy(model))
        if not no_compile_forward:
            compiled_ddp_model = torch.compile(compiled_ddp_model, fullgraph=True)
        compiled_ddp_optim = torch.optim.Adam(compiled_ddp_model.parameters())
        model = replicate(model)
        optim = torch.optim.Adam(model.parameters())

        if setup_func:
            setup_func(model, compiled_replicate_model, compiled_ddp_model)

        models = [model, compiled_replicate_model, compiled_ddp_model]
        optims = [optim, compiled_replicate_optim, compiled_ddp_optim]
        sync_contexts = [
            contextlib.nullcontext(),
            contextlib.nullcontext(),
            compiled_ddp_model.no_sync(),
        ]

        # Run multiple iterations so that we could test no_sync
        for i in range(2):
            # Setting a different random seed so that if the allreduces are not
            # executed correctly, the gradients won't be correct compared to the
            # eager DDP.
            torch.manual_seed(123 + self.rank + i)
            input = torch.randn([1, DIM], device=device)

            for model_idx in range(3):
                if no_sync and i % 2 == 0:
                    context = sync_contexts[model_idx]
                    if model_idx <= 1:
                        models[model_idx].set_requires_gradient_sync(False)
                else:
                    context = contextlib.nullcontext()
                    if model_idx <= 1:
                        models[model_idx].set_requires_gradient_sync(True)
                context = contextlib.nullcontext()

                with context:
                    bwd_context = (
                        contextlib.nullcontext()
                        if model_idx == 0
                        else compiled_autograd.enable(compiler_fn(no_inductor))
                    )
                    with bwd_context:
                        loss = models[model_idx](input).sum()
                        loss.backward()

            if not no_sync or i % 2 == 1:
                for p1, p2, p3 in zip(
                    model.parameters(),
                    compiled_replicate_model.parameters(),
                    compiled_ddp_model.parameters(),
                ):
                    self.assertEqual(p1.grad, p2.grad)
                    self.assertEqual(p1.grad, p3.grad)
                for optim in optims:
                    optim.step()
                    optim.zero_grad()

        self.assertEqual(
            tuple(model.parameters()), tuple(compiled_replicate_model.parameters())
        )
        self.assertEqual(
            tuple(model.parameters()), tuple(compiled_ddp_model.parameters())
        )

    def test_compile_cpu(self):
        # Test the coalesced_op with CPU.
        torch._inductor.config._fuse_ddp_communication_passes = [
            "fuse_ddp_with_coalesced_op",
            "schedule_comm_wait",
        ]
        self._test_compile(use_gpu=False, no_sync=False)

    def test_compile_cpu_no_sync(self):
        # Test the coalesced_op with CPU.
        torch._inductor.config._fuse_ddp_communication_passes = [
            "fuse_ddp_with_coalesced_op",
            "schedule_comm_wait",
        ]
        self._test_compile(use_gpu=False, no_sync=True)

<<<<<<< HEAD
    @unittest.skipIf(not has_triton(), "Inductor+gpu needs triton and recent GPU arch")
=======
    @unittest.skipIf(not HAS_GPU, "Inductor+gpu needs triton and recent GPU arch")
>>>>>>> 9b2e453e
    @skip_if_rocm_multiprocess
    @skip_if_lt_x_gpu(2)
    @torch._inductor.config.patch(reorder_for_locality=False)
    def test_compile_gpu(self):
        self._test_compile(use_gpu=True, no_sync=False, checkpoint=False)

<<<<<<< HEAD
    @unittest.skipIf(not has_triton(), "Inductor+gpu needs triton and recent GPU arch")
=======
    @unittest.skipIf(not HAS_GPU, "Inductor+gpu needs triton and recent GPU arch")
>>>>>>> 9b2e453e
    @skip_if_rocm_multiprocess
    @skip_if_lt_x_gpu(2)
    @torch._inductor.config.patch(reorder_for_locality=False)
    def test_compile_gpu_ac(self):
        self._test_compile(use_gpu=True, no_sync=False, checkpoint=True)

<<<<<<< HEAD
    @unittest.skipIf(not has_triton(), "Inductor+gpu needs triton and recent GPU arch")
=======
    @unittest.skipIf(not HAS_GPU, "Inductor+gpu needs triton and recent GPU arch")
>>>>>>> 9b2e453e
    @skip_if_rocm_multiprocess
    @skip_if_lt_x_gpu(2)
    def test_compile_bf16(self):
        def setup(model, compiled_replicate_model, compiled_ddp_model) -> None:
            model.register_comm_hook(None, ddp_default_hooks.bf16_compress_hook)
            compiled_m = compiled_replicate_model._orig_mod
            compiled_m.register_comm_hook(None, ddp_default_hooks.bf16_compress_hook)
            compiled_ddp_model.register_comm_hook(
                None, ddp_default_hooks.bf16_compress_hook
            )

        self._test_compile(use_gpu=True, no_sync=False, setup_func=setup)

<<<<<<< HEAD
    @unittest.skipIf(not has_triton(), "Inductor+gpu needs triton and recent GPU arch")
=======
    @unittest.skipIf(not HAS_GPU, "Inductor+gpu needs triton and recent GPU arch")
>>>>>>> 9b2e453e
    @skip_if_rocm_multiprocess
    @skip_if_lt_x_gpu(2)
    def test_compile_fp16(self):
        def setup(model, compiled_replicate_model, compiled_ddp_model) -> None:
            model.register_comm_hook(None, ddp_default_hooks.fp16_compress_hook)
            compiled_m = compiled_replicate_model._orig_mod
            compiled_m.register_comm_hook(None, ddp_default_hooks.fp16_compress_hook)
            compiled_ddp_model.register_comm_hook(
                None, ddp_default_hooks.fp16_compress_hook
            )

        # TODO: figure out why we need to disable Inductor to avoid test errors.
        self._test_compile(
            use_gpu=True, no_sync=False, setup_func=setup, no_inductor=True
        )

<<<<<<< HEAD
    @unittest.skipIf(not has_triton(), "Inductor+gpu needs triton and recent GPU arch")
=======
    @unittest.skipIf(not HAS_GPU, "Inductor+gpu needs triton and recent GPU arch")
>>>>>>> 9b2e453e
    @skip_if_rocm_multiprocess
    @skip_if_lt_x_gpu(2)
    def test_compile_backward_only(self):
        self._test_compile(use_gpu=True, no_sync=False, no_compile_forward=True)

    def _test_bucketing(self, init_process_group=True, loop=1):
        if init_process_group:
            dist.init_process_group(
                backend="gloo",
                rank=self.rank,
                world_size=self.world_size,
                store=dist.FileStore(self.file_name, self.world_size),
            )
        model = Net()
        input = torch.randn([1, DIM])
        torch._dynamo.config.optimize_ddp = "python_reducer"
        compiled_replicate_model = torch.compile(
            replicate(deepcopy(model)), fullgraph=False
        )

        def bwd(loss):
            with compiled_autograd.enable(compiler_fn()):
                loss.backward()

        for i in range(loop):
            loss = compiled_replicate_model(input).sum()
            if i != loop - 1:
                # Leave the last bwd for the run_and_get_triton_code.
                bwd(loss)

        code = run_and_get_triton_code(functools.partial(bwd, loss=loss))

        self.assertEqual(counters["inductor"]["ddp_buckets"], 3)
        return code

    @torch._inductor.config.patch(
        _fuse_ddp_communication_passes=[
            "fuse_ddp_with_coalesced_op",
            "schedule_comm_wait",
        ]
    )
    # todo: This pass mucks things up since Inductor thinks its inference
    # and can apply this. Should turn off these passes in compiled autograd
    @torch._inductor.config.patch(reorder_for_locality=False)
    def test_bucketing_coalesced_op(self):
        # Gradient is None
        code = self._test_bucketing()
        self.assertEqual(counters["inductor"]["ddp_buckets"], 3)
        fc = FileCheck()
        for i in range(3):
            fc.check("cpp_fused_").check(
                "torch.ops._c10d_functional.all_reduce_coalesced_.default("
            )
        for i in range(3):
            fc.check("torch.ops._c10d_functional.wait_tensor.default")

        fc.run(code)

        # Gradient is None
        code = self._test_bucketing(init_process_group=False, loop=2)
        self.assertEqual(counters["inductor"]["ddp_buckets"], 3)
        fc = FileCheck()
        for i in range(3):
            fc.check("cpp_fused_").check(
                "torch.ops._c10d_functional.all_reduce_coalesced_.default("
            )
        for i in range(3):
            fc.check("torch.ops._c10d_functional.wait_tensor.default")

        fc.run(code)

    @torch._inductor.config.patch(
        _fuse_ddp_communication_passes=[
            "fuse_ddp_with_concat_op",
            "schedule_comm_wait",
        ]
    )
    # todo: This pass mucks things up since Inductor thinks its inference
    # and can apply this. Should turn off these passes in compiled autograd
    @torch._inductor.config.patch(reorder_for_locality=False)
    def test_bucketing_concat_op(self):
        # Gradient is None
        code = self._test_bucketing()
        self.assertEqual(counters["inductor"]["ddp_buckets"], 3)
        fc = FileCheck()
        for i in range(3):
            fc.check("aten.flatten.using_ints(").check("cpp_fused_").check(
                "torch.ops._c10d_functional.all_reduce_.default("
            )
        for i in range(3):
            fc.check("torch.ops._c10d_functional.wait_tensor.default")
        fc.run(code)

        # Gradient is not None
        code = self._test_bucketing(init_process_group=False, loop=2)
        self.assertEqual(counters["inductor"]["ddp_buckets"], 3)
        fc = FileCheck()
        for i in range(3):
            fc.check("aten.flatten.using_ints(").check("cpp_fused_").check(
                "torch.ops._c10d_functional.all_reduce_.default("
            )
        for i in range(3):
            fc.check("torch.ops._c10d_functional.wait_tensor.default")
        fc.run(code)


class DDP_TP_Test(InductorTestCase):
    def setUp(self):
        self.rank = 0
        self.world_size = 4
        torch.cuda.set_device("cuda:0")

        store = FakeStore()
        dist.init_process_group(
            backend="fake",
            world_size=self.world_size,
            rank=self.rank,
            store=store,
        )

    def tearDown(self):
        dist.destroy_process_group()

<<<<<<< HEAD
    @unittest.skipIf(not has_triton(), "Inductor+gpu needs triton and recent GPU arch")
=======
    @unittest.skipIf(not HAS_GPU, "Inductor+gpu needs triton and recent GPU arch")
>>>>>>> 9b2e453e
    @skipIfRocm
    def test_ddp_tp(self):
        ref_model = Net()
        compiled_replicate_model = deepcopy(ref_model)
        mesh_2d = init_device_mesh(
            "cuda", (2, self.world_size // 2), mesh_dim_names=("dp", "tp")
        )
        tp_mesh = mesh_2d["tp"]
        dp_mesh = mesh_2d["dp"]
        parallelize_plan = {
            "fc1": ColwiseParallel(),
            "fc2": RowwiseParallel(),
            "fc3": ColwiseParallel(),
            "fc4": RowwiseParallel(),
        }
        ref_model = parallelize_module(ref_model, tp_mesh, parallelize_plan)
        ref_model = replicate(ref_model, device_mesh=dp_mesh)
        compiled_replicate_model = parallelize_module(
            compiled_replicate_model, tp_mesh, parallelize_plan
        )
        compiled_replicate_model = replicate(
            compiled_replicate_model, device_mesh=dp_mesh
        )
        compiled_replicate_model = torch.compile(compiled_replicate_model)
        data = torch.randn([1, DIM])
        with compiled_autograd.enable(compiler_fn()):
            loss = compiled_replicate_model(data).sum()
            # TODO: We need "pre-dispatch tracing of backward graph" to make this work:
            # https://github.com/pytorch/pytorch/issues/127797#issuecomment-2291695474
            with self.assertRaisesRegex(
                AssertionError,
                "Expected ProxyTensor, got <class 'torch.distributed._tensor.api.DTensor'>",
            ):
                loss.backward()

        # ref_loss = ref_model(data).sum()
        # ref_loss.backward()
        # for p1, p2 in zip(
        #     ref_model.parameters(), compiled_replicate_model.parameters()
        # ):
        #     self.assertEqual(p1.grad, p2.grad)


if __name__ == "__main__":
    run_tests()<|MERGE_RESOLUTION|>--- conflicted
+++ resolved
@@ -33,11 +33,7 @@
 )
 from torch.testing._internal.common_utils import run_tests, skipIfRocm
 from torch.testing._internal.distributed.fake_pg import FakeStore
-<<<<<<< HEAD
-from torch.utils._triton import has_triton
-=======
 from torch.testing._internal.inductor_utils import HAS_GPU
->>>>>>> 9b2e453e
 from torch.utils.checkpoint import checkpoint
 
 
@@ -220,33 +216,21 @@
         ]
         self._test_compile(use_gpu=False, no_sync=True)
 
-<<<<<<< HEAD
-    @unittest.skipIf(not has_triton(), "Inductor+gpu needs triton and recent GPU arch")
-=======
-    @unittest.skipIf(not HAS_GPU, "Inductor+gpu needs triton and recent GPU arch")
->>>>>>> 9b2e453e
+    @unittest.skipIf(not HAS_GPU, "Inductor+gpu needs triton and recent GPU arch")
     @skip_if_rocm_multiprocess
     @skip_if_lt_x_gpu(2)
     @torch._inductor.config.patch(reorder_for_locality=False)
     def test_compile_gpu(self):
         self._test_compile(use_gpu=True, no_sync=False, checkpoint=False)
 
-<<<<<<< HEAD
-    @unittest.skipIf(not has_triton(), "Inductor+gpu needs triton and recent GPU arch")
-=======
-    @unittest.skipIf(not HAS_GPU, "Inductor+gpu needs triton and recent GPU arch")
->>>>>>> 9b2e453e
+    @unittest.skipIf(not HAS_GPU, "Inductor+gpu needs triton and recent GPU arch")
     @skip_if_rocm_multiprocess
     @skip_if_lt_x_gpu(2)
     @torch._inductor.config.patch(reorder_for_locality=False)
     def test_compile_gpu_ac(self):
         self._test_compile(use_gpu=True, no_sync=False, checkpoint=True)
 
-<<<<<<< HEAD
-    @unittest.skipIf(not has_triton(), "Inductor+gpu needs triton and recent GPU arch")
-=======
-    @unittest.skipIf(not HAS_GPU, "Inductor+gpu needs triton and recent GPU arch")
->>>>>>> 9b2e453e
+    @unittest.skipIf(not HAS_GPU, "Inductor+gpu needs triton and recent GPU arch")
     @skip_if_rocm_multiprocess
     @skip_if_lt_x_gpu(2)
     def test_compile_bf16(self):
@@ -260,11 +244,7 @@
 
         self._test_compile(use_gpu=True, no_sync=False, setup_func=setup)
 
-<<<<<<< HEAD
-    @unittest.skipIf(not has_triton(), "Inductor+gpu needs triton and recent GPU arch")
-=======
-    @unittest.skipIf(not HAS_GPU, "Inductor+gpu needs triton and recent GPU arch")
->>>>>>> 9b2e453e
+    @unittest.skipIf(not HAS_GPU, "Inductor+gpu needs triton and recent GPU arch")
     @skip_if_rocm_multiprocess
     @skip_if_lt_x_gpu(2)
     def test_compile_fp16(self):
@@ -281,11 +261,7 @@
             use_gpu=True, no_sync=False, setup_func=setup, no_inductor=True
         )
 
-<<<<<<< HEAD
-    @unittest.skipIf(not has_triton(), "Inductor+gpu needs triton and recent GPU arch")
-=======
-    @unittest.skipIf(not HAS_GPU, "Inductor+gpu needs triton and recent GPU arch")
->>>>>>> 9b2e453e
+    @unittest.skipIf(not HAS_GPU, "Inductor+gpu needs triton and recent GPU arch")
     @skip_if_rocm_multiprocess
     @skip_if_lt_x_gpu(2)
     def test_compile_backward_only(self):
@@ -409,11 +385,7 @@
     def tearDown(self):
         dist.destroy_process_group()
 
-<<<<<<< HEAD
-    @unittest.skipIf(not has_triton(), "Inductor+gpu needs triton and recent GPU arch")
-=======
-    @unittest.skipIf(not HAS_GPU, "Inductor+gpu needs triton and recent GPU arch")
->>>>>>> 9b2e453e
+    @unittest.skipIf(not HAS_GPU, "Inductor+gpu needs triton and recent GPU arch")
     @skipIfRocm
     def test_ddp_tp(self):
         ref_model = Net()
