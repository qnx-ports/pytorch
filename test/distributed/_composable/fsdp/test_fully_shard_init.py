# Owner(s): ["oncall: distributed"]

import itertools
import unittest
from typing import List

import torch
import torch.nn as nn
from torch.distributed._composable import replicate
from torch.distributed._composable.fsdp import fully_shard
from torch.distributed._composable.fsdp._fsdp_init import (
    _get_managed_modules,
    _get_managed_states,
)
from torch.distributed._composable.fsdp._fsdp_param import ParamModuleInfo
from torch.distributed._composable.fsdp._fsdp_param_group import _get_param_module_infos
from torch.distributed._tensor import DeviceMesh, DTensor, Replicate, Shard
from torch.distributed.device_mesh import init_device_mesh
from torch.distributed.tensor.parallel import (
    ColwiseParallel,
    parallelize_module,
    RowwiseParallel,
)
from torch.testing._internal.common_cuda import TEST_CUDA
from torch.testing._internal.common_fsdp import FSDPTestMultiThread, MLP
from torch.testing._internal.common_utils import run_tests, wrapSwapTensorsTest


class TestFullyShardDeviceTensor(FSDPTestMultiThread):
    """Tests that tensor parameters are moved to the expected device."""

    @property
    def world_size(self) -> int:
        return 1

    @unittest.skipIf(not TEST_CUDA, "no cuda")
    def test_move_states_to_device_tensor(self):
        model = MLP(8, torch.device("cpu"), with_buffer=True)
        for tensor in itertools.chain(model.parameters(), model.buffers()):
            self.assertEqual(tensor.device, torch.device("cpu"))
        fully_shard(model)
        cuda_device = torch.device("cuda", torch.cuda.current_device())
        for tensor in itertools.chain(model.parameters(), model.buffers()):
            self.assertEqual(tensor.device, cuda_device)


class TestFullyShardDeviceDTensor(FSDPTestMultiThread):
    """Tests that DTensor parameters are moved to the expected device."""

    @property
    def world_size(self) -> int:
        return 4

    @unittest.skipIf(not TEST_CUDA, "no cuda")
    def test_move_states_to_device_dtensor_valid(self):
        assert self.world_size >= 4, f"{self.world_size}"
        dp_size = 2
        global_mesh = init_device_mesh(
            "cuda", (dp_size, self.world_size // dp_size), mesh_dim_names=("dp", "tp")
        )
        dp_mesh, tp_mesh = global_mesh["dp"], global_mesh["tp"]
        model = MLP(8, torch.device("cpu"), with_buffer=True)
        parallelize_module(
            model,
            tp_mesh,
            {"in_proj": ColwiseParallel(), "out_proj": RowwiseParallel()},
        )
        cuda_device = torch.device("cuda", torch.cuda.current_device())
        for tensor in itertools.chain(model.parameters(), model.buffers()):
            if isinstance(tensor, DTensor):
                # DTensor constructor moves to the mesh's device
                self.assertEqual(tensor.device, cuda_device)
                self.assertEqual(tensor._local_tensor.device, cuda_device)
            else:
                self.assertEqual(tensor.device, torch.device("cpu"))
        fully_shard(model, mesh=dp_mesh)
        for tensor in itertools.chain(model.parameters(), model.buffers()):
            self.assertEqual(tensor.device, cuda_device)
            if isinstance(tensor, DTensor):
                self.assertEqual(tensor._local_tensor.device, cuda_device)

    @unittest.skipIf(not TEST_CUDA, "no cuda")
    def test_move_states_to_device_dtensor_invalid(self):
        assert self.world_size >= 4, f"{self.world_size}"
        dp_size = 2
        global_cuda_mesh = init_device_mesh(
            "cuda", (dp_size, self.world_size // dp_size), mesh_dim_names=("dp", "tp")
        )
        global_cpu_mesh = init_device_mesh(
            "cpu", (dp_size, self.world_size // dp_size), mesh_dim_names=("dp", "tp")
        )
        dp_mesh = global_cuda_mesh["dp"]
        tp_mesh = global_cpu_mesh["tp"]  # mismatched meshes!
        model = MLP(8, torch.device("cpu"), with_buffer=True)
        parallelize_module(
            model,
            tp_mesh,
            {"in_proj": ColwiseParallel(), "out_proj": RowwiseParallel()},
        )
        for tensor in itertools.chain(model.parameters(), model.buffers()):
            self.assertEqual(tensor.device, torch.device("cpu"))
            if isinstance(tensor, DTensor):
                self.assertEqual(tensor._local_tensor.device, torch.device("cpu"))
        regex = r"Requires DTensor to have mesh of the same type as the FSDP mesh but got cpu for DTensor and cuda for FSDP"
        with self.assertRaisesRegex(ValueError, regex):
            fully_shard(model, mesh=dp_mesh)


class TestFullyShardMeshArg(FSDPTestMultiThread):
    """Tests the ``mesh`` argument."""

    @property
    def world_size(self) -> int:
        return 2

    @unittest.skipIf(not TEST_CUDA, "no cuda")
    def test_invalid_mesh_ndim(self):
        mesh = init_device_mesh("cuda", (self.world_size, 1, 1))
        model = MLP(8)
        regex = r"fully\_shard expects a 1D or 2D DeviceMesh but got DeviceMesh\(\[\[\[0\]\], \[\[1\]\]\]\)"
        with self.assertRaisesRegex(ValueError, regex):
            fully_shard(model, mesh=mesh)


class TestFullyShardManagedModulesAndStates(FSDPTestMultiThread):
    """Tests getting the managed modules/states for a ``fully_shard`` module."""

    @property
    def world_size(self) -> int:
        return 1

    @unittest.skipIf(not TEST_CUDA, "no cuda")
    def test_managed_modules_single(self):
        model = MLP(8)
        # Assume calling `fully_shard` on `model`
        managed_modules = _get_managed_modules(model)
        expected_managed_modules = list(model.modules())
        self._check_managed_modules(managed_modules, expected_managed_modules)

    @unittest.skipIf(not TEST_CUDA, "no cuda")
    def test_managed_modules_nested(self):
        model = nn.Sequential(*[MLP(8) for _ in range(2)])
        fully_shard(model[0])
        # Assume calling `fully_shard` on `model`
        managed_modules = _get_managed_modules(model)
        expected_managed_modules = list(model[1].modules()) + [model]
        self._check_managed_modules(managed_modules, expected_managed_modules)

    @unittest.skipIf(not TEST_CUDA, "no cuda")
    def test_managed_modules_nested_fully_shard_and_replicate(self):
        model = nn.Sequential(*[MLP(8) for _ in range(3)])
        replicate(model[0])
        fully_shard(model[2])
        # Assume calling `fully_shard` on `model`
        managed_modules = _get_managed_modules(model)
        expected_managed_modules = list(model[1].modules()) + [model]
        self._check_managed_modules(managed_modules, expected_managed_modules)

    @unittest.skipIf(not TEST_CUDA, "no cuda")
    def test_managed_modules_duplicate(self):
        mlp = MLP(8)
        model = nn.Sequential(mlp, mlp)  # duplicate MLP
        # Assume calling `fully_shard` on `model`
        managed_modules = _get_managed_modules(model)
        # Check that the duplicate module is only counted once
        expected_managed_modules = list(mlp.modules()) + [model]
        self._check_managed_modules(managed_modules, expected_managed_modules)

    def _check_managed_modules(
        self,
        managed_modules: List[nn.Module],
        expected_managed_modules: List[nn.Module],
    ):
        self.assertEqual(len(managed_modules), len(expected_managed_modules))
        # Check set comparison since we do not require anything about the order
        self.assertEqual(set(managed_modules), set(expected_managed_modules))

    @unittest.skipIf(not TEST_CUDA, "no cuda")
    def test_managed_states_shared_params_and_buffers(self):
        model = nn.Sequential(*[MLP(8, with_buffer=True) for _ in range(3)])
        model[0].in_proj.weight = model[1].in_proj.weight
        model[2].in_proj.weight = model[1].in_proj.weight
        model[1].buffer = model[2].buffer
        # Assume calling `fully_shard` on `model`
        managed_modules = _get_managed_modules(model)
        params, buffers = _get_managed_states(managed_modules)
        expected_params = list(model.parameters())  # de-dups shared
        expected_buffers = list(model.buffers())  # de-dups shared
        self._check_managed_states(params, buffers, expected_params, expected_buffers)

    @unittest.skipIf(not TEST_CUDA, "no cuda")
    def test_managed_states_nested_fully_shard(self):
        model = nn.Sequential(*[MLP(8, with_buffer=True) for _ in range(2)])
        fully_shard(model[0])
        # Assume calling `fully_shard` on `model`
        managed_modules = _get_managed_modules(model)
        params, buffers = _get_managed_states(managed_modules)
        expected_params = list(model[1].parameters())
        expected_buffers = list(model[1].buffers())
        self._check_managed_states(params, buffers, expected_params, expected_buffers)

    def _check_managed_states(
        self,
        managed_params: List[nn.Parameter],
        managed_buffers: List[torch.Tensor],
        expected_managed_params: List[nn.Parameter],
        expected_managed_buffers: List[torch.Tensor],
    ):
        self.assertEqual(len(managed_params), len(expected_managed_params))
        self.assertEqual(len(managed_buffers), len(expected_managed_buffers))
        self.assertEqual(set(managed_params), set(expected_managed_params))
        self.assertEqual(set(managed_buffers), set(expected_managed_buffers))


class TestFullyShardParamModuleInfos(FSDPTestMultiThread):
    @property
    def world_size(self) -> int:
        return 2

    @unittest.skipIf(not TEST_CUDA, "no cuda")
    def test_get_param_module_infos_shared_params(self):
        model = nn.Sequential(*[MLP(8) for _ in range(2)])
        model[0].in_proj.weight = model[1].in_proj.weight
        managed_modules = _get_managed_modules(model)
        params, _ = _get_managed_states(managed_modules)
        param_module_infos = _get_param_module_infos(params, model)
        self.assertEqual(len(param_module_infos), len(params))
        # We expect `params` to already have de-duplicated shared parameters
        expected_param_module_infos = [
            ParamModuleInfo(model[0].in_proj, "weight", [model[1].in_proj], ["weight"]),
            ParamModuleInfo(model[0].in_proj, "bias", [], []),
            ParamModuleInfo(model[0].out_proj, "weight", [], []),
            ParamModuleInfo(model[0].out_proj, "bias", [], []),
            ParamModuleInfo(model[1].in_proj, "bias", [], []),
            ParamModuleInfo(model[1].out_proj, "weight", [], []),
            ParamModuleInfo(model[1].out_proj, "bias", [], []),
        ]
        self.assertEqual(len(param_module_infos), len(expected_param_module_infos))
        self.assertEqual(param_module_infos, expected_param_module_infos)

    @unittest.skipIf(not TEST_CUDA, "no cuda")
    def test_get_param_module_infos_duplicates(self):
        mlp = MLP(8)
        model = nn.Sequential(mlp, mlp)  # shared MLP
        params = list(model.parameters())
        param_module_infos = _get_param_module_infos(params, model)
        self.assertEqual(len(param_module_infos), len(params))
        expected_param_module_infos = [
            ParamModuleInfo(mlp.in_proj, "weight", [mlp.in_proj], ["weight"]),
            ParamModuleInfo(mlp.in_proj, "bias", [mlp.in_proj], ["bias"]),
            ParamModuleInfo(mlp.out_proj, "weight", [mlp.out_proj], ["weight"]),
            ParamModuleInfo(mlp.out_proj, "bias", [mlp.out_proj], ["bias"]),
        ]
        self.assertEqual(len(param_module_infos), len(expected_param_module_infos))
        self.assertEqual(param_module_infos, expected_param_module_infos)

        model = nn.Sequential(*[MLP(8) for _ in range(2)])
        model[0].in_proj = model[1].in_proj  # shared in-projection
        params = list(model.parameters())
        param_module_infos = _get_param_module_infos(params, model)
        self.assertEqual(len(param_module_infos), len(params))
        expected_param_module_infos = [
            ParamModuleInfo(model[0].in_proj, "weight", [model[1].in_proj], ["weight"]),
            ParamModuleInfo(mlp.in_proj, "bias", [], []),
            ParamModuleInfo(mlp.out_proj, "weight", [], []),
            ParamModuleInfo(mlp.out_proj, "bias", [], []),
        ]


class TestFullyShardShardedParameterTensor(FSDPTestMultiThread):
    @property
    def world_size(self) -> int:
        return 2

    @unittest.skipIf(not TEST_CUDA, "no cuda")
    def test_shard_tensor_parameters(self):
        # Use odd dim sizes to test uneven shards
        model = nn.Sequential(*[MLP(3, dim_multiplier=3) for _ in range(3)])
        orig_params = [param.detach().clone() for param in model.parameters()]
        fully_shard(model)
        sharded_params = list(model.parameters())
        self._check_1d_sharded_parameters(orig_params, sharded_params)

        model = nn.Sequential(*[MLP(3, dim_multiplier=3) for _ in range(3)])
        model[0].in_proj = model[1].in_proj
        orig_params = [param.detach().clone() for param in model.parameters()]
        fully_shard(model)
        sharded_params = list(model.parameters())
        self._check_1d_sharded_parameters(orig_params, sharded_params)

    def _check_1d_sharded_parameters(
        self, orig_params: List[nn.Parameter], sharded_params: List[nn.Parameter]
    ):
        self.assertEqual(len(orig_params), len(sharded_params))
        global_mesh = init_device_mesh("cuda", (self.world_size,))
        for orig_param, sharded_param in zip(orig_params, sharded_params):
            self.assertIsInstance(sharded_param, DTensor)
            self.assertEqual(sharded_param.device_mesh, global_mesh)
            self.assertEqual(sharded_param.size(), orig_param.size())
            self.assertEqual(sharded_param.stride(), orig_param.stride())
            self.assertEqual(sharded_param._spec.placements, (Shard(0),))
            chunks = torch.chunk(orig_param, self.world_size, dim=0)
            self.assertEqual(sharded_param._local_tensor, chunks[self.rank])


class TestFullyShardShardedParameterDTensor(FSDPTestMultiThread):
    @property
    def world_size(self) -> int:
        return 4

    @unittest.skipIf(not TEST_CUDA, "no cuda")
    def test_shard_dtensor_parameters(self):
        dp_size = 2 if self.world_size > 2 else 1
        global_mesh = init_device_mesh(
            "cuda", (dp_size, self.world_size // dp_size), mesh_dim_names=("dp", "tp")
        )
        dp_mesh, tp_mesh = global_mesh["dp"], global_mesh["tp"]
        # Use odd dim sizes to test uneven shards
        model = MLP(9, dim_multiplier=3)
        orig_params = [param.detach().clone() for param in model.parameters()]
        orig_param_names = [param_name for param_name, _ in model.named_parameters()]
        parallelize_module(
            model,
            tp_mesh,
            {"in_proj": ColwiseParallel(), "out_proj": RowwiseParallel()},
        )
        fully_shard(model, mesh=dp_mesh)
        sharded_params = list(model.parameters())
        self.assertEqual(len(orig_params), len(sharded_params))
        for orig_param_name, orig_param, sharded_param in zip(
            orig_param_names, orig_params, sharded_params
        ):
            self.assertIsInstance(sharded_param, DTensor)
            self.assertEqual(sharded_param.device_mesh, global_mesh)
            self.assertEqual(sharded_param.size(), orig_param.size())
            self.assertEqual(sharded_param.stride(), orig_param.stride())
            if "in_proj" in orig_param_name:
                expected_placements = (Shard(0), Shard(0))
            elif "out_proj" in orig_param_name and "weight" in orig_param_name:
                expected_placements = (Shard(0), Shard(1))
            else:
                expected_placements = (Shard(0), Replicate())
            self.assertEqual(sharded_param._spec.placements, expected_placements)


class TestFullyShardLazyInit(FSDPTestMultiThread):
    @property
    def world_size(self) -> int:
        return 2

    @unittest.skipIf(not TEST_CUDA, "no cuda")
    def test_fully_shard_is_root(self):
        """
        Tests that ``_is_root`` is set correctly after lazy initialization.

        FSDP(model(
            0: MLP(FSDP(in_proj), FSDP(out_proj)),
            1: MLP(in_proj, out_proj),
        ))
        """
        model = nn.Sequential(MLP(8), MLP(8))
        fully_shard(model[0].in_proj)
        fully_shard(model[0].out_proj)
        fully_shard(model)  # root gets `model[1]`
        root_state = fully_shard.state(model)
        root_state._lazy_init()

        model0_in_proj_state = fully_shard.state(model[0].in_proj)
        model0_out_proj_state = fully_shard.state(model[0].out_proj)
        self.assertTrue(root_state._is_root)
        self.assertFalse(model0_in_proj_state._is_root)
        self.assertFalse(model0_out_proj_state._is_root)

        all_states = root_state._state_ctx.all_states
        self.assertEqual(len(all_states), 3)
        self.assertEqual(
            all_states, [root_state, model0_in_proj_state, model0_out_proj_state]
        )

    @unittest.skipIf(not TEST_CUDA, "no cuda")
    def test_fully_shard_module_and_param_fqns(self):
        """
        Tests that the module and parameter FQNs are computed correctly after
        lazy initialization.

        FSDP(model(
            0: MLP(FSDP(in_proj), FSDP(out_proj)),
            1: MLP(in_proj, out_proj),
        ))
        """
        model = nn.Sequential(MLP(8), MLP(8))
        fully_shard(model[0].in_proj)
        fully_shard(model[0].out_proj)
        fully_shard(model)  # root gets `model[1]`
        root_state = fully_shard.state(model)
        root_state._lazy_init()

        root_param_group = root_state._fsdp_param_group
        self.assertIsNotNone(root_param_group)
        self.assertEqual(root_param_group._module_fqn, "")
        root_param_fqns = {
            fsdp_param._param_fqn for fsdp_param in root_param_group.fsdp_params
        }
        self.assertEqual(
            root_param_fqns,
            {
                "1.in_proj.weight",
                "1.in_proj.bias",
                "1.out_proj.weight",
                "1.out_proj.bias",
            },
        )

        model0_in_proj_state = fully_shard.state(model[0].in_proj)
        model0_in_proj_param_group = model0_in_proj_state._fsdp_param_group
        self.assertIsNotNone(model0_in_proj_param_group)
        self.assertEqual(model0_in_proj_param_group._module_fqn, "0.in_proj")
        model0_in_proj_param_fqns = {
            fsdp_param._param_fqn
            for fsdp_param in model0_in_proj_param_group.fsdp_params
        }
        self.assertEqual(
            model0_in_proj_param_fqns, {"0.in_proj.weight", "0.in_proj.bias"}
        )

        model0_out_proj_state = fully_shard.state(model[0].out_proj)
        model0_out_proj_param_group = model0_out_proj_state._fsdp_param_group
        self.assertIsNotNone(model0_out_proj_param_group)
        self.assertEqual(model0_out_proj_param_group._module_fqn, "0.out_proj")
        model0_out_proj_param_fqns = {
            fsdp_param._param_fqn
            for fsdp_param in model0_out_proj_param_group.fsdp_params
        }
        self.assertEqual(
            model0_out_proj_param_fqns, {"0.out_proj.weight", "0.out_proj.bias"}
        )

    @unittest.skipIf(not TEST_CUDA, "no cuda")
    def test_fully_shard_double_lazy_init(self):
        model = nn.Sequential(MLP(8), MLP(8))
        fully_shard(model[0].in_proj)
        fully_shard(model[0].out_proj)
        fully_shard(model)
        root_state = fully_shard.state(model)
        model0_in_proj_state = fully_shard.state(model[0].in_proj)
        model0_in_proj_state._lazy_init()
        regex = (
            "FSDP state has already been lazily initialized for 0.in_proj\n"
            "FSDP requires running forward through the root module first"
        )
        with self.assertRaisesRegex(RuntimeError, regex):
            root_state._lazy_init()


class TestFullyShardMetaDeviceInit(FSDPTestMultiThread):
<<<<<<< HEAD
    """
    Set ``torch.__future__.set_swap_module_params_on_conversion(True)`` using
    ``@wrapSwapTensorsTest(True)`` until ``_apply`` swaps wrapper subclasses by
    default in the future.
    """

=======
>>>>>>> 22ba180e
    @property
    def world_size(self) -> int:
        return 4

    @unittest.skipIf(not TEST_CUDA, "no cuda")
<<<<<<< HEAD
    @wrapSwapTensorsTest(True)
=======
>>>>>>> 22ba180e
    def test_meta_device_1d_init(self):
        default_pg = torch.distributed.distributed_c10d._get_default_group()
        mesh = init_device_mesh("cuda", mesh_shape=(default_pg.size(),))

        # Test both even sharding (8) and uneven sharding (3)
        for mlp_dim in (8, 3):
            with torch.device("meta"):
                model = nn.Sequential(MLP(mlp_dim, with_buffer=True), MLP(mlp_dim))
                for param in model.parameters():
                    self.assertEqual(param.device, torch.device("meta"))
                fully_shard(model[0], mesh=mesh)
                fully_shard(model[1], mesh=mesh)
                fully_shard(model, mesh=mesh)
            for param in model.parameters():
                self.assertEqual(param.device, torch.device("meta"))
            self._test_to_empty_and_reset_parameters(model, mesh, mlp_dim)

    @unittest.skipIf(not TEST_CUDA, "no cuda")
<<<<<<< HEAD
    @wrapSwapTensorsTest(True)
=======
>>>>>>> 22ba180e
    def test_meta_device_2d_init(self):
        assert self.world_size >= 4, f"{self.world_size}"
        dp_size = 2
        global_mesh = init_device_mesh(
            "cuda", (dp_size, self.world_size // dp_size), mesh_dim_names=("dp", "tp")
        )
        dp_mesh, tp_mesh = global_mesh["dp"], global_mesh["tp"]

        # Test both even sharding (8) and uneven sharding (3)
        for mlp_dim in (8, 3):
            with torch.device("meta"):
                model = MLP(mlp_dim, with_buffer=True)
                for param in model.parameters():
                    self.assertEqual(param.device, torch.device("meta"))
                parallelize_module(
                    model,
                    tp_mesh,
                    {"in_proj": ColwiseParallel(), "out_proj": RowwiseParallel()},
                )
                for param in model.parameters():
                    self.assertEqual(param.device, torch.device("meta"))
                fully_shard(model.in_proj, mesh=dp_mesh)
                fully_shard(model.out_proj, mesh=dp_mesh)
                fully_shard(model, mesh=dp_mesh)
            for param in model.parameters():
                self.assertEqual(param.device, torch.device("meta"))
            self._test_to_empty_and_reset_parameters(model, global_mesh, mlp_dim)

    def _test_to_empty_and_reset_parameters(
        self, model: nn.Module, mesh: DeviceMesh, mlp_dim: int
    ):
        # Check that we can materialize it on GPU with empty values
        device = torch.device("cuda", torch.cuda.current_device())
        model.to_empty(device=device)
        for param in model.parameters():
            self.assertEqual(param.device, device)
        optim = torch.optim.Adam(model.parameters(), lr=1e-2)

        # Check that `reset_parameters()` on each module initializes values
        const = 1337
        for tensor in itertools.chain(model.parameters(), model.buffers()):
            tensor.detach().fill_(const)
        for module in model.modules():
            if hasattr(module, "reset_parameters"):
                module.reset_parameters()
        for param in model.parameters():
            local_tensor = param.to_local()
            if local_tensor.numel() > 0:
                self.assertNotEqual(local_tensor, torch.ones_like(local_tensor) * const)
        for buffer in model.buffers():
            self.assertNotEqual(buffer, torch.ones_like(buffer) * const)

        # Check that we can run an iteration without erroring
        inp = torch.randn((4, mlp_dim), device="cuda")
        model(inp).sum().backward()
        optim.step()

    @unittest.skipIf(not TEST_CUDA, "no cuda")
    def test_invalid_meta_device_init(self):
        default_pg = torch.distributed.distributed_c10d._get_default_group()
        mesh = init_device_mesh("cuda", mesh_shape=(default_pg.size(),))
        mlp_dim = 8
        with torch.device("meta"):
            model = nn.Sequential(MLP(mlp_dim, with_buffer=True), MLP(mlp_dim))
            for param in model.parameters():
                self.assertEqual(param.device, torch.device("meta"))
            fully_shard(model[0], mesh=mesh)
            fully_shard(model[1], mesh=mesh)
            fully_shard(model, mesh=mesh)
        inp = torch.randn((4, mlp_dim), device="cuda")
        error_regex = (
            "FSDP parameters should be materialized from meta device before training, "
            "but the following were still on meta device: "
            r"\['0.in_proj.weight', '0.in_proj.bias', '0.out_proj.weight', '0.out_proj.bias'\]"
        )
        with self.assertRaisesRegex(RuntimeError, error_regex):
            model(inp)


if __name__ == "__main__":
    run_tests()<|MERGE_RESOLUTION|>--- conflicted
+++ resolved
@@ -23,7 +23,7 @@
 )
 from torch.testing._internal.common_cuda import TEST_CUDA
 from torch.testing._internal.common_fsdp import FSDPTestMultiThread, MLP
-from torch.testing._internal.common_utils import run_tests, wrapSwapTensorsTest
+from torch.testing._internal.common_utils import run_tests
 
 
 class TestFullyShardDeviceTensor(FSDPTestMultiThread):
@@ -453,24 +453,11 @@
 
 
 class TestFullyShardMetaDeviceInit(FSDPTestMultiThread):
-<<<<<<< HEAD
-    """
-    Set ``torch.__future__.set_swap_module_params_on_conversion(True)`` using
-    ``@wrapSwapTensorsTest(True)`` until ``_apply`` swaps wrapper subclasses by
-    default in the future.
-    """
-
-=======
->>>>>>> 22ba180e
     @property
     def world_size(self) -> int:
         return 4
 
     @unittest.skipIf(not TEST_CUDA, "no cuda")
-<<<<<<< HEAD
-    @wrapSwapTensorsTest(True)
-=======
->>>>>>> 22ba180e
     def test_meta_device_1d_init(self):
         default_pg = torch.distributed.distributed_c10d._get_default_group()
         mesh = init_device_mesh("cuda", mesh_shape=(default_pg.size(),))
@@ -489,10 +476,6 @@
             self._test_to_empty_and_reset_parameters(model, mesh, mlp_dim)
 
     @unittest.skipIf(not TEST_CUDA, "no cuda")
-<<<<<<< HEAD
-    @wrapSwapTensorsTest(True)
-=======
->>>>>>> 22ba180e
     def test_meta_device_2d_init(self):
         assert self.world_size >= 4, f"{self.world_size}"
         dp_size = 2
