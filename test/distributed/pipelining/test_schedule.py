# Copyright (c) Meta Platforms, Inc. and affiliates
# Owner(s): ["oncall: distributed"]
import copy
import logging
from typing import List

from model_registry import MultiMLP

import torch
from torch.distributed.pipelining import (
    Schedule1F1B,
    ScheduleGPipe,
    ScheduleInterleaved1F1B,
    ScheduleInterleavedZeroBubble,
    ScheduleLoopedBFS,
)
from torch.distributed.pipelining.schedules import (
    _Action,
    _add_send_recv,
    _add_unshard_reshard,
    _format_pipeline_order,
    _PipelineSchedule,
    _simulate_comms_compute,
    _validate_pipeline_order,
    B,
    F,
    get_schedule_class,
    PipelineScheduleSingle,
    RECV_F,
    RESHARD,
    SEND_B,
    UNSHARD,
    W,
)
from torch.distributed.pipelining.stage import _PipelineStageBase, PipelineStage
from torch.testing._internal.common_utils import (
    instantiate_parametrized_tests,
    parametrize,
    run_tests,
    TestCase,
)
from torch.testing._internal.distributed.fake_pg import FakeStore


logger = logging.getLogger(__name__)
torch.manual_seed(0)


class MockPipelineStage(_PipelineStageBase):
    def __init__(self, *args, **kwargs):
        # Mock the necessary attributes
        self.num_stages = kwargs.get("num_stages", 1)
        self.group_size = kwargs.get("group_size", 1)
        self.group_rank = kwargs.get("group_rank", 0)
        self.group = kwargs.get("group", None)
        self.stage_index_to_group_rank = kwargs.get("stage_index_to_group_rank", None)

    def _create_grad_recv_info(self, *args, **kwargs):
        return None

    def _prepare_forward_infra(self, n_microbatches):
        pass

    def _prepare_backward_infra(self, n_microbatches):
        pass


class ScheduleTest(TestCase):
    def test_get_schedule_class(self):
        # List of all expected schedule names
        schedule_names = [
            "1F1B",
            "1f1b",
            "Interleaved1F1B",
            "INTERLEAVED1F1B",
            "GPipe",
            "LoopedBFS",
            "PipelineScheduleSingle",
            "PipelineScheduleMulti",
        ]

        # Test each schedule name
        for name in schedule_names:
            with self.subTest(name=name):
                schedule_class = get_schedule_class(name)
                self.assertIsNotNone(
                    schedule_class, f"Class for {name} should not be None"
                )
                self.assertTrue(
                    issubclass(schedule_class, _PipelineSchedule),
                    f"{name} should be a subclass of _PipelineSchedule",
                )

        error_case = ["ScheduleThatDoesNotExist"]
        for name in error_case:
            # Test that the original name is included in the error message
            with self.assertRaisesRegex(ValueError, f"{name}"):
                get_schedule_class(name)

    @parametrize(
        "ScheduleClass",
        [
            Schedule1F1B,
            ScheduleGPipe,
            ScheduleInterleaved1F1B,
            ScheduleInterleavedZeroBubble,
            ScheduleLoopedBFS,
        ],
    )
    def test_schedule_with_single_stage(self, ScheduleClass):
        """
        Test that schedules with only a single stage work as expected for all schedules.
        """
        store = FakeStore()
        torch.distributed.init_process_group(
            backend="fake", rank=0, world_size=1, store=store
        )
        d_hid, batch_size = 512, 256
        n_stages = 1
        device = "cpu"
        full_mod = MultiMLP(d_hid, n_layers=n_stages)
        full_mod.to(device)

        x = torch.randn(batch_size, d_hid, device=device)
        ref_mod = copy.deepcopy(full_mod)
        with torch.no_grad():
            y = ref_mod(x)
            # Add a small perturbation
            target = y + torch.randn(batch_size, d_hid, device=device)

        loss_fn = torch.nn.MSELoss(reduction="sum")
        # Run reference
        for _ in range(2):
            ref_mod.zero_grad()
            ref_out = ref_mod(x)
            ref_loss = loss_fn(ref_out, target)
            ref_loss.backward()

        submod_name = "layers.0"
        stage_module = full_mod.get_submodule(submod_name)

        # Create a pipeline stage to wrap that submodule
        num_microbatches = 2
        stages = [
            PipelineStage(
                stage_module,
                0,
                n_stages,
                device,
            )
        ]

        if issubclass(ScheduleClass, PipelineScheduleSingle):
            stages = stages[0]

        # Attach to a schedule
        schedule = ScheduleClass(
            stages,
            num_microbatches,
            loss_fn=loss_fn,
        )
        # Run
        for _ in range(2):
            # Zero gradients
            stage_module.zero_grad()
            losses = []
            out = schedule.step(x, target=target, losses=losses)

        # Check output
        torch.testing.assert_close(out, ref_out)
        # Check loss
        # Since the reduction used in the loss function above is "sum", we use
        # "sum" here to reduce microbatch losses into a single value too.
        pipe_loss = sum(losses)
        torch.testing.assert_close(pipe_loss, ref_loss)

        # Check gradients
        # Get corresponding submodule from reference model
        ref_submod = ref_mod.get_submodule(submod_name)
        # Check gradients per parameter
        for name, p in stage_module.named_parameters():
            ref_p = ref_submod.get_parameter(name)
            try:
                torch.testing.assert_close(p.grad, ref_p.grad, rtol=1e-5, atol=4e-5)
            except AssertionError:
                print(f"Gradient test failed for {name}: {p.grad} vs {ref_p.grad}")
                raise

        torch.distributed.destroy_process_group()


instantiate_parametrized_tests(ScheduleTest)


class TestSchedulePlan(TestCase):
    def setUp(self):
        # Define a list of test cases with varying num_local_stages, num_microbatches, and group_size
        # These should succeed since num_microbatches % group_size == 0
        self.test_cases = [
            # small number of stages
            (2, 2, 2),
            (2, 4, 4),
            (2, 8, 2),
            (2, 8, 4),
            (2, 8, 8),
            (4, 4, 4),
            (4, 8, 4),
            (4, 8, 8),
            # large microbatches
            (4, 16, 4),
            (4, 32, 4),
            (4, 64, 4),
            # large groups
            (4, 16, 16),
            (4, 32, 32),
            (4, 128, 64),
            # odd num pipeline stages
            (3, 2, 2),
            (3, 8, 2),
            (3, 12, 4),
            # odd group_sizes
            (4, 6, 3),
            (4, 10, 5),
            # n_mb non divisible by group_size
            (2, 3, 4),
            (2, 4, 4),
            (2, 10, 4),
            (2, 15, 4),
        ]

    @parametrize(
        "ScheduleClass",
        [ScheduleInterleaved1F1B, ScheduleLoopedBFS],
    )
    def test_pipeline_order(self, ScheduleClass):
        for num_local_stages, num_microbatches, group_size in self.test_cases:
            with self.subTest(
                num_local_stages=num_local_stages,
                num_microbatches=num_microbatches,
                group_size=group_size,
            ):
                if num_microbatches % group_size != 0:
                    continue

                logger.info(
                    "num_local_stages=%d num_microbatches=%d group_size=%d",
                    num_local_stages,
                    num_microbatches,
                    group_size,
                )
                num_stages = num_local_stages * group_size
                stages = [
                    MockPipelineStage(group_size=group_size, num_stages=num_stages)
                    for i in range(num_local_stages)
                ]

                schedule = ScheduleClass(stages, num_microbatches)
                formatted_pipeline_order = _format_pipeline_order(
                    schedule.pipeline_order
                )
                # print(formatted_pipeline_order)
                _validate_pipeline_order(
                    schedule.pipeline_order, num_microbatches, num_stages
                )

    @parametrize(
        "ScheduleClass",
        [ScheduleInterleaved1F1B, ScheduleInterleavedZeroBubble],
    )
    def test_pipeline_order_flex_and_zero_bubble(self, ScheduleClass):
        for num_local_stages, num_microbatches, group_size in self.test_cases:
            with self.subTest(
                num_local_stages=num_local_stages,
                num_microbatches=num_microbatches,
                group_size=group_size,
            ):
                warmups_ops_last_stage = (num_local_stages - 1) * (
                    num_microbatches // max(1, num_microbatches // group_size)
                )
                warmup_ops = warmups_ops_last_stage + 2 * (group_size - 1)
                warmup_ops = min(warmup_ops, num_microbatches * num_local_stages)

                num_stages = num_local_stages * group_size
                stages = [
                    MockPipelineStage(group_size=group_size, num_stages=num_stages)
                    for i in range(num_local_stages)
                ]
                schedule = ScheduleClass(stages, num_microbatches)
                formatted_pipeline_order = _format_pipeline_order(
                    schedule.pipeline_order
                )
                # print(formatted_pipeline_order)
                _validate_pipeline_order(
                    schedule.pipeline_order,
                    num_microbatches,
                    num_stages,
                    enable_zero_bubble=(ScheduleClass is ScheduleInterleavedZeroBubble),
                )


instantiate_parametrized_tests(TestSchedulePlan)


class TestScheduleLowering(TestCase):
    """Tests lowering passes that convert simple compute-only (FBW) schedules into compute+comms schedules"""

    def _parse_actions(self, actions: List[str]) -> List[_Action]:
        return [_Action.from_str(s) for s in actions]

    @parametrize(
        "action_str_and_ref",
        [
            ("1F0", _Action(1, F, 0)),
            ("2B1", _Action(2, B, 1)),
            ("0W3", _Action(0, W, 3)),
            ("1UNSHARD", _Action(1, UNSHARD, None)),
            ("3RESHARD", _Action(3, RESHARD, None)),
            ("2SEND_B2", _Action(2, SEND_B, 2)),
            ("1RECV_F1", _Action(1, RECV_F, 1)),
        ],
    )
    def test_action_parse(self, action_str_and_ref):
        """Test that actions can be parsed from strings and round-tripped back to the same strings."""
        act_str, ref = action_str_and_ref
        act = _Action.from_str(act_str)
        self.assertEqual(act, ref)
        self.assertEqual(act_str, act.__repr__())

    @parametrize(
        "test_info",
        [
            {
                "compute": ["0F0", "0F1", "   ", "0B0", "0B1"],
                "comms": ["0UNSHARD", "0F0", "0F1", "0B0", "0B1", "0RESHARD"],
            },
        ],
    )
    def test_unshard_reshard(self, test_info):
        """Test the lowering pass that takes a 'compute only' schedule (with only F,B,W ops) and adds
        FSDP unshard/reshard operations to the schedule.  This is just part of the process of adding communication
        ops and producing a complete schedule.
        """
        compute_sch = self._parse_actions(test_info["compute"])
        expected_comms_sch = self._parse_actions(test_info["comms"])

        comms_sch = _add_unshard_reshard(compute_sch)
        for expected, actual in zip(expected_comms_sch, comms_sch):
            self.assertEqual(
                expected,
                actual,
                (
                    f"Mismatch: expected action {expected} but found {actual}."
                    f"\nWhole Schedule: {comms_sch}"
                ),
            )

    @parametrize(
        "test_info",
        [
            {
                "compute": {
                    0: ["0F0", "0F1", "   ", "0B0", "   ", "0B1"],
                    1: ["   ", "1F0", "1B0", "1F1", "1B1", "   "],
                },
                "comms": {
                    0: [
                        "0F0",
                        "0SEND_F0",
                        "0F1",
                        "0SEND_F1",
                        "0RECV_B0",
                        "0B0",
                        "0RECV_B1",
                        "0B1",
                    ],
                    1: [
                        "1RECV_F0",
                        "1RECV_F1",
                        "1F0",
                        "1B0",
                        "1SEND_B0",
                        "1F1",
                        "1B1",
                        "1SEND_B1",
                    ],
                },
                "stage_to_rank": lambda stage_idx: stage_idx,
                "num_stages": 2,
<<<<<<< HEAD
                "simulated_steps": 11,
            },
            {
                "schedule": "v_2_rank_4_stage",
                "compute": {
                    0: [
                        "0F0",
                        "0F1",
                        "   ",
                        "3F0",
                        "3B0",
                        "3F1",
                        "3B1",
                        "0B0",
                        "3W0",
                        "0B1",
                        "3W1",
                        "0W0",
                        "0W1",
                    ],
                    1: [
                        "   ",
                        "1F0",
                        "2F0",
                        "1F1",
                        "2F1",
                        "2B0",
                        "1B0",
                        "2B1",
                        "1B1",
                        "2W0",
                        "2W1",
                        "1W0",
                        "1W1",
                    ],
                },
                "comms": {
                    0: [
                        "0F0",
                        "0SEND_F0",
                        "0F1",
                        "0SEND_F1",
                        "3RECV_F0",
                        "3F0",
                        "3B0",
                        "3SEND_B0",
                        "3RECV_F1",
                        "3F1",
                        "3B1",
                        "3SEND_B1",
                        "0RECV_B0",
                        "0B0",
                        "3W0",
                        "0RECV_B1",
                        "0B1",
                        "3W1",
                        "0W0",
                        "0W1",
                    ],
                    1: [
                        "1RECV_F0",
                        # interesting that this gets scheduled up front, is that expected?
                        "1RECV_F1",
                        "1F0",
                        "2F0",
                        "2SEND_F0",
                        "1F1",
                        # ditto
                        "2RECV_B0",
                        "2F1",
                        "2SEND_F1",
                        "2B0",
                        # ditto
                        "2RECV_B1",
                        "1B0",
                        "1SEND_B0",
                        "2B1",
                        "1B1",
                        "1SEND_B1",
                        "2W0",
                        "2W1",
                        "1W0",
                        "1W1",
                    ],
                },
                "stage_to_rank": lambda stage_idx: [0, 1, 1, 0][stage_idx],
                "num_stages": 4,
                "simulated_steps": 24,
=======
>>>>>>> e2e272d8
            },
        ],
    )
    def test_send_recv(self, test_info):
        """Tests the lowering pass that adds send/recv ops to a compute-only schedule."""
        compute_sch = {
            rank: self._parse_actions(test_info["compute"][rank])
            for rank in test_info["compute"]
        }
        expected_comms_sch = {
            rank: self._parse_actions(test_info["comms"][rank])
            for rank in test_info["comms"]
        }

        comms_sch = _add_send_recv(
            compute_sch, test_info["stage_to_rank"], test_info["num_stages"]
        )
        for rank in expected_comms_sch:
            for i, (expected, actual) in enumerate(
                zip(expected_comms_sch[rank], comms_sch[rank])
            ):
                self.assertEqual(
                    expected,
                    actual,
                    (
                        f"Mismatch on rank {rank} at position {i}."
                        f"\nExpected: {expected_comms_sch[rank]}"
                        f"\nActual:   {comms_sch[rank]}"
                    ),
                )
            self.assertEqual(len(comms_sch[rank]), len(expected_comms_sch[rank]))

        simulated_schedule = _simulate_comms_compute(
            comms_sch,
            stage_to_rank=test_info["stage_to_rank"],
            num_stages=test_info["num_stages"],
        )
        # _dump_chrometrace(simulated_schedule, "lowered_comms.json")
        # print(_format_pipeline_order(simulated_schedule))
        num_steps = max([len(simulated_schedule[rank]) for rank in simulated_schedule])
<<<<<<< HEAD
        self.assertEqual(num_steps, test_info["simulated_steps"])

    @parametrize("csv_name", ["zb1p_2rank_2stagep"])
    def test_csv(self, csv_name):
        def _dump_csv(pipeline_order_with_comms, filename: str):
            """Dump a CSV representation of the compute + comms schedule into a file with the provided filename."""
            with open(filename, "w", newline="") as csvfile:
                writer = csv.writer(csvfile)
                for rank in pipeline_order_with_comms:
                    writer.writerow(pipeline_order_with_comms[rank])

        compute_sch = {}
        with open(
            os.path.join(ARTIFACTS_DIR, f"{csv_name}_compute.csv"), newline=""
        ) as csvfile:
            for rank, row in enumerate(csv.reader(csvfile)):
                compute_sch[rank] = [_Action.from_str(s) for s in row]
        # print(_format_pipeline_order(compute_sch))
        num_model_chunks = 2
        pipeline_parallel_size = 2
        num_stages = num_model_chunks * pipeline_parallel_size

        for rank in compute_sch:
            compute_sch[rank] = _merge_bw(compute_sch[rank])

        comms_sch = _add_send_recv(
            compute_sch,
            stage_to_rank=lambda chunk_index: chunk_index % pipeline_parallel_size,
            num_stages=num_stages,
        )

        comms_csv = os.path.join(ARTIFACTS_DIR, f"{csv_name}_comms.csv")

        # Uncomment to regenerate reference output
        # _dump_csv(comms_sch, comms_csv)

        sch_ref = {}
        with open(comms_csv, newline="") as ref:
            for rank, row in enumerate(csv.reader(ref)):
                sch_ref[rank] = [_Action.from_str(s) for s in row]

        for rank in sch_ref:
            for timestep, (a, b) in enumerate(zip(comms_sch[rank], sch_ref[rank])):
                self.assertEqual(a, b, f"Mismatch at {timestep=}, {a=}, expected {b}")

        simulated_schedule = _simulate_comms_compute(
            comms_sch,
            stage_to_rank=lambda s: s % pipeline_parallel_size,
            num_stages=num_stages,
        )

        num_steps = max([len(simulated_schedule[rank]) for rank in simulated_schedule])
        # print(_format_pipeline_order(simulated_schedule))
        self.assertEqual(num_steps, 113)

    @requires_nccl()
    def test_grad_with_v_schedule(self):
        """
        We have a special case for V schedules where 2 adjacent stages are on the same rank.
        E.g.
        rank0:  stage 0,                 stage3
        rank1:          stage 1, stage 2,

        The special case involves not using send/recv ops but directly passing tensors between colocated stages.

        This test runs on a single rank and just tests the 'stage1, stage2' portion for both F and B, comparing
        gradients to a reference model with 2 layers.
        """
        store = FakeStore()
        torch.distributed.init_process_group(
            backend="fake", rank=0, world_size=1, store=store
        )
        d_hid = 512
        batch_size = 256
        n_stages = 2
        device = "cuda"
        full_mod = MultiMLP(d_hid, n_layers=n_stages)
        full_mod.to(device)

        ref_mod = copy.deepcopy(full_mod)
        x = torch.randn(batch_size, d_hid, device=device)
        with torch.no_grad():
            y = ref_mod(x)
            # Add a small perturbation
            target = y + torch.randn(batch_size, d_hid, device=device)

        loss_fn = torch.nn.MSELoss(reduction="sum")

        # Run reference
        for _ in range(2):
            ref_mod.zero_grad()
            ref_out = ref_mod(x)
            ref_loss = loss_fn(ref_out, target)
            ref_loss.backward()

        stage_indices = [0, 1]
        submod_names = [f"layers.{i}" for i in stage_indices]
        stage_modules = [
            full_mod.get_submodule(submod_name) for submod_name in submod_names
        ]
        # Create a pipeline stage to wrap that submodule
        num_microbatches = 2
        input_args = x.chunk(num_microbatches)[0]
        stages = [
            PipelineStage(
                stage_module,
                stage_idx,
                n_stages,
                device,
                # TODO(whc) shape inference shouldn't have needed to run communications in this 1-rank, 2-stage scenario,
                # but it was failing on fakePG recv data unpiclking error, so something is wrong. Work around for now.
                input_args=input_args,
                output_args=input_args,
            )
            for stage_module, stage_idx in zip(stage_modules, stage_indices)
        ]

        # Attach to a schedule
        schedule = _PipelineScheduleRuntime(
            stages,
            num_microbatches,
            loss_fn=loss_fn,
            stage_index_to_group_rank=[0, 0],
            # TODO should we test both T/F?
            use_full_backward=True,
        )
        schedule._load_actions(
            {
                0: self._parse_actions(
                    [
                        "0F0",
                        "0F1",
                        "1F0",
                        "1F1",
                        "1B0",
                        "1B1",
                        "0B0",
                        "0B1",
                    ]
                ),
            },
            format="compute_comms",
        )

        # Run
        with check_leaked_tensors() as garbage_tensors:
            for _ in range(2):
                # Zero gradients
                for stage_module in stage_modules:
                    stage_module.zero_grad()
                losses = []
                out = schedule.step(x, target=target, losses=losses)
        self.assertEqual(
            len(garbage_tensors),
            0,
            "Found leaked tensors, check logs above for debug info",
        )

        # Check output
        torch.testing.assert_close(out, ref_out)
        # Check loss
        # Since the reduction used in the loss function above is "sum", we use
        # "sum" here to reduce microbatch losses into a single value too.
        pipe_loss = sum(losses)
        torch.testing.assert_close(pipe_loss, ref_loss)

        # Check gradients
        for stage_module, submod_name in zip(stage_modules, submod_names):
            # Get corresponding submodule from reference model
            ref_submod = ref_mod.get_submodule(submod_name)
            # Check gradients per parameter
            for name, p in stage_module.named_parameters():
                ref_p = ref_submod.get_parameter(name)
                try:
                    torch.testing.assert_close(p.grad, ref_p.grad, rtol=1e-5, atol=4e-5)
                except AssertionError:
                    print(f"Gradient test failed for {name}: {p.grad} vs {ref_p.grad}")
                    raise

        torch.distributed.destroy_process_group()

    @requires_nccl()
    def test_grad_with_split_b_w(self):
        """
        Ensure that separate dInput and dWeight computations are correctly executed.
        This test runs on a single rank and just tests a single stage with 2 microbatches with separate B, W operations.
        """
        store = FakeStore()
        torch.distributed.init_process_group(
            backend="fake", rank=0, world_size=1, store=store
        )
        d_hid = 512
        batch_size = 256
        n_stages = 1
        device = "cuda"
        full_mod = MultiMLP(d_hid, n_layers=n_stages)
        full_mod.to(device)

        ref_mod = copy.deepcopy(full_mod)
        x = torch.randn(batch_size, d_hid, device=device)
        with torch.no_grad():
            y = ref_mod(x)
            # Add a small perturbation
            target = y + torch.randn(batch_size, d_hid, device=device)

        loss_fn = torch.nn.MSELoss(reduction="sum")

        # Run reference
        for _ in range(2):
            ref_mod.zero_grad()
            ref_out = ref_mod(x)
            ref_loss = loss_fn(ref_out, target)
            ref_loss.backward()

        stage_indices = [0]
        submod_names = [f"layers.{i}" for i in stage_indices]
        stage_modules = [
            full_mod.get_submodule(submod_name) for submod_name in submod_names
        ]
        # Create a pipeline stage to wrap that submodule
        num_microbatches = 2
        stages = [
            PipelineStage(
                stage_module,
                stage_idx,
                n_stages,
                device,
            )
            for stage_module, stage_idx in zip(stage_modules, stage_indices)
        ]

        # Attach to a schedule
        schedule = _PipelineScheduleRuntime(
            stages,
            num_microbatches,
            loss_fn=loss_fn,
            stage_index_to_group_rank=[0],
            use_full_backward=False,
        )
        schedule._load_actions(
            {
                0: self._parse_actions(
                    [
                        "0F0",
                        "0F1",
                        "0I0",
                        "0I1",
                        "0W0",
                        "0W1",
                    ]
                ),
            },
            format="compute_comms",
        )

        # Run
        with check_leaked_tensors() as garbage_tensors:
            for _ in range(2):
                # Zero gradients
                for stage_module in stage_modules:
                    stage_module.zero_grad()
                losses = []
                out = schedule.step(x, target=target, losses=losses)
        self.assertEqual(
            len(garbage_tensors),
            0,
            "Found leaked tensors, check logs above for debug info",
        )

        # Check output
        torch.testing.assert_close(out, ref_out)
        # Check loss
        # Since the reduction used in the loss function above is "sum", we use
        # "sum" here to reduce microbatch losses into a single value too.
        pipe_loss = sum(losses)
        torch.testing.assert_close(pipe_loss, ref_loss)

        # Check gradients
        for stage_module, submod_name in zip(stage_modules, submod_names):
            # Get corresponding submodule from reference model
            ref_submod = ref_mod.get_submodule(submod_name)
            # Check gradients per parameter
            for name, p in stage_module.named_parameters():
                ref_p = ref_submod.get_parameter(name)
                try:
                    torch.testing.assert_close(p.grad, ref_p.grad, rtol=1e-5, atol=4e-5)
                except AssertionError:
                    print(f"Gradient test failed for {name}: {p.grad} vs {ref_p.grad}")
                    raise

        torch.distributed.destroy_process_group()
=======
        self.assertEqual(num_steps, 9)
>>>>>>> e2e272d8


instantiate_parametrized_tests(TestScheduleLowering)

if __name__ == "__main__":
    run_tests()<|MERGE_RESOLUTION|>--- conflicted
+++ resolved
@@ -386,97 +386,7 @@
                 },
                 "stage_to_rank": lambda stage_idx: stage_idx,
                 "num_stages": 2,
-<<<<<<< HEAD
                 "simulated_steps": 11,
-            },
-            {
-                "schedule": "v_2_rank_4_stage",
-                "compute": {
-                    0: [
-                        "0F0",
-                        "0F1",
-                        "   ",
-                        "3F0",
-                        "3B0",
-                        "3F1",
-                        "3B1",
-                        "0B0",
-                        "3W0",
-                        "0B1",
-                        "3W1",
-                        "0W0",
-                        "0W1",
-                    ],
-                    1: [
-                        "   ",
-                        "1F0",
-                        "2F0",
-                        "1F1",
-                        "2F1",
-                        "2B0",
-                        "1B0",
-                        "2B1",
-                        "1B1",
-                        "2W0",
-                        "2W1",
-                        "1W0",
-                        "1W1",
-                    ],
-                },
-                "comms": {
-                    0: [
-                        "0F0",
-                        "0SEND_F0",
-                        "0F1",
-                        "0SEND_F1",
-                        "3RECV_F0",
-                        "3F0",
-                        "3B0",
-                        "3SEND_B0",
-                        "3RECV_F1",
-                        "3F1",
-                        "3B1",
-                        "3SEND_B1",
-                        "0RECV_B0",
-                        "0B0",
-                        "3W0",
-                        "0RECV_B1",
-                        "0B1",
-                        "3W1",
-                        "0W0",
-                        "0W1",
-                    ],
-                    1: [
-                        "1RECV_F0",
-                        # interesting that this gets scheduled up front, is that expected?
-                        "1RECV_F1",
-                        "1F0",
-                        "2F0",
-                        "2SEND_F0",
-                        "1F1",
-                        # ditto
-                        "2RECV_B0",
-                        "2F1",
-                        "2SEND_F1",
-                        "2B0",
-                        # ditto
-                        "2RECV_B1",
-                        "1B0",
-                        "1SEND_B0",
-                        "2B1",
-                        "1B1",
-                        "1SEND_B1",
-                        "2W0",
-                        "2W1",
-                        "1W0",
-                        "1W1",
-                    ],
-                },
-                "stage_to_rank": lambda stage_idx: [0, 1, 1, 0][stage_idx],
-                "num_stages": 4,
-                "simulated_steps": 24,
-=======
->>>>>>> e2e272d8
             },
         ],
     )
@@ -517,301 +427,7 @@
         # _dump_chrometrace(simulated_schedule, "lowered_comms.json")
         # print(_format_pipeline_order(simulated_schedule))
         num_steps = max([len(simulated_schedule[rank]) for rank in simulated_schedule])
-<<<<<<< HEAD
-        self.assertEqual(num_steps, test_info["simulated_steps"])
-
-    @parametrize("csv_name", ["zb1p_2rank_2stagep"])
-    def test_csv(self, csv_name):
-        def _dump_csv(pipeline_order_with_comms, filename: str):
-            """Dump a CSV representation of the compute + comms schedule into a file with the provided filename."""
-            with open(filename, "w", newline="") as csvfile:
-                writer = csv.writer(csvfile)
-                for rank in pipeline_order_with_comms:
-                    writer.writerow(pipeline_order_with_comms[rank])
-
-        compute_sch = {}
-        with open(
-            os.path.join(ARTIFACTS_DIR, f"{csv_name}_compute.csv"), newline=""
-        ) as csvfile:
-            for rank, row in enumerate(csv.reader(csvfile)):
-                compute_sch[rank] = [_Action.from_str(s) for s in row]
-        # print(_format_pipeline_order(compute_sch))
-        num_model_chunks = 2
-        pipeline_parallel_size = 2
-        num_stages = num_model_chunks * pipeline_parallel_size
-
-        for rank in compute_sch:
-            compute_sch[rank] = _merge_bw(compute_sch[rank])
-
-        comms_sch = _add_send_recv(
-            compute_sch,
-            stage_to_rank=lambda chunk_index: chunk_index % pipeline_parallel_size,
-            num_stages=num_stages,
-        )
-
-        comms_csv = os.path.join(ARTIFACTS_DIR, f"{csv_name}_comms.csv")
-
-        # Uncomment to regenerate reference output
-        # _dump_csv(comms_sch, comms_csv)
-
-        sch_ref = {}
-        with open(comms_csv, newline="") as ref:
-            for rank, row in enumerate(csv.reader(ref)):
-                sch_ref[rank] = [_Action.from_str(s) for s in row]
-
-        for rank in sch_ref:
-            for timestep, (a, b) in enumerate(zip(comms_sch[rank], sch_ref[rank])):
-                self.assertEqual(a, b, f"Mismatch at {timestep=}, {a=}, expected {b}")
-
-        simulated_schedule = _simulate_comms_compute(
-            comms_sch,
-            stage_to_rank=lambda s: s % pipeline_parallel_size,
-            num_stages=num_stages,
-        )
-
-        num_steps = max([len(simulated_schedule[rank]) for rank in simulated_schedule])
-        # print(_format_pipeline_order(simulated_schedule))
-        self.assertEqual(num_steps, 113)
-
-    @requires_nccl()
-    def test_grad_with_v_schedule(self):
-        """
-        We have a special case for V schedules where 2 adjacent stages are on the same rank.
-        E.g.
-        rank0:  stage 0,                 stage3
-        rank1:          stage 1, stage 2,
-
-        The special case involves not using send/recv ops but directly passing tensors between colocated stages.
-
-        This test runs on a single rank and just tests the 'stage1, stage2' portion for both F and B, comparing
-        gradients to a reference model with 2 layers.
-        """
-        store = FakeStore()
-        torch.distributed.init_process_group(
-            backend="fake", rank=0, world_size=1, store=store
-        )
-        d_hid = 512
-        batch_size = 256
-        n_stages = 2
-        device = "cuda"
-        full_mod = MultiMLP(d_hid, n_layers=n_stages)
-        full_mod.to(device)
-
-        ref_mod = copy.deepcopy(full_mod)
-        x = torch.randn(batch_size, d_hid, device=device)
-        with torch.no_grad():
-            y = ref_mod(x)
-            # Add a small perturbation
-            target = y + torch.randn(batch_size, d_hid, device=device)
-
-        loss_fn = torch.nn.MSELoss(reduction="sum")
-
-        # Run reference
-        for _ in range(2):
-            ref_mod.zero_grad()
-            ref_out = ref_mod(x)
-            ref_loss = loss_fn(ref_out, target)
-            ref_loss.backward()
-
-        stage_indices = [0, 1]
-        submod_names = [f"layers.{i}" for i in stage_indices]
-        stage_modules = [
-            full_mod.get_submodule(submod_name) for submod_name in submod_names
-        ]
-        # Create a pipeline stage to wrap that submodule
-        num_microbatches = 2
-        input_args = x.chunk(num_microbatches)[0]
-        stages = [
-            PipelineStage(
-                stage_module,
-                stage_idx,
-                n_stages,
-                device,
-                # TODO(whc) shape inference shouldn't have needed to run communications in this 1-rank, 2-stage scenario,
-                # but it was failing on fakePG recv data unpiclking error, so something is wrong. Work around for now.
-                input_args=input_args,
-                output_args=input_args,
-            )
-            for stage_module, stage_idx in zip(stage_modules, stage_indices)
-        ]
-
-        # Attach to a schedule
-        schedule = _PipelineScheduleRuntime(
-            stages,
-            num_microbatches,
-            loss_fn=loss_fn,
-            stage_index_to_group_rank=[0, 0],
-            # TODO should we test both T/F?
-            use_full_backward=True,
-        )
-        schedule._load_actions(
-            {
-                0: self._parse_actions(
-                    [
-                        "0F0",
-                        "0F1",
-                        "1F0",
-                        "1F1",
-                        "1B0",
-                        "1B1",
-                        "0B0",
-                        "0B1",
-                    ]
-                ),
-            },
-            format="compute_comms",
-        )
-
-        # Run
-        with check_leaked_tensors() as garbage_tensors:
-            for _ in range(2):
-                # Zero gradients
-                for stage_module in stage_modules:
-                    stage_module.zero_grad()
-                losses = []
-                out = schedule.step(x, target=target, losses=losses)
-        self.assertEqual(
-            len(garbage_tensors),
-            0,
-            "Found leaked tensors, check logs above for debug info",
-        )
-
-        # Check output
-        torch.testing.assert_close(out, ref_out)
-        # Check loss
-        # Since the reduction used in the loss function above is "sum", we use
-        # "sum" here to reduce microbatch losses into a single value too.
-        pipe_loss = sum(losses)
-        torch.testing.assert_close(pipe_loss, ref_loss)
-
-        # Check gradients
-        for stage_module, submod_name in zip(stage_modules, submod_names):
-            # Get corresponding submodule from reference model
-            ref_submod = ref_mod.get_submodule(submod_name)
-            # Check gradients per parameter
-            for name, p in stage_module.named_parameters():
-                ref_p = ref_submod.get_parameter(name)
-                try:
-                    torch.testing.assert_close(p.grad, ref_p.grad, rtol=1e-5, atol=4e-5)
-                except AssertionError:
-                    print(f"Gradient test failed for {name}: {p.grad} vs {ref_p.grad}")
-                    raise
-
-        torch.distributed.destroy_process_group()
-
-    @requires_nccl()
-    def test_grad_with_split_b_w(self):
-        """
-        Ensure that separate dInput and dWeight computations are correctly executed.
-        This test runs on a single rank and just tests a single stage with 2 microbatches with separate B, W operations.
-        """
-        store = FakeStore()
-        torch.distributed.init_process_group(
-            backend="fake", rank=0, world_size=1, store=store
-        )
-        d_hid = 512
-        batch_size = 256
-        n_stages = 1
-        device = "cuda"
-        full_mod = MultiMLP(d_hid, n_layers=n_stages)
-        full_mod.to(device)
-
-        ref_mod = copy.deepcopy(full_mod)
-        x = torch.randn(batch_size, d_hid, device=device)
-        with torch.no_grad():
-            y = ref_mod(x)
-            # Add a small perturbation
-            target = y + torch.randn(batch_size, d_hid, device=device)
-
-        loss_fn = torch.nn.MSELoss(reduction="sum")
-
-        # Run reference
-        for _ in range(2):
-            ref_mod.zero_grad()
-            ref_out = ref_mod(x)
-            ref_loss = loss_fn(ref_out, target)
-            ref_loss.backward()
-
-        stage_indices = [0]
-        submod_names = [f"layers.{i}" for i in stage_indices]
-        stage_modules = [
-            full_mod.get_submodule(submod_name) for submod_name in submod_names
-        ]
-        # Create a pipeline stage to wrap that submodule
-        num_microbatches = 2
-        stages = [
-            PipelineStage(
-                stage_module,
-                stage_idx,
-                n_stages,
-                device,
-            )
-            for stage_module, stage_idx in zip(stage_modules, stage_indices)
-        ]
-
-        # Attach to a schedule
-        schedule = _PipelineScheduleRuntime(
-            stages,
-            num_microbatches,
-            loss_fn=loss_fn,
-            stage_index_to_group_rank=[0],
-            use_full_backward=False,
-        )
-        schedule._load_actions(
-            {
-                0: self._parse_actions(
-                    [
-                        "0F0",
-                        "0F1",
-                        "0I0",
-                        "0I1",
-                        "0W0",
-                        "0W1",
-                    ]
-                ),
-            },
-            format="compute_comms",
-        )
-
-        # Run
-        with check_leaked_tensors() as garbage_tensors:
-            for _ in range(2):
-                # Zero gradients
-                for stage_module in stage_modules:
-                    stage_module.zero_grad()
-                losses = []
-                out = schedule.step(x, target=target, losses=losses)
-        self.assertEqual(
-            len(garbage_tensors),
-            0,
-            "Found leaked tensors, check logs above for debug info",
-        )
-
-        # Check output
-        torch.testing.assert_close(out, ref_out)
-        # Check loss
-        # Since the reduction used in the loss function above is "sum", we use
-        # "sum" here to reduce microbatch losses into a single value too.
-        pipe_loss = sum(losses)
-        torch.testing.assert_close(pipe_loss, ref_loss)
-
-        # Check gradients
-        for stage_module, submod_name in zip(stage_modules, submod_names):
-            # Get corresponding submodule from reference model
-            ref_submod = ref_mod.get_submodule(submod_name)
-            # Check gradients per parameter
-            for name, p in stage_module.named_parameters():
-                ref_p = ref_submod.get_parameter(name)
-                try:
-                    torch.testing.assert_close(p.grad, ref_p.grad, rtol=1e-5, atol=4e-5)
-                except AssertionError:
-                    print(f"Gradient test failed for {name}: {p.grad} vs {ref_p.grad}")
-                    raise
-
-        torch.distributed.destroy_process_group()
-=======
-        self.assertEqual(num_steps, 9)
->>>>>>> e2e272d8
+        self.assertEqual(num_steps, 11)
 
 
 instantiate_parametrized_tests(TestScheduleLowering)
